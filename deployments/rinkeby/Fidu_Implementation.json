--- conflicted
+++ resolved
@@ -1,9 +1,5 @@
 {
-<<<<<<< HEAD
   "address": "0x389F0C0FE2EAe0DBe2e246a13A939aE1CEB0A29C",
-=======
-  "address": "0xAd8DA39190b7a0719aAe8b7701EDf04Dfd9E92b0",
->>>>>>> 823a5405
   "abi": [
     {
       "anonymous": false,
