--- conflicted
+++ resolved
@@ -1,9 +1,5 @@
 {
-<<<<<<< HEAD
   "address": "0x13e11416c90F310B3c12398e4Ca61080F4d6837a",
-=======
-  "address": "0x40E1B09aaF9e18A4434eaF34F4ad4496e41a38a2",
->>>>>>> 19ec6472
   "abi": [
     {
       "anonymous": false,
