--- conflicted
+++ resolved
@@ -2,60 +2,15 @@
 import hre from "hardhat"
 const {deployments, artifacts} = hre
 import {expect, BN, deployAllContracts, usdcVal, createPoolWithCreditLine} from "./testHelpers"
-<<<<<<< HEAD
-import {
-  interestAprAsBN,
-  LEVERAGE_RATIO_DECIMALS,
-  TRANCHES,
-} from "../blockchain_scripts/deployHelpers"
-import {CONFIG_KEYS} from "../blockchain_scripts/configKeys"
-const FixedLeverageRatioStrategy = artifacts.require("FixedLeverageRatioStrategy")
-let accounts, borrower
-
-const EXPECTED_LEVERAGE_RATIO: BN = new BN(String(4e18))
-
-describe("FixedLeverageRatioStrategy", () => {
-  let goldfinchConfig, tranchedPool, seniorPool, strategy, juniorInvestmentAmount, owner
-=======
 import {interestAprAsBN, LEVERAGE_RATIO_DECIMALS, TRANCHES} from "../blockchain_scripts/deployHelpers"
 import {CONFIG_KEYS} from "../blockchain_scripts/configKeys"
 const FixedLeverageRatioStrategy = artifacts.require("FixedLeverageRatioStrategy")
 
 const EXPECTED_LEVERAGE_RATIO: BN = new BN(String(4e18))
->>>>>>> 1b99a947
 
 const setupTest = deployments.createFixture(async ({deployments}) => {
   const [owner, borrower] = await web3.eth.getAccounts()
 
-<<<<<<< HEAD
-    const {seniorPool, goldfinchConfig, goldfinchFactory, usdc} = await deployAllContracts(deployments, {
-      fromAccount: owner,
-    })
-
-    await goldfinchConfig.bulkAddToGoList([owner, borrower])
-
-    juniorInvestmentAmount = usdcVal(10000)
-    let limit = juniorInvestmentAmount.mul(new BN(10))
-    let interestApr = interestAprAsBN("5.00")
-    let paymentPeriodInDays = new BN(30)
-    let termInDays = new BN(365)
-    let lateFeeApr = new BN(0)
-    let juniorFeePercent = new BN(20)
-    ;({tranchedPool} = await createPoolWithCreditLine({
-      people: {owner, borrower},
-      goldfinchFactory,
-      juniorFeePercent: juniorFeePercent.toNumber(),
-      limit,
-      interestApr,
-      paymentPeriodInDays,
-      termInDays,
-      lateFeeApr,
-      usdc,
-    }))
-
-    const strategy = await FixedLeverageRatioStrategy.new({from: owner})
-    await strategy.initialize(owner, goldfinchConfig.address)
-=======
   const {seniorPool, goldfinchConfig, goldfinchFactory, usdc} = await deployAllContracts(deployments, {
     fromAccount: owner,
   })
@@ -80,23 +35,10 @@
     lateFeeApr,
     usdc,
   })
->>>>>>> 1b99a947
 
   const strategy = await FixedLeverageRatioStrategy.new({from: owner})
   await strategy.initialize(owner, goldfinchConfig.address)
 
-<<<<<<< HEAD
-    return {goldfinchConfig, tranchedPool, seniorPool, strategy, owner}
-  })
-
-  beforeEach(async () => {
-    accounts = await web3.eth.getAccounts()
-    ;[owner] = accounts
-    ;({goldfinchConfig, tranchedPool, seniorPool, strategy, owner} = await setupTest())
-  })
-
-  describe("getLeverageRatio", () => {
-=======
   await tranchedPool.deposit(TRANCHES.Junior, juniorInvestmentAmount)
 
   return {goldfinchConfig, tranchedPool, seniorPool, strategy, owner, borrower, juniorInvestmentAmount}
@@ -110,57 +52,16 @@
       ;({goldfinchConfig, tranchedPool, strategy} = await setupTest())
     })
 
->>>>>>> 1b99a947
     it("returns the leverage ratio maintained by Goldfinch config, unadjusted for the relevant number of decimal places", async () => {
       const configLeverageRatio = await goldfinchConfig.getNumber(CONFIG_KEYS.LeverageRatio)
       expect(configLeverageRatio).to.bignumber.equal(EXPECTED_LEVERAGE_RATIO)
 
-<<<<<<< HEAD
-      const strategyLeverageRatio = await strategy.getLeverageRatio()
-=======
       const strategyLeverageRatio = await strategy.getLeverageRatio(tranchedPool.address)
->>>>>>> 1b99a947
       expect(strategyLeverageRatio).to.bignumber.equal(EXPECTED_LEVERAGE_RATIO)
     })
   })
 
   describe("estimateInvestment", () => {
-<<<<<<< HEAD
-    it("levers junior investment using the leverageRatio", async () => {
-      const leverageRatio = await strategy.getLeverageRatio()
-      expect(leverageRatio).to.bignumber.equal(EXPECTED_LEVERAGE_RATIO)
-
-      const amount = await strategy.estimateInvestment(seniorPool.address, tranchedPool.address)
-      expect(amount).to.bignumber.equal(usdcVal(40000))
-      expect(amount).to.bignumber.equal(juniorInvestmentAmount.mul(leverageRatio).div(LEVERAGE_RATIO_DECIMALS))
-    })
-
-    it("correctly handles decimal places, for a fractional leverageRatio", async () => {
-      const leverageRatio = await strategy.getLeverageRatio()
-      expect(leverageRatio).to.bignumber.equal(EXPECTED_LEVERAGE_RATIO)
-
-      await goldfinchConfig.setNumber(CONFIG_KEYS.LeverageRatio, new BN(String(4.5e18)), {from: owner})
-
-      const leverageRatio2 = await strategy.getLeverageRatio()
-      expect(leverageRatio2).to.bignumber.equal(new BN(String(4.5e18)))
-
-      const amount = await strategy.estimateInvestment(seniorPool.address, tranchedPool.address)
-      // If the leverage ratio's decimals were handled incorrectly by `strategy.estimateInvestment()` --
-      // i.e. if the adjustment by LEVERAGE_RATIO_DECIMALS were applied to the leverage ratio directly,
-      // rather than to the product of the junior investment amount and the leverage ratio --, we'd expect
-      // the effective multiplier to have been floored to 4, rather than be 4.5. So we check that the
-      // effective multipler was indeed 4.5.
-      expect(amount).to.bignumber.equal(usdcVal(45000))
-      expect(amount).to.bignumber.equal(juniorInvestmentAmount.mul(leverageRatio2).div(LEVERAGE_RATIO_DECIMALS))
-    })
-
-    context("junior pool is not locked", () => {
-      it("still returns investment amount", async () => {
-        const leverageRatio = await strategy.getLeverageRatio()
-        expect(leverageRatio).to.bignumber.equal(EXPECTED_LEVERAGE_RATIO)
-
-        const amount = await strategy.estimateInvestment(seniorPool.address, tranchedPool.address)
-=======
     describe("calculation", () => {
       let goldfinchConfig, tranchedPool, seniorPool, strategy, owner, juniorInvestmentAmount
 
@@ -174,7 +75,6 @@
 
         const amount = await strategy.estimateInvestment(seniorPool.address, tranchedPool.address)
         expect(amount).to.bignumber.equal(usdcVal(40000))
->>>>>>> 1b99a947
         expect(amount).to.bignumber.equal(juniorInvestmentAmount.mul(leverageRatio).div(LEVERAGE_RATIO_DECIMALS))
       })
 
@@ -184,13 +84,6 @@
 
         await goldfinchConfig.setNumber(CONFIG_KEYS.LeverageRatio, new BN(String(4.5e18)), {from: owner})
 
-<<<<<<< HEAD
-        const leverageRatio = await strategy.getLeverageRatio()
-        expect(leverageRatio).to.bignumber.equal(EXPECTED_LEVERAGE_RATIO)
-
-        const amount = await strategy.estimateInvestment(seniorPool.address, tranchedPool.address)
-        expect(amount).to.bignumber.equal(juniorInvestmentAmount.mul(leverageRatio).div(LEVERAGE_RATIO_DECIMALS))
-=======
         const leverageRatio2 = await strategy.getLeverageRatio(tranchedPool.address)
         expect(leverageRatio2).to.bignumber.equal(new BN(String(4.5e18)))
 
@@ -202,7 +95,6 @@
         // effective multipler was indeed 4.5.
         expect(amount).to.bignumber.equal(usdcVal(45000))
         expect(amount).to.bignumber.equal(juniorInvestmentAmount.mul(leverageRatio2).div(LEVERAGE_RATIO_DECIMALS))
->>>>>>> 1b99a947
       })
     })
 
@@ -210,15 +102,6 @@
       context("junior tranche is not locked and senior tranche is not locked", () => {
         let tranchedPool, seniorPool, strategy, juniorInvestmentAmount
 
-<<<<<<< HEAD
-        const leverageRatio = await strategy.getLeverageRatio()
-        expect(leverageRatio).to.bignumber.equal(EXPECTED_LEVERAGE_RATIO)
-
-        const amount = await strategy.estimateInvestment(seniorPool.address, tranchedPool.address)
-        expect(amount).to.bignumber.equal(
-          juniorInvestmentAmount.mul(leverageRatio).div(LEVERAGE_RATIO_DECIMALS).sub(existingSeniorPrincipal)
-        )
-=======
         beforeEach(async () => {
           ;({tranchedPool, seniorPool, strategy, juniorInvestmentAmount} = await setupTest())
         })
@@ -238,23 +121,8 @@
           const amount = await strategy.estimateInvestment(seniorPool.address, tranchedPool.address)
           expect(amount).to.bignumber.equal(juniorInvestmentAmount.mul(leverageRatio).div(LEVERAGE_RATIO_DECIMALS))
         })
->>>>>>> 1b99a947
-      })
-
-<<<<<<< HEAD
-    context("senior principal already exceeds investment amount", () => {
-      it("does not invest", async () => {
-        const leverageRatio = await strategy.getLeverageRatio()
-        expect(leverageRatio).to.bignumber.equal(EXPECTED_LEVERAGE_RATIO)
-
-        const existingSeniorPrincipal = juniorInvestmentAmount.add(
-          juniorInvestmentAmount.mul(leverageRatio).div(LEVERAGE_RATIO_DECIMALS).add(new BN(1))
-        )
-        await tranchedPool.deposit(TRANCHES.Senior, existingSeniorPrincipal)
-
-        const amount = await strategy.estimateInvestment(seniorPool.address, tranchedPool.address)
-        expect(amount).to.bignumber.equal(new BN(0))
-=======
+      })
+
       context("junior tranche is locked and senior tranche is not locked", () => {
         context("base", () => {
           let tranchedPool, seniorPool, strategy, borrower, juniorInvestmentAmount
@@ -338,7 +206,6 @@
           const amount = await strategy.estimateInvestment(seniorPool.address, tranchedPool.address)
           expect(amount).to.bignumber.equal(juniorInvestmentAmount.mul(leverageRatio).div(LEVERAGE_RATIO_DECIMALS))
         })
->>>>>>> 1b99a947
       })
     })
   })
@@ -347,19 +214,6 @@
     describe("calculation", () => {
       let goldfinchConfig, tranchedPool, seniorPool, strategy, owner, borrower, juniorInvestmentAmount
 
-<<<<<<< HEAD
-      const leverageRatio = await strategy.getLeverageRatio()
-      expect(leverageRatio).to.bignumber.equal(EXPECTED_LEVERAGE_RATIO)
-
-      const amount = await strategy.invest(seniorPool.address, tranchedPool.address)
-      expect(amount).to.bignumber.equal(juniorInvestmentAmount.mul(leverageRatio).div(LEVERAGE_RATIO_DECIMALS))
-    })
-
-    context("junior pool is not locked", () => {
-      it("does not invest", async () => {
-        const amount = await strategy.invest(seniorPool.address, tranchedPool.address)
-        expect(amount).to.bignumber.equal(new BN(0))
-=======
       beforeEach(async () => {
         ;({goldfinchConfig, tranchedPool, seniorPool, strategy, owner, borrower, juniorInvestmentAmount} = await setupTest())
       })
@@ -372,16 +226,11 @@
 
         const amount = await strategy.invest(seniorPool.address, tranchedPool.address)
         expect(amount).to.bignumber.equal(juniorInvestmentAmount.mul(leverageRatio).div(LEVERAGE_RATIO_DECIMALS))
->>>>>>> 1b99a947
       })
 
       it("correctly handles decimal places, for a fractional leverageRatio", async () => {
         await tranchedPool.lockJuniorCapital({from: borrower})
 
-<<<<<<< HEAD
-        const amount = await strategy.invest(seniorPool.address, tranchedPool.address)
-        expect(amount).to.bignumber.equal(new BN(0))
-=======
         const leverageRatio = await strategy.getLeverageRatio(tranchedPool.address)
         expect(leverageRatio).to.bignumber.equal(EXPECTED_LEVERAGE_RATIO)
 
@@ -393,7 +242,6 @@
         const amount = await strategy.invest(seniorPool.address, tranchedPool.address)
         expect(amount).to.bignumber.equal(usdcVal(45000))
         expect(amount).to.bignumber.equal(juniorInvestmentAmount.mul(leverageRatio2).div(LEVERAGE_RATIO_DECIMALS))
->>>>>>> 1b99a947
       })
     })
 
@@ -405,15 +253,6 @@
           ;({tranchedPool, seniorPool, strategy} = await setupTest())
         })
 
-<<<<<<< HEAD
-        const leverageRatio = await strategy.getLeverageRatio()
-        expect(leverageRatio).to.bignumber.equal(EXPECTED_LEVERAGE_RATIO)
-
-        const amount = await strategy.invest(seniorPool.address, tranchedPool.address)
-        expect(amount).to.bignumber.equal(
-          juniorInvestmentAmount.mul(leverageRatio).div(LEVERAGE_RATIO_DECIMALS).sub(existingSeniorPrincipal)
-        )
-=======
         it("does not invest", async () => {
           const juniorTranche = await tranchedPool.getTranche(TRANCHES.Junior)
           const juniorTrancheLockedUntil = new BN(juniorTranche.lockedUntil)
@@ -426,24 +265,8 @@
           const amount = await strategy.invest(seniorPool.address, tranchedPool.address)
           expect(amount).to.bignumber.equal(new BN(0))
         })
->>>>>>> 1b99a947
-      })
-
-<<<<<<< HEAD
-    context("senior principal already exceeds investment amount", () => {
-      it("does not invest", async () => {
-        const leverageRatio = await strategy.getLeverageRatio()
-        expect(leverageRatio).to.bignumber.equal(EXPECTED_LEVERAGE_RATIO)
-
-        let existingSeniorPrincipal = juniorInvestmentAmount.add(
-          juniorInvestmentAmount.mul(leverageRatio).div(LEVERAGE_RATIO_DECIMALS).add(new BN(1))
-        )
-        await tranchedPool.deposit(TRANCHES.Senior, existingSeniorPrincipal)
-        await tranchedPool.lockJuniorCapital({from: borrower})
-
-        const amount = await strategy.invest(seniorPool.address, tranchedPool.address)
-        expect(amount).to.bignumber.equal(new BN(0))
-=======
+      })
+
       context("junior tranche is locked and senior tranche is not locked", () => {
         context("base", () => {
           let tranchedPool, seniorPool, strategy, borrower, juniorInvestmentAmount
@@ -524,7 +347,6 @@
           const amount = await strategy.invest(seniorPool.address, tranchedPool.address)
           expect(amount).to.bignumber.equal(new BN(0))
         })
->>>>>>> 1b99a947
       })
     })
   })
