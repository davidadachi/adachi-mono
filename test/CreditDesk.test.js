--- conflicted
+++ resolved
@@ -18,11 +18,7 @@
 const CreditLine = artifacts.require("CreditLine")
 const FEE_DENOMINATOR = new BN(10)
 
-<<<<<<< HEAD
-let accounts, owner, person2, person3, creditDesk, fidu, goldfinchConfig, reserve
-=======
-let accounts, owner, person2, person3, person4, creditDesk, fidu, goldfinchConfig
->>>>>>> 1758a1d4
+let accounts, owner, person2, person3, person4, creditDesk, fidu, goldfinchConfig, reserve
 
 describe("CreditDesk", () => {
   let underwriterLimit
@@ -142,11 +138,7 @@
 
   beforeEach(async () => {
     accounts = await web3.eth.getAccounts()
-<<<<<<< HEAD
-    ;[owner, person2, person3, reserve] = accounts
-=======
-    ;[owner, person2, person3, person4] = accounts
->>>>>>> 1758a1d4
+    ;[owner, person2, person3, person4, reserve] = accounts
     const deployResult = await setupTest()
 
     usdc = deployResult.usdc
@@ -591,13 +583,8 @@
       })
 
       it("should send the payment to the pool", async () => {
-<<<<<<< HEAD
-        var originalPoolBalance = await getBalance(pool.address, erc20)
+        var originalPoolBalance = await getBalance(pool.address, usdc)
         var interestOwed = 5
-=======
-        var originalPoolBalance = await getBalance(pool.address, usdc)
-
->>>>>>> 1758a1d4
         const creditLine = await createAndSetCreditLineAttributes({
           balance: 10,
           interestOwed: interestOwed,
@@ -607,18 +594,14 @@
         const paymentAmount = 6
         await creditDesk.pay(creditLine.address, String(usdcVal(paymentAmount)), {from: borrower})
 
-<<<<<<< HEAD
-        var newPoolBalance = await getBalance(pool.address, erc20)
+        var newPoolBalance = await getBalance(pool.address, usdc)
         var expectedFeeAmount = usdcVal(interestOwed).div(FEE_DENOMINATOR)
-=======
-        var newPoolBalance = await getBalance(pool.address, usdc)
->>>>>>> 1758a1d4
         var delta = newPoolBalance.sub(originalPoolBalance)
         expect(delta).to.be.bignumber.equal(usdcVal(6).sub(expectedFeeAmount))
       })
 
       it("should send the fee amount to the reserve address", async () => {
-        var originalReserveBalance = await getBalance(reserve, erc20)
+        var originalReserveBalance = await getBalance(reserve, usdc)
         var interestOwed = 5
         const creditLine = await createAndSetCreditLineAttributes({
           balance: 10,
@@ -629,7 +612,7 @@
         const paymentAmount = 6
         await creditDesk.pay(creditLine.address, String(usdcVal(paymentAmount)), {from: borrower})
 
-        var newReserveBalance = await getBalance(reserve, erc20)
+        var newReserveBalance = await getBalance(reserve, usdc)
         var expectedFeeAmount = usdcVal(interestOwed).div(FEE_DENOMINATOR)
         var delta = newReserveBalance.sub(originalReserveBalance)
         expect(delta).to.be.bignumber.equal(expectedFeeAmount)
@@ -715,7 +698,7 @@
       it("should successfully process the payment and correctly update all attributes", async () => {
         const collectedPaymentBalance = 8
         const interestOwed = 5
-        const originalReserveBalance = await getBalance(reserve, erc20)
+        const originalReserveBalance = await getBalance(reserve, usdc)
         var creditLine = await createAndSetCreditLineAttributes({
           balance: 10,
           interestOwed: interestOwed,
@@ -731,7 +714,7 @@
         const expectedNextDueBlock = (await creditLine.paymentPeriodInDays())
           .mul(await creditDesk.BLOCKS_PER_DAY())
           .add(latestBlock)
-        const newReserveBalance = await getBalance(reserve, erc20)
+        const newReserveBalance = await getBalance(reserve, usdc)
 
         expect(await creditLine.collectedPaymentBalance()).to.bignumber.equal("0")
         expect(await creditLine.balance()).to.bignumber.equal(usdcVal(7))
