/* global web3 */
const hre = require("hardhat")
const {
  getUSDCAddress,
  MAINNET_ONE_SPLIT_ADDRESS,
  isMainnetForking,
  getSignerForAddress,
  interestAprAsBN,
  MAINNET_CUSDC_ADDRESS,
  MAINNET_COMP_ADDRESS,
  PAUSER_ROLE,
  MINTER_ROLE,
  TRANCHES,
  ETHDecimals,
  MAINNET_CHAIN_ID,
} = require("../../blockchain_scripts/deployHelpers")
const {migrateClToV2} = require("../../blockchain_scripts/v2/migrationHelpers")
const {
  MAINNET_MULTISIG,
  MAINNET_UNDERWRITER,
  upgradeContracts,
  getExistingContracts,
  getMainnetContracts,
  impersonateAccount,
  fundWithWhales,
  performPostUpgradeMigration,
} = require("../../blockchain_scripts/mainnetForkingHelpers")
const deployV2 = require("../../blockchain_scripts/v2/deployV2")
const {CONFIG_KEYS} = require("../../blockchain_scripts/configKeys")
const {time} = require("@openzeppelin/test-helpers")
const {deployments, ethers, artifacts} = hre
const Borrower = artifacts.require("Borrower")
const IOneSplit = artifacts.require("IOneSplit")
const ICUSDC = artifacts.require("ICUSDCContract")
const IV1CreditLine = artifacts.require("IV1CreditLine")
const {
  expect,
  expectAction,
  erc20Approve,
  usdcVal,
  getBalance,
  MAX_UINT,
  bigVal,
  advanceTime,
  BN,
  ZERO_ADDRESS,
  decimals,
  USDC_DECIMALS,
  decodeLogs,
  createPoolWithCreditLine,
} = require("../testHelpers")
const {getMigrationData} = require("../../blockchain_scripts/v2/migrationHelpers")
const {assertIsString} = require("../../utils/type")

const TEST_TIMEOUT = 180000 // 3 mins

/*
These tests are special. They use existing mainnet state, so
that we can easily and realistically test interactions with outside protocols
and contracts.
*/
describe("mainnet forking tests", async function () {
  // Hack way to only run this suite when we actually want to.
  if (!isMainnetForking()) {
    return
  }
  // eslint-disable-next-line no-unused-vars
  let accounts, owner, bwr, person3, pool, reserve, underwriter, usdc, fidu, goldfinchConfig
  let goldfinchFactory, busd, usdt, cUSDC
  let upgradedContracts
<<<<<<< HEAD
  let reserveAddress, tranchedPool, borrower, seniorPool, seniorPoolStrategy
=======
  let reserveAddress, tranchedPool, borrower, seniorPool, seniorPoolFixedStrategy
>>>>>>> 1b99a947

  const contractsToUpgrade = ["CreditDesk", "Pool", "Fidu", "GoldfinchFactory", "GoldfinchConfig"]
  const setupTest = deployments.createFixture(async ({deployments}) => {
    // Note: base_deploy always returns when mainnet forking, however
    // we need it here, because the "fixture" part is what let's hardhat
    // snapshot and give us a clean blockchain before each test.
    // Otherewise, we have state leaking across tests.
    await deployments.fixture("base_deploy")
    upgradedContracts = await upgrade(contractsToUpgrade)
    const usdcAddress = getUSDCAddress(MAINNET_CHAIN_ID)
    assertIsString(usdcAddress)
    const pool = await artifacts.require("TestPool").at(upgradedContracts.Pool.UpgradedContract.address)
    const usdc = await artifacts.require("IERC20withDec").at(usdcAddress)
    const creditDesk = await artifacts
      .require("TestCreditDesk")
      .at(upgradedContracts.CreditDesk.UpgradedContract.address)
    const fidu = await artifacts.require("Fidu").at(upgradedContracts.Fidu.UpgradedContract.address)
    const goldfinchConfig = await artifacts
      .require("GoldfinchConfig")
      .at(upgradedContracts.GoldfinchConfig.UpgradedContract.address)
    const goldfinchFactory = await artifacts
      .require("GoldfinchFactory")
      .at(upgradedContracts.CreditLineFactory.UpgradedContract.address)
    const cUSDC = await artifacts.require("IERC20withDec").at(MAINNET_CUSDC_ADDRESS)
    await creditDesk.setUnderwriterGovernanceLimit(underwriter, usdcVal(100000), {from: MAINNET_MULTISIG})

    return {pool, usdc, creditDesk, fidu, goldfinchConfig, goldfinchFactory, cUSDC}
  })

  async function upgrade(contractsToUpgrade) {
    ;[owner, bwr, person3, underwriter, reserve] = await web3.eth.getAccounts()
    const mainnetConfig = getMainnetContracts()
    const mainnetMultisigSigner = await ethers.provider.getSigner(MAINNET_MULTISIG)
    const usdcAddress = getUSDCAddress(MAINNET_CHAIN_ID)
    assertIsString(usdcAddress)

    // Ensure the multisig has funds for upgrades and other transactions
    let ownerAccount = await getSignerForAddress(owner)
    await ownerAccount.sendTransaction({to: MAINNET_MULTISIG, value: ethers.utils.parseEther("10.0")})

    await impersonateAccount(hre, MAINNET_MULTISIG)
    const erc20s = [{ticker: "USDC", contract: await ethers.getContractAt("IERC20withDec", usdcAddress)}]
    await fundWithWhales(erc20s, [owner, bwr])
    const existingContracts = await getExistingContracts(contractsToUpgrade, mainnetConfig, mainnetMultisigSigner)

    const contracts = await upgradeContracts(
      contractsToUpgrade,
      existingContracts,
      mainnetMultisigSigner,
      owner,
      deployments
    )
    await performPostUpgradeMigration(contracts, deployments)
    return contracts
  }

  async function setupSeniorPool() {
<<<<<<< HEAD
    ;({seniorPool, seniorPoolStrategy} = await deployV2(upgradedContracts))
    seniorPoolStrategy = await artifacts.require("ISeniorPoolStrategy").at(seniorPoolStrategy.address)
=======
    ;({seniorPool, seniorPoolFixedStrategy} = await deployV2(upgradedContracts))
    seniorPoolFixedStrategy = await artifacts.require("ISeniorPoolStrategy").at(seniorPoolFixedStrategy.address)
>>>>>>> 1b99a947

    // TODO Can remove this once V2 upgrade logic incorporates leverage-ratio config value.
    await goldfinchConfig.setNumber(CONFIG_KEYS.LeverageRatio, new BN(String(6e18)), {from: MAINNET_MULTISIG})

    await pool.migrateToSeniorPool({from: MAINNET_MULTISIG})
    await goldfinchConfig.setNumber(CONFIG_KEYS.TotalFundsLimit, usdcVal(20000000), {from: MAINNET_MULTISIG})
    await erc20Approve(usdc, seniorPool.address, usdcVal(10000), [owner])
    await seniorPool.deposit(usdcVal(10000), {from: owner})
    await goldfinchConfig.setNumber(CONFIG_KEYS.TotalFundsLimit, usdcVal(20000000), {from: MAINNET_MULTISIG})
  }

  async function createBorrowerContract() {
    const result = await goldfinchFactory.createBorrower(bwr)
    let bwrConAddr = result.logs[result.logs.length - 1].args.borrower
    let bwrCon = await Borrower.at(bwrConAddr)
    await erc20Approve(busd, bwrCon.address, MAX_UINT, [bwr])
    await erc20Approve(usdt, bwrCon.address, MAX_UINT, [bwr])
    return bwrCon
  }

  async function initializeTranchedPool(pool, bwrCon) {
    await erc20Approve(usdc, pool.address, usdcVal(100000), [owner])
    await pool.deposit(TRANCHES.Junior, usdcVal(2000))
    await bwrCon.lockJuniorCapital(pool.address, {from: bwr})
    await pool.deposit(TRANCHES.Senior, usdcVal(8000))
  }

  beforeEach(async function () {
    this.timeout(TEST_TIMEOUT)
    accounts = await web3.eth.getAccounts()
    ;[owner, bwr, person3, underwriter, reserve] = accounts
    ;({usdc, goldfinchFactory, pool, fidu, goldfinchConfig, cUSDC} = await setupTest())
    const usdcAddress = getUSDCAddress(MAINNET_CHAIN_ID)
    assertIsString(usdcAddress)
    const busdAddress = "0x4fabb145d64652a948d72533023f6e7a623c7c53"
    const usdtAddress = "0xdAC17F958D2ee523a2206206994597C13D831ec7"
    busd = await artifacts.require("IERC20withDec").at(busdAddress)
    usdt = await artifacts.require("IERC20withDec").at(usdtAddress)

    let erc20s = [
      {ticker: "USDC", contract: await ethers.getContractAt("IERC20withDec", usdcAddress)},
      {ticker: "BUSD", contract: await ethers.getContractAt("IERC20withDec", busdAddress)},
      {ticker: "USDT", contract: await ethers.getContractAt("IERC20withDec", usdtAddress)},
    ]
    await fundWithWhales(erc20s, [owner, bwr, person3])
    await erc20Approve(usdc, pool.address, MAX_UINT, accounts)
    await goldfinchConfig.bulkAddToGoList(accounts, {from: MAINNET_MULTISIG})
    await setupSeniorPool()
  })

  describe("drawing down into another currency", async function () {
    let bwrCon, oneSplit
    beforeEach(async function () {
      oneSplit = await IOneSplit.at(MAINNET_ONE_SPLIT_ADDRESS)
      bwrCon = await createBorrowerContract()
      ;({tranchedPool} = await createPoolWithCreditLine({
        people: {owner: MAINNET_MULTISIG, borrower: bwrCon.address},
        goldfinchFactory,
        usdc,
      }))
      await initializeTranchedPool(tranchedPool, bwrCon)
    })

    it("should let you drawdown to tether", async function () {
      let usdcAmount = usdcVal(10)
      const expectedReturn = await oneSplit.getExpectedReturn(usdc.address, usdt.address, usdcAmount, 10, 0, {
        from: bwr,
      })
      await expectAction(() => {
        return bwrCon.drawdownWithSwapOnOneInch(
          tranchedPool.address,
          usdcAmount,
          person3,
          usdt.address,
          expectedReturn.returnAmount.mul(new BN(99)).div(new BN(100)),
          expectedReturn.distribution,
          {from: bwr}
        )
      }).toChange([
        [async () => await getBalance(tranchedPool.address, usdc), {by: usdcAmount.neg()}],
        [async () => await getBalance(bwrCon.address, usdt), {by: new BN(0)}],
        [async () => await getBalance(person3, usdt), {byCloseTo: expectedReturn.returnAmount}],
        [async () => await getBalance(bwr, usdt), {by: new BN(0)}],
      ])
    }).timeout(TEST_TIMEOUT)

    describe("address forwarding", async () => {
      it("should support forwarding the money to another address", async () => {
        let usdcAmount = usdcVal(10)
        const expectedReturn = await oneSplit.getExpectedReturn(usdc.address, usdt.address, usdcAmount, 10, 0, {
          from: bwr,
        })
        await expectAction(() => {
          return bwrCon.drawdownWithSwapOnOneInch(
            tranchedPool.address,
            usdcAmount,
            person3,
            usdt.address,
            expectedReturn.returnAmount.mul(new BN(99)).div(new BN(100)),
            expectedReturn.distribution,
            {from: bwr}
          )
        }).toChange([
          [async () => await getBalance(tranchedPool.address, usdc), {by: usdcAmount.neg()}],
          [async () => await getBalance(person3, usdt), {byCloseTo: expectedReturn.returnAmount}],
          [async () => await getBalance(bwr, usdt), {by: new BN(0)}],
          [async () => await getBalance(bwrCon.address, usdt), {by: new BN(0)}],
        ])
      }).timeout(TEST_TIMEOUT)

      context("addressToSendTo is the contract address", async () => {
        it("should default to msg.sender", async function () {
          let usdcAmount = usdcVal(10)
          const expectedReturn = await oneSplit.getExpectedReturn(usdc.address, usdt.address, usdcAmount, 10, 0, {
            from: bwr,
          })
          await expectAction(() => {
            return bwrCon.drawdownWithSwapOnOneInch(
              tranchedPool.address,
              usdcAmount,
              bwrCon.address,
              usdt.address,
              expectedReturn.returnAmount.mul(new BN(99)).div(new BN(100)),
              expectedReturn.distribution,
              {from: bwr}
            )
          }).toChange([
            [async () => await getBalance(tranchedPool.address, usdc), {by: usdcAmount.neg()}],
            [async () => await getBalance(bwr, usdt), {byCloseTo: expectedReturn.returnAmount}],
            [async () => await getBalance(bwrCon.address, usdt), {by: new BN(0)}],
          ])
        }).timeout(TEST_TIMEOUT)
      })

      context("addressToSendTo is the zero address", async () => {
        it("should default to msg.sender", async () => {
          let usdcAmount = usdcVal(10)
          const expectedReturn = await oneSplit.getExpectedReturn(usdc.address, usdt.address, usdcAmount, 10, 0, {
            from: bwr,
          })
          await expectAction(() => {
            return bwrCon.drawdownWithSwapOnOneInch(
              tranchedPool.address,
              usdcAmount,
              ZERO_ADDRESS,
              usdt.address,
              expectedReturn.returnAmount.mul(new BN(99)).div(new BN(100)),
              expectedReturn.distribution,
              {from: bwr}
            )
          }).toChange([
            [async () => await getBalance(tranchedPool.address, usdc), {by: usdcAmount.neg()}],
            [async () => await getBalance(bwr, usdt), {byCloseTo: expectedReturn.returnAmount}],
            [async () => await getBalance(bwrCon.address, usdt), {by: new BN(0)}],
          ])
        }).timeout(TEST_TIMEOUT)
      })
    })

    it("should let you drawdown to BUSD", async function () {
      let usdcAmount = usdcVal(10)
      const expectedReturn = await oneSplit.getExpectedReturn(usdc.address, busd.address, usdcAmount, 10, 0, {
        from: bwr,
      })
      await expectAction(() => {
        return bwrCon.drawdownWithSwapOnOneInch(
          tranchedPool.address,
          usdcAmount,
          person3,
          busd.address,
          expectedReturn.returnAmount.mul(new BN(99)).div(new BN(100)),
          expectedReturn.distribution,
          {from: bwr}
        )
      }).toChange([
        [async () => await getBalance(tranchedPool.address, usdc), {by: usdcAmount.neg()}],
        [async () => await getBalance(person3, busd), {byCloseTo: expectedReturn.returnAmount}],
        [async () => await getBalance(bwr, busd), {by: new BN(0)}],
        [async () => await getBalance(bwrCon.address, busd), {by: new BN(0)}],
      ])
    }).timeout(TEST_TIMEOUT)
  })

  describe("paying back via another currency", async function () {
    let bwrCon, cl, oneSplit
    let amount = usdcVal(100)
    beforeEach(async function () {
      this.timeout(TEST_TIMEOUT)
      oneSplit = await IOneSplit.at(MAINNET_ONE_SPLIT_ADDRESS)
      bwrCon = await createBorrowerContract()
      ;({tranchedPool, creditLine: cl} = await createPoolWithCreditLine({
        people: {owner: MAINNET_MULTISIG, borrower: bwrCon.address},
        goldfinchFactory,
        usdc,
      }))

      await initializeTranchedPool(tranchedPool, bwrCon)
      await bwrCon.drawdown(tranchedPool.address, amount, bwr, {from: bwr})
    })

    it("should allow you to pay with another currency", async () => {
      // USDT has the same decimals as USDC, so USDC val is fine here.
      let rawAmount = 10
      let usdtAmount = usdcVal(rawAmount)
      const expectedReturn = await oneSplit.getExpectedReturn(usdt.address, usdc.address, usdtAmount, 10, 0, {
        from: bwr,
      })
      await expectAction(() => {
        return bwrCon.payWithSwapOnOneInch(
          tranchedPool.address,
          usdtAmount,
          usdt.address,
          expectedReturn.returnAmount.mul(new BN(99)).div(new BN(100)),
          expectedReturn.distribution,
          {from: bwr}
        )
      }).toChange([
        [async () => await getBalance(bwr, usdt), {by: usdtAmount.neg()}],
        [async () => await getBalance(cl.address, usdc), {byCloseTo: expectedReturn.returnAmount}],
      ])
      await advanceTime({toSecond: (await cl.nextDueTime()).add(new BN(1))})
      await expectAction(() => tranchedPool.assess()).toChange([
        [async () => await cl.balance(), {decrease: true}],
        [async () => await getBalance(cl.address, usdc), {to: new BN(0)}],
      ])
    }).timeout(TEST_TIMEOUT)

    it("Works with BUSD", async () => {
      let rawAmount = 10
      let busdAmount = bigVal(rawAmount)
      const expectedReturn = await oneSplit.getExpectedReturn(busd.address, usdc.address, busdAmount, 10, 0, {
        from: bwr,
      })
      await expectAction(() => {
        return bwrCon.payWithSwapOnOneInch(
          tranchedPool.address,
          busdAmount,
          busd.address,
          expectedReturn.returnAmount.mul(new BN(99)).div(new BN(100)),
          expectedReturn.distribution,
          {from: bwr}
        )
      }).toChange([
        [async () => await getBalance(bwr, busd), {by: busdAmount.neg()}],
        [async () => await getBalance(cl.address, usdc), {byCloseTo: expectedReturn.returnAmount}],
      ])
      await advanceTime({toSecond: (await cl.nextDueTime()).add(new BN(1))})
      await expectAction(() => tranchedPool.assess()).toChange([
        [async () => await cl.balance(), {decrease: true}],
        [async () => await getBalance(cl.address, usdc), {to: new BN(0)}],
      ])
    }).timeout(TEST_TIMEOUT)

    describe("payMultipleWithSwapOnOneInch", async () => {
      let tranchedPool2, cl2
      let amount2 = usdcVal(50)

      beforeEach(async function () {
        this.timeout(TEST_TIMEOUT)
        ;({tranchedPool: tranchedPool2, creditLine: cl2} = await createPoolWithCreditLine({
          people: {owner: MAINNET_MULTISIG, borrower: bwrCon.address},
          goldfinchFactory,
          usdc,
        }))

        expect(cl.address).to.not.eq(cl2.addresss)
        expect(tranchedPool.address).to.not.eq(tranchedPool2.addresss)

        await initializeTranchedPool(tranchedPool2, bwrCon)
        await bwrCon.drawdown(tranchedPool2.address, amount2, bwr, {from: bwr})
      })

      it("should pay back multiple loans", async () => {
        let padding = usdcVal(50)
        let originAmount = amount.add(amount2).add(padding)
        const expectedReturn = await oneSplit.getExpectedReturn(usdt.address, usdc.address, originAmount, 10, 0, {
          from: bwr,
        })
        let totalMinAmount = amount.add(amount2)
        let expectedExtra = expectedReturn.returnAmount.sub(totalMinAmount)

        await advanceTime({toSecond: (await cl.nextDueTime()).add(new BN(1))})
        await tranchedPool.assess()

        await expectAction(() =>
          bwrCon.payMultipleWithSwapOnOneInch(
            [tranchedPool.address, tranchedPool2.address],
            [amount, amount2],
            originAmount,
            usdt.address,
            expectedReturn.distribution,
            {from: bwr}
          )
        ).toChange([
          // CreditLine should be paid down by `amount`
          [async () => (await cl.balance()).add(await cl.interestOwed()), {by: amount.neg()}],
          // Excess USDC from swap should be added to the first CreditLine's contract balance
          // rather than applied as payment
          [() => getBalance(cl.address, usdc), {byCloseTo: expectedExtra}],
          [() => getBalance(cl2.address, usdc), {by: amount2}],
          [() => getBalance(bwr, usdt), {by: originAmount.neg()}],
        ])
        expect(await getBalance(bwrCon.address, usdc)).to.bignumber.eq(new BN(0))
        expect(await getBalance(bwrCon.address, usdt)).to.bignumber.eq(new BN(0))
      }).timeout(TEST_TIMEOUT)
    })
  })

  describe("SeniorPool", async () => {
    describe("compound integration", async () => {
      beforeEach(async function () {
        this.timeout(TEST_TIMEOUT)
        let limit = usdcVal(100000)
        let interestApr = interestAprAsBN("5.00")
        let paymentPeriodInDays = new BN(30)
        let termInDays = new BN(365)
        let lateFeeApr = new BN(0)
        let juniorFeePercent = new BN(20)
        let juniorInvestmentAmount = usdcVal(1000)

        borrower = bwr
        ;({tranchedPool} = await createPoolWithCreditLine({
          people: {owner: MAINNET_MULTISIG, borrower},
          goldfinchFactory,
          limit,
          interestApr,
          paymentPeriodInDays,
          termInDays,
          lateFeeApr,
          juniorFeePercent,
          usdc,
        }))

        reserveAddress = await goldfinchConfig.getAddress(CONFIG_KEYS.TreasuryReserve)
        await goldfinchConfig.setNumber(CONFIG_KEYS.TotalFundsLimit, usdcVal(20000000), {from: MAINNET_MULTISIG})

        await erc20Approve(usdc, tranchedPool.address, usdcVal(100000), [owner])
        await tranchedPool.deposit(TRANCHES.Junior, juniorInvestmentAmount)
      })

      it("should redeem from compound and recognize interest on invest", async function () {
        await tranchedPool.lockJuniorCapital({from: borrower})
<<<<<<< HEAD
        let usdcAmount = await seniorPoolStrategy.invest(seniorPool.address, tranchedPool.address)
=======
        expect(await goldfinchConfig.getAddress(CONFIG_KEYS.SeniorPoolStrategy)).to.equal(
          seniorPoolFixedStrategy.address
        )
        let usdcAmount = await seniorPoolFixedStrategy.invest(seniorPool.address, tranchedPool.address)
>>>>>>> 1b99a947
        const seniorPoolValue = await getBalance(seniorPool.address, usdc)

        await expectAction(() => {
          // TODO: owner should be MAINNET_MULTISIG
          return seniorPool.sweepToCompound({from: owner})
        }).toChange([
          [() => getBalance(seniorPool.address, usdc), {to: new BN(0)}], // The pool balance is swept to compound
          [() => getBalance(seniorPool.address, cUSDC), {increase: true}], // Pool should gain some cTokens
          [() => seniorPool.assets(), {by: new BN(0)}], // Pool's assets should not change (it should include amount on compound)
        ])

        const originalSharePrice = await seniorPool.sharePrice()

        const BLOCKS_TO_MINE = 10
        await time.advanceBlockTo((await time.latestBlock()).add(new BN(BLOCKS_TO_MINE)))

        let originalReserveBalance = await getBalance(reserveAddress, usdc)

        await expectAction(() => seniorPool.invest(tranchedPool.address, {from: owner})).toChange([
          [() => getBalance(seniorPool.address, usdc), {byCloseTo: seniorPoolValue.sub(usdcAmount)}], // regained usdc
          [() => getBalance(seniorPool.address, cUSDC), {to: new BN(0)}], // No more cTokens
          [() => getBalance(tranchedPool.address, usdc), {by: usdcAmount}], // Funds were transferred to TranchedPool
        ])

        let poolBalanceChange = (await getBalance(seniorPool.address, usdc)).sub(seniorPoolValue.sub(usdcAmount))
        let reserveBalanceChange = (await getBalance(reserveAddress, usdc)).sub(originalReserveBalance)
        const interestGained = poolBalanceChange.add(reserveBalanceChange)
        expect(interestGained).to.bignumber.gt(new BN(0))

        const newSharePrice = await seniorPool.sharePrice()

        const FEE_DENOMINATOR = new BN(10)
        const expectedfeeAmount = interestGained.div(FEE_DENOMINATOR)

        // This could be zero, if the mainnet Compound interest rate is too low, if this test fails in the future,
        // consider increasing BLOCKS_TO_MINE (but it could slow down the test)
        expect(expectedfeeAmount).to.bignumber.gt(new BN(0))
        expect(await getBalance(reserveAddress, usdc)).to.bignumber.eq(originalReserveBalance.add(expectedfeeAmount))

        const expectedSharePrice = new BN(interestGained)
          .sub(expectedfeeAmount)
          .mul(decimals.div(USDC_DECIMALS)) // This part is our "normalization" between USDC and Fidu
          .mul(decimals)
          .div(await fidu.totalSupply())
          .add(originalSharePrice)

        expect(newSharePrice).to.bignumber.gt(originalSharePrice)
        expect(newSharePrice).to.bignumber.equal(expectedSharePrice)
      }).timeout(TEST_TIMEOUT)

      it("should redeem from compound and recognize interest on withdraw", async function () {
        let usdcAmount = usdcVal(100)
        await erc20Approve(usdc, seniorPool.address, usdcAmount, [bwr])
        await seniorPool.deposit(usdcAmount, {from: bwr})
        await expectAction(() => {
          return seniorPool.sweepToCompound({from: owner})
        }).toChange([
          [() => getBalance(seniorPool.address, usdc), {to: new BN(0)}],
          [() => getBalance(seniorPool.address, cUSDC), {increase: true}],
          [() => seniorPool.assets(), {by: new BN(0)}],
        ])

        const WITHDRAWL_FEE_DENOMINATOR = new BN(200)
        const expectedWithdrawAmount = usdcAmount.sub(usdcAmount.div(WITHDRAWL_FEE_DENOMINATOR))
        await expectAction(() => {
          return seniorPool.withdraw(usdcAmount, {from: bwr})
        }).toChange([
          [() => getBalance(seniorPool.address, usdc), {increase: true}], // USDC withdrawn, but interest was collected
          [() => getBalance(seniorPool.address, cUSDC), {to: new BN(0)}], // No more cTokens
          [() => getBalance(bwr, usdc), {by: expectedWithdrawAmount}], // Investor withdrew the full balance minus withdraw fee
          [() => seniorPool.sharePrice(), {increase: true}], // Due to interest collected, the exact math is tested above
        ])
      }).timeout(TEST_TIMEOUT)

      it("does not allow sweeping to compound when there is already a balance", async () => {
        await seniorPool.sweepToCompound({from: owner})

        await expect(seniorPool.sweepToCompound({from: owner})).to.be.rejectedWith(/Cannot sweep/)
      }).timeout(TEST_TIMEOUT)

      it("can only be swept by the owner", async () => {
        await expect(seniorPool.sweepToCompound({from: bwr})).to.be.rejectedWith(/Must have admin role/)
        await expect(seniorPool.sweepFromCompound({from: bwr})).to.be.rejectedWith(/Must have admin role/)
      }).timeout(TEST_TIMEOUT)
    })
  })
})

// Note: These tests use ethers contracts instead of the truffle contracts.
describe("mainnet upgrade tests", async function () {
  if (!isMainnetForking()) {
    return
  }
  let owner, bwr, mainnetMultisigSigner, mainnetConfig, usdcTruffleContract
  const contractsToUpgrade = ["CreditDesk", "Pool", "Fidu", "GoldfinchFactory", "GoldfinchConfig"]

  beforeEach(async function () {
    this.timeout(TEST_TIMEOUT)
    // Note: base_deploy always returns when mainnet forking, however
    // we need it here, because the "fixture" part is what let's hardhat
    // snapshot and give us a clean blockchain before each test.
    // Otherewise, we have state leaking across tests.
    await deployments.fixture("base_deploy")
    ;[owner, bwr] = await web3.eth.getAccounts()
    const usdcAddress = getUSDCAddress(MAINNET_CHAIN_ID)
    assertIsString(usdcAddress)
    usdcTruffleContract = await artifacts.require("IERC20withDec").at(usdcAddress)

    mainnetConfig = getMainnetContracts()
    mainnetMultisigSigner = await ethers.provider.getSigner(MAINNET_MULTISIG)

    // Ensure the multisig has funds for upgrades and other transactions
    let ownerAccount = await getSignerForAddress(owner)
    await ownerAccount.sendTransaction({to: MAINNET_MULTISIG, value: ethers.utils.parseEther("5.0")})

    // Ensure mainnet underwriter has funds for transactions
    await ownerAccount.sendTransaction({to: MAINNET_UNDERWRITER, value: ethers.utils.parseEther("5.0")})

    await impersonateAccount(hre, MAINNET_MULTISIG)
    await impersonateAccount(hre, MAINNET_UNDERWRITER)
    const erc20s = [{ticker: "USDC", contract: await ethers.getContractAt("IERC20withDec", usdcAddress)}]
    await fundWithWhales(erc20s, [owner, bwr])
  })

  async function upgrade(contractsToUpgrade, contracts) {
    contracts = await upgradeContracts(contractsToUpgrade, contracts, mainnetMultisigSigner, owner, deployments)
    await performPostUpgradeMigration(contracts, deployments)
    await contracts.GoldfinchConfig.UpgradedContract.bulkAddToGoList(await web3.eth.getAccounts())
    return contracts
  }

  describe("migrating the Pool to the Senior Pool", async () => {
    it("should work", async () => {
      let contracts = await getExistingContracts(contractsToUpgrade, mainnetConfig, mainnetMultisigSigner)

      let existingSharePrice = await contracts.Pool.ExistingContract.sharePrice()

      expect(existingSharePrice.isZero()).to.be.false

      contracts = await upgrade(contractsToUpgrade, contracts)

      const {seniorPool} = await deployV2(contracts)

      const fidu = contracts.Fidu.UpgradedContract
      const seniorPoolSharePrice = await seniorPool.sharePrice()
      const cUSDC = await ICUSDC.at(MAINNET_CUSDC_ADDRESS)
      const comp = await ICUSDC.at(MAINNET_COMP_ADDRESS)
      const legacyPool = contracts.Pool.UpgradedContract
      const usdcBalance = await getBalance(legacyPool.address, usdcTruffleContract)
      const cUSDCBalance = await cUSDC.balanceOfUnderlying.call(legacyPool.address)
      const expectedTotalUSDC = usdcBalance.add(cUSDCBalance)

      expect(String(seniorPoolSharePrice)).to.eq(String(existingSharePrice))
      await expectAction(() => legacyPool.migrateToSeniorPool()).toChange([
        [() => getBalance(legacyPool.address, usdcTruffleContract), {to: new BN(0)}],
        // Won't be exact because cUSDC exchange rate will change when calling the migration function
        [() => getBalance(seniorPool.address, usdcTruffleContract), {toCloseTo: expectedTotalUSDC}],
        [() => getBalance(seniorPool.address, comp), {increase: true}],
        [() => fidu.hasRole(PAUSER_ROLE, legacyPool.address), {to: false, bignumber: false}],
        [() => fidu.hasRole(MINTER_ROLE, legacyPool.address), {to: false, bignumber: false}],
        [() => legacyPool.paused(), {to: true, bignumber: false}],
      ])
      // Share price should be unchanged
      expect(String(await seniorPool.sharePrice())).to.eq(String(seniorPoolSharePrice))
    }).timeout(TEST_TIMEOUT)

    it("should not affect the assets/liabilities when you withdraw", async () => {
      let contracts = await getExistingContracts(contractsToUpgrade, mainnetConfig, mainnetMultisigSigner)
      contracts = await upgrade(contractsToUpgrade, contracts)
      const {seniorPool} = await deployV2(contracts)
      const legacyPool = contracts.Pool.UpgradedContract
      await legacyPool.migrateToSeniorPool()
      const fidu = contracts.Fidu.UpgradedContract

      const assetsBefore = await seniorPool.assets()
      const liabilitiesBefore = new BN(String(await fidu.totalSupply()))
        .mul(await seniorPool.sharePrice())
        .div(ETHDecimals)
        .div(ETHDecimals.div(USDC_DECIMALS))
      const deltaBefore = assetsBefore.sub(liabilitiesBefore)

      const fiduInvestor = "0x008c84421da5527f462886cec43d2717b686a7e4"
      await impersonateAccount(hre, fiduInvestor)

      await seniorPool.withdraw(usdcVal(100000), {from: fiduInvestor})

      const assetsAfter = await seniorPool.assets()
      const liabilitiesAfter = new BN(String(await fidu.totalSupply()))
        .mul(await seniorPool.sharePrice())
        .div(ETHDecimals)
        .div(ETHDecimals.div(USDC_DECIMALS))
      const deltaAfter = assetsAfter.sub(liabilitiesAfter)

      expect(deltaAfter).to.bignumber.eq(deltaBefore)
    })
  })

  describe("migrating credit lines to V2", async () => {
    it("should correctly migrate a credit line", async () => {
      // Upgrade to V2
      let contracts = await getExistingContracts(contractsToUpgrade, mainnetConfig, mainnetMultisigSigner)
      contracts = await upgrade(contractsToUpgrade, contracts)
      const {poolTokens: poolTokensEthers, seniorPool} = await deployV2(contracts)

      // Setup tons of variables and contracts we'll need,
      // including QuickCheck's $300k credit line that we'll test against
      const creditDesk = await artifacts.require("TestCreditDesk").at(contracts.CreditDesk.UpgradedContract.address)
      const goldfinchFactory = await artifacts.require("GoldfinchFactory").at(mainnetConfig.CreditLineFactory.address)
      const poolTokens = await artifacts.require("PoolTokens").at(poolTokensEthers.address)
      // QuickCheck's $300k CreditLine
      const quickCheck = await IV1CreditLine.at("0x6dDC3a7233ecD5514607FB1a0E3475A7dA6E58ED")
      const {
        termEndTime,
        termStartTime,
        nextDueTime,
        interestAccruedAsOf,
        lastFullPaymentTime,
        totalInterestPaid,
        totalPrincipalPaid,
      } = await getMigrationData(quickCheck.address, contracts.Pool.UpgradedContract)
      const originalBalance = await quickCheck.balance()
      const originalUSDCBalance = await getBalance(quickCheck.address, usdcTruffleContract)

      // Sanity check the calculated numbers for QuickCheck's $300k credit line
      expect(termEndTime).to.eq(1643309098) // Thu Jan 27 2022 18:44:58 GMT
      expect(termStartTime).to.eq(1611773098) // Wed Jan 27 2021 18:44:58 GMT
      expect(nextDueTime).to.eq(1629917098) // Wed Aug 25 2021 18:44:58 GMT
      expect(interestAccruedAsOf).to.eq(1627325098) // Mon Jul 26 2021 14:44:58 GMT

      // Actually migrate
      const tx = await creditDesk.migrateV1CreditLine(
        quickCheck.address,
        ZERO_ADDRESS,
        termEndTime,
        nextDueTime,
        interestAccruedAsOf,
        lastFullPaymentTime,
        totalInterestPaid,
        totalPrincipalPaid,
        {from: MAINNET_MULTISIG}
      )
      // Can't migrate twice!
      await expect(
        creditDesk.migrateV1CreditLine(
          quickCheck.address,
          ZERO_ADDRESS,
          termEndTime,
          nextDueTime,
          interestAccruedAsOf,
          lastFullPaymentTime,
          totalInterestPaid,
          totalPrincipalPaid,
          {from: MAINNET_MULTISIG}
        )
      ).to.be.rejectedWith(/Can't migrate empty credit line/)

      // Setup a bunch more vars we'll need for the expectations
      const event = decodeLogs(tx.receipt.rawLogs, goldfinchFactory, "PoolCreated")[0]
      const tokenEvent = decodeLogs(tx.receipt.rawLogs, poolTokens, "TokenMinted")[0]
      const tokenId = tokenEvent.args.tokenId
      const tranchedPool = await artifacts.require("TranchedPool").at(event.args.pool)
      const newClAddress = await tranchedPool.creditLine()
      const newCl = await artifacts.require("CreditLine").at(newClAddress)

      // Group 1: Creditline is closed out
      expect(await quickCheck.balance()).to.bignumber.eq(new BN(0))
      expect(await quickCheck.limit()).to.bignumber.eq(new BN(0))

      // Group 2: New Creditline has all expected values set
      expect(String(await newCl.balance())).to.eq(String(new BN(originalBalance)))
      expect(String(await newCl.termEndTime())).to.eq(String(termEndTime))
      expect(String(await newCl.nextDueTime())).to.eq(String(nextDueTime))
      expect(String(await newCl.interestAccruedAsOf())).to.eq(String(interestAccruedAsOf))
      expect(String(await newCl.lastFullPaymentTime())).to.eq(String(lastFullPaymentTime))
      expect(String(await newCl.totalInterestAccrued())).to.eq(
        String(totalInterestPaid.add(await quickCheck.interestOwed()))
      )
      expect(await getBalance(newCl.address, usdcTruffleContract)).to.bignumber.eq(originalUSDCBalance)

      // Group 3: TranchedPool has expected tranche values
      const seniorTranche = await tranchedPool.getTranche(TRANCHES.Senior)
      const juniorTranche = await tranchedPool.getTranche(TRANCHES.Junior)

      // Group 4: Senior Tranch should be empty
      expect(seniorTranche.principalDeposited).to.eq("0")
      expect(seniorTranche.principalSharePrice).to.eq("0")
      expect(seniorTranche.interestSharePrice).to.eq("0")
      expect(seniorTranche.lockedUntil).not.to.eq("0")

      // Group 5: Junior Tranch should be correct
      const totalBalance = new BN(originalBalance).add(new BN(totalPrincipalPaid))
      expect(juniorTranche.principalDeposited).to.eq(String(totalBalance))
      expect(totalInterestPaid.mul(ETHDecimals).div(totalBalance)).to.bignumber.eq(
        new BN(juniorTranche.interestSharePrice)
      )
      expect(totalPrincipalPaid.mul(ETHDecimals).div(totalBalance)).to.bignumber.eq(
        new BN(juniorTranche.principalSharePrice)
      )
      expect(juniorTranche.lockedUntil).not.to.eq("0")

      // Group 6: Minted the correct tokens to the SeniorPool
      const tokenInfo = await poolTokens.getTokenInfo(tokenId)
      expect(tokenInfo.tranche).to.equal(String(TRANCHES.Junior))
      expect(tokenInfo.principalAmount).to.equal(String(new BN(originalBalance).add(new BN(totalPrincipalPaid))))
      expect(tokenInfo.principalRedeemed).to.equal(String(totalPrincipalPaid))
      expect(tokenInfo.interestRedeemed).to.equal(String(totalInterestPaid))
      expect(await poolTokens.ownerOf(tokenId)).to.eq(seniorPool.address)

      // Group 7: We calculate the correct amount of interest after one period
      await tranchedPool.assess()
      const afterNextDueTime = (await newCl.nextDueTime()).add(new BN(1))
      await advanceTime({toSecond: afterNextDueTime})
      await expectAction(() => tranchedPool.assess()).toChange([
        [() => newCl.totalInterestAccrued(), {by: new BN(3698625354)}], // A period's worth of interest
        [() => newCl.principalOwed(), {by: new BN(0)}],
      ])
    })

    it("should maintain the withdraw balance of senior pool investors after full migration", async () => {
      let contracts = await getExistingContracts(contractsToUpgrade, mainnetConfig, mainnetMultisigSigner)
      const fiduInvestor = "0x008c84421da5527f462886cec43d2717b686a7e4"
      await impersonateAccount(hre, fiduInvestor)
      let legacyPool = contracts.Pool.ExistingContract
      const fidu = await artifacts.require("IERC20withDec").at(contracts.Fidu.ExistingContract.address)
      legacyPool = await artifacts.require("Pool").at(contracts.Pool.ExistingContract.address)

      const fiduBalance = await getBalance(fiduInvestor, fidu)
      const usdcBalanceBefore = await getBalance(fiduInvestor, usdcTruffleContract)
      await legacyPool.withdrawInFidu(fiduBalance.div(new BN(10)), {from: fiduInvestor})
      const usdcBalanceAfter = await getBalance(fiduInvestor, usdcTruffleContract)
      const legacyValueOfFidu = usdcBalanceAfter.sub(usdcBalanceBefore)

      contracts = await upgrade(contractsToUpgrade, contracts)

      expect(fiduBalance).to.bignumber.be.gt(new BN(0))
      expect(legacyValueOfFidu).to.bignumber.eq(new BN(100514012890)) // About $100k

      const {seniorPool} = await deployV2(contracts)
      legacyPool = contracts.Pool.UpgradedContract
      const creditDesk = await artifacts.require("CreditDesk").at(contracts.CreditDesk.UpgradedContract.address)
      await legacyPool.migrateToSeniorPool()

      // MIGRATE ALL THE CREDIT LINE
      // QuickCheck's $150k
      await migrateClToV2(
        "0xEEE76fFacd818Bd54CEDACD5E970736c91Deb795",
        ZERO_ADDRESS,
        contracts.Pool.UpgradedContract,
        creditDesk
      )
      // QuickCheck's $300k
      await migrateClToV2(
        "0x6dDC3a7233ecD5514607FB1a0E3475A7dA6E58ED",
        ZERO_ADDRESS,
        contracts.Pool.UpgradedContract,
        creditDesk
      )
      // Aspire $150k
      await migrateClToV2(
        "0x8b57ecdac654d32a6befc33204f4b041b459dff4",
        ZERO_ADDRESS,
        contracts.Pool.UpgradedContract,
        creditDesk
      )
      // Aspire $300k
      await migrateClToV2(
        "0xb2ad56df3bce9bad4d8f04be1fc0eda982a84f44",
        ZERO_ADDRESS,
        contracts.Pool.UpgradedContract,
        creditDesk
      )
      // PayJoy $100k
      await migrateClToV2(
        "0x0039aB09f6691F5A7716890864A289903b3AE548",
        ZERO_ADDRESS,
        contracts.Pool.UpgradedContract,
        creditDesk
      )

      const seniorBalanceBefore = await getBalance(fiduInvestor, usdcTruffleContract)
      await seniorPool.withdrawInFidu(fiduBalance.div(new BN(10)), {from: fiduInvestor})
      const seniorValueOfFidu = (await getBalance(fiduInvestor, usdcTruffleContract)).sub(seniorBalanceBefore)
      expect(seniorValueOfFidu).to.bignumber.eq(legacyValueOfFidu)
    }).timeout(TEST_TIMEOUT)
  })

  it("does not affect the storage layout", async () => {
    let contracts = await getExistingContracts(contractsToUpgrade, mainnetConfig, mainnetMultisigSigner)

    let existingSharePrice = await contracts.Pool.ExistingContract.sharePrice()
    let existingLoansOutstanding = await contracts.CreditDesk.ExistingContract.totalLoansOutstanding()
    let existingCompoundBalance = await contracts.Pool.ExistingContract.compoundBalance()

    expect(existingSharePrice.isZero()).to.be.false
    expect(existingLoansOutstanding.isZero()).to.be.false

    contracts = await upgrade(contractsToUpgrade, contracts)

    const newSharePrice = await contracts.Pool.UpgradedContract.sharePrice()
    const compoundBalance = await contracts.Pool.UpgradedContract.compoundBalance()
    expect(contracts.Pool.ExistingImplAddress).to.not.eq(contracts.Pool.UpgradedImplAddress)
    expect(existingSharePrice.toString()).to.eq(newSharePrice.toString())
    expect(compoundBalance.toString()).to.eq(String(existingCompoundBalance))

    let newLoansOutstanding = await contracts.CreditDesk.UpgradedContract.totalLoansOutstanding()
    expect(existingLoansOutstanding.toString()).to.eq(newLoansOutstanding.toString())
  }).timeout(TEST_TIMEOUT)

  xit("supports basic credit desk functions", async () => {
    let contracts = await getExistingContracts(contractsToUpgrade, mainnetConfig, mainnetMultisigSigner)
    let bwrSigner = await ethers.provider.getSigner(bwr)
    let bwrCreditDesk = contracts.CreditDesk.ExistingContract.connect(bwrSigner)
    let bwrPool = contracts.Pool.ExistingContract.connect(bwrSigner)
    let bwrFidu = contracts.Fidu.ExistingContract.connect(bwrSigner)

    const limit = usdcVal(1000).toString()
    const interest = interestAprAsBN("10.0").toString()
    await contracts.CreditDesk.ExistingContract.setUnderwriterGovernanceLimit(
      MAINNET_MULTISIG,
      usdcVal(10000).toString()
    )
    let res = await (
      await contracts.CreditDesk.ExistingContract.createCreditLine(bwr, limit, interest, "360", "30", "0")
    ).wait()
    let clAddress = res.events.find((e) => e.event === "CreditLineCreated").args.creditLine
    // Signer doesn't really matter for the creditline, since it's all reads
    let clContract = await ethers.getContractAt(mainnetConfig.CreditLine.abi, clAddress, bwrSigner)
    expect((await clContract.balance()).isZero()).to.be.true

    await erc20Approve(usdcTruffleContract, contracts.Pool.ExistingContract.address, usdcVal(100000), [bwr])

    let fiduBalance = await bwrFidu.balanceOf(bwr)
    expect(fiduBalance.isZero()).to.be.true

    await bwrPool.deposit(usdcVal(100).toString())
    fiduBalance = await bwrFidu.balanceOf(bwr)
    expect(fiduBalance.isZero()).to.be.false

    await bwrCreditDesk.drawdown(clAddress, usdcVal(500).toString())

    expect((await clContract.balance()).isZero()).to.be.false

    contracts = await upgrade(contractsToUpgrade, contracts)

    bwrCreditDesk = contracts.CreditDesk.UpgradedContract.connect(bwrSigner)
    bwrPool = contracts.Pool.UpgradedContract.connect(bwrSigner)

    const currentTime = new BN((await ethers.provider.getBlock("latest")).timestamp.toString())
    let migrationRes = await (
      await contracts.CreditDesk.UpgradedContract.migrateV1CreditLine(
        clAddress,
        ZERO_ADDRESS,
        currentTime.add(new BN(100)).toString(),
        currentTime.add(new BN(10)).toString(),
        currentTime.sub(new BN(50)).toString(),
        new BN(0).toString()
      )
    ).wait()
    let migratedClAddress = migrationRes.events.find((e) => e.event === "CreditLineCreated").args.creditLine
    const migratedCl = await artifacts.require("CreditLine").at(migratedClAddress)

    // Test that the creditline was migrated correctly
    expect((await clContract.balance()).isZero()).to.be.true
    expect((await clContract.limit()).isZero()).to.be.true
    expect(await migratedCl.balance()).to.bignumber.eq(usdcVal(500))
    expect(await migratedCl.limit()).to.bignumber.eq(limit)
    expect(await migratedCl.termEndTime()).to.bignumber.eq(currentTime.add(new BN(100)))
    expect(await migratedCl.nextDueTime()).to.bignumber.eq(currentTime.add(new BN(10)))
    expect(await migratedCl.interestAccruedAsOf()).to.bignumber.eq(currentTime.sub(new BN(50)))
    expect(await migratedCl.lastFullPaymentTime()).to.bignumber.eq("0")

    // Pay off in full
    await bwrCreditDesk.pay(migratedClAddress, usdcVal(501).toString())

    expect((await migratedCl.balance()).isZero()).to.be.true

    bwrPool.withdrawInFidu(fiduBalance.toString())
    fiduBalance = await bwrFidu.balanceOf(bwr)
    expect(fiduBalance.isZero()).to.be.true
  }).timeout(TEST_TIMEOUT)
})<|MERGE_RESOLUTION|>--- conflicted
+++ resolved
@@ -68,11 +68,7 @@
   let accounts, owner, bwr, person3, pool, reserve, underwriter, usdc, fidu, goldfinchConfig
   let goldfinchFactory, busd, usdt, cUSDC
   let upgradedContracts
-<<<<<<< HEAD
-  let reserveAddress, tranchedPool, borrower, seniorPool, seniorPoolStrategy
-=======
   let reserveAddress, tranchedPool, borrower, seniorPool, seniorPoolFixedStrategy
->>>>>>> 1b99a947
 
   const contractsToUpgrade = ["CreditDesk", "Pool", "Fidu", "GoldfinchFactory", "GoldfinchConfig"]
   const setupTest = deployments.createFixture(async ({deployments}) => {
@@ -130,13 +126,8 @@
   }
 
   async function setupSeniorPool() {
-<<<<<<< HEAD
-    ;({seniorPool, seniorPoolStrategy} = await deployV2(upgradedContracts))
-    seniorPoolStrategy = await artifacts.require("ISeniorPoolStrategy").at(seniorPoolStrategy.address)
-=======
     ;({seniorPool, seniorPoolFixedStrategy} = await deployV2(upgradedContracts))
     seniorPoolFixedStrategy = await artifacts.require("ISeniorPoolStrategy").at(seniorPoolFixedStrategy.address)
->>>>>>> 1b99a947
 
     // TODO Can remove this once V2 upgrade logic incorporates leverage-ratio config value.
     await goldfinchConfig.setNumber(CONFIG_KEYS.LeverageRatio, new BN(String(6e18)), {from: MAINNET_MULTISIG})
@@ -479,14 +470,10 @@
 
       it("should redeem from compound and recognize interest on invest", async function () {
         await tranchedPool.lockJuniorCapital({from: borrower})
-<<<<<<< HEAD
-        let usdcAmount = await seniorPoolStrategy.invest(seniorPool.address, tranchedPool.address)
-=======
         expect(await goldfinchConfig.getAddress(CONFIG_KEYS.SeniorPoolStrategy)).to.equal(
           seniorPoolFixedStrategy.address
         )
         let usdcAmount = await seniorPoolFixedStrategy.invest(seniorPool.address, tranchedPool.address)
->>>>>>> 1b99a947
         const seniorPoolValue = await getBalance(seniorPool.address, usdc)
 
         await expectAction(() => {
