--- conflicted
+++ resolved
@@ -10,35 +10,21 @@
   erc20Approve,
   usdcVal,
   createPoolWithCreditLine,
-<<<<<<< HEAD
-=======
   toEthers,
->>>>>>> 0a70034a
 } = require("../testHelpers")
 const {assessIfRequired} = require("../../autotasks/assessor/index.js")
 let accounts, owner, underwriter, borrower
 let creditLine, fakeProvider, fakeTimestamp
-<<<<<<< HEAD
-let tranchedPool
-describe("relayAssess", () => {
-=======
 let tranchedPool, seniorPool, poolTokens
 
 describe("relayAsses", () => {
->>>>>>> 0a70034a
   const setupTest = deployments.createFixture(async ({deployments, getNamedAccounts}) => {
     // Just to be crystal clear
     const {protocol_owner} = await getNamedAccounts()
     owner = protocol_owner
 
-<<<<<<< HEAD
-    const {seniorPool, usdc, fidu, creditDesk, goldfinchConfig, goldfinchFactory} = await deployAllContracts(
-      deployments
-    )
-=======
     const {seniorPool, usdc, fidu, creditDesk, goldfinchConfig, goldfinchFactory, poolTokens} =
       await deployAllContracts(deployments)
->>>>>>> 0a70034a
     // A bit of setup for our test users
     await erc20Approve(usdc, seniorPool.address, usdcVal(100000), [owner, borrower])
     await goldfinchConfig.bulkAddToGoList([owner, underwriter, borrower])
@@ -49,17 +35,10 @@
       usdc,
     })
     await tranchedPool.deposit(TRANCHES.Junior, usdcVal(2))
-<<<<<<< HEAD
-    await tranchedPool.deposit(TRANCHES.Senior, usdcVal(8))
-    await tranchedPool.lockJuniorCapital({from: borrower})
-    await tranchedPool.lockPool({from: borrower})
-    return {usdc, seniorPool, fidu, goldfinchConfig, creditDesk, goldfinchFactory, creditLine, tranchedPool}
-=======
     await tranchedPool.lockJuniorCapital({from: borrower})
     await seniorPool.invest(tranchedPool.address)
     await tranchedPool.lockPool({from: borrower})
     return {usdc, seniorPool, fidu, goldfinchConfig, creditDesk, goldfinchFactory, creditLine, tranchedPool, poolTokens}
->>>>>>> 0a70034a
   })
 
   async function advanceToTimestamp(timestamp) {
@@ -71,11 +50,7 @@
     // Pull in our unlocked accounts
     accounts = await web3.eth.getAccounts()
     ;[owner, underwriter, borrower] = accounts
-<<<<<<< HEAD
-    ;({tranchedPool, creditLine} = await setupTest())
-=======
     ;({tranchedPool, creditLine, seniorPool, poolTokens} = await setupTest())
->>>>>>> 0a70034a
 
     fakeProvider = {
       getBlock: async function () {
@@ -88,14 +63,6 @@
   })
 
   describe("assessIfRequired", async () => {
-<<<<<<< HEAD
-    it("assesses the credit line", async () => {
-      await tranchedPool.drawdown(usdcVal(10), {from: borrower})
-      // Advance to just beyond the nextDueTime
-      await advanceToTimestamp((await creditLine.nextDueTime()).add(new BN(10)))
-      await expectAction(() => assessIfRequired(tranchedPool, creditLine, fakeProvider)).toChange([
-        [creditLine.nextDueTime, {increase: true}],
-=======
     let tranchedPoolAsEthers, seniorPoolAsEthers, creditLineAsEthers, poolTokensAsEthers
 
     beforeEach(async () => {
@@ -115,7 +82,6 @@
       ).toChange([
         [creditLine.nextDueTime, {increase: true}],
         // [seniorPool.sharePrice, {increase: true}], // The senior pool should redeem the interest payments
->>>>>>> 0a70034a
       ])
     })
 
@@ -125,15 +91,9 @@
       // Advance to just before the next due block
       await advanceToTimestamp((await creditLine.nextDueTime()).sub(new BN(10)))
 
-<<<<<<< HEAD
-      await expectAction(() => assessIfRequired(tranchedPool, creditLine, fakeProvider)).toChange([
-        [creditLine.nextDueTime, {by: new BN(0)}],
-      ])
-=======
       await expectAction(() =>
         assessIfRequired(tranchedPoolAsEthers, creditLineAsEthers, fakeProvider, seniorPoolAsEthers, poolTokensAsEthers)
       ).toChange([[creditLine.nextDueTime, {by: 0}]])
->>>>>>> 0a70034a
     })
 
     it("assesses if beyond the term end block", async () => {
@@ -142,30 +102,19 @@
       // Advance to just after the term due block
       await advanceToTimestamp((await creditLine.termEndTime()).add(new BN(10)))
 
-<<<<<<< HEAD
-      await expectAction(() => assessIfRequired(tranchedPool, creditLine, fakeProvider)).toChange([
-        [creditLine.nextDueTime, {increase: true}],
-=======
       await expectAction(() =>
         assessIfRequired(tranchedPoolAsEthers, creditLineAsEthers, fakeProvider, seniorPoolAsEthers, poolTokensAsEthers)
       ).toChange([
         [creditLine.nextDueTime, {increase: true}],
         // [seniorPool.sharePrice, {decrease: true}], // There should also be a writedown because there were no payments
         // [seniorPool.totalWritedowns, {increase: true}],
->>>>>>> 0a70034a
       ])
     })
 
     it("does not assess if no balance", async () => {
-<<<<<<< HEAD
-      await expectAction(() => assessIfRequired(tranchedPool, creditLine, fakeProvider)).toChange([
-        [creditLine.nextDueTime, {by: new BN(0)}],
-      ])
-=======
       await expectAction(() =>
         assessIfRequired(tranchedPoolAsEthers, creditLineAsEthers, fakeProvider, seniorPoolAsEthers, poolTokensAsEthers)
       ).toChange([[creditLine.nextDueTime, {by: 0}]])
->>>>>>> 0a70034a
     })
   })
 })