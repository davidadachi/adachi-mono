import {BN, expect} from "./testHelpers"
import hre from "hardhat"
const {deployments, getNamedAccounts, ethers} = hre
import {getDeployedContract, fromAtomic, OWNER_ROLE} from "../blockchain_scripts/deployHelpers"
import {CONFIG_KEYS} from "../blockchain_scripts/configKeys"
import updateConfigs from "../blockchain_scripts/updateConfigs"

describe("Deployment", async () => {
  describe("Base Deployment", () => {
    beforeEach(async () => {
      await deployments.fixture("base_deploy")
    })
    it("deploys the pool", async () => {
      const pool = await deployments.get("TestPool")
      expect(pool.address).to.exist
    })
    it("deploys a proxy for the pool as well", async () => {
      const poolProxy = await deployments.getOrNull("TestPool_Proxy")
      expect(poolProxy).to.exist
    })

    it("should set the protocol owner to the treasury reserve", async () => {
      const {protocol_owner} = await getNamedAccounts()
      const config = await getDeployedContract(deployments, "TestGoldfinchConfig")
      expect(await config.getAddress(CONFIG_KEYS.TreasuryReserve)).to.equal(protocol_owner)
    })
    it("deploys the credit desk", async () => {
      const creditDesk = await deployments.get("TestCreditDesk")
      expect(creditDesk.address).to.exist
    })
    it("deploys a proxy for the credit desk as well", async () => {
      const creditDeskProxy = await deployments.getOrNull("TestCreditDesk_Proxy")
      expect(creditDeskProxy).to.exist
    })
    it("sets the credit desk as the owner of the pool", async () => {
      const creditDesk = await deployments.get("TestCreditDesk")
      const pool = await getDeployedContract(deployments, "TestPool")
      expect(await pool.hasRole(OWNER_ROLE, creditDesk.address)).to.be.true
    })
    it("sets the right defaults", async () => {
      const goldfinchFactory = await getDeployedContract(deployments, "GoldfinchFactory")
      const goldfinchConfig = await getDeployedContract(deployments, "TestGoldfinchConfig")

      expect(String(await goldfinchConfig.getNumber(CONFIG_KEYS.TransactionLimit))).to.bignumber.gt(new BN(0))
      expect(String(await goldfinchConfig.getNumber(CONFIG_KEYS.TotalFundsLimit))).to.bignumber.gt(new BN(0))
      expect(String(await goldfinchConfig.getNumber(CONFIG_KEYS.MaxUnderwriterLimit))).to.bignumber.gt(new BN(0))
      expect(await goldfinchConfig.getAddress(CONFIG_KEYS.GoldfinchFactory)).to.equal(goldfinchFactory.address)
    })
  })

  describe("Setup for Testing", () => {
    it("should not fail", async () => {
      return expect(deployments.run("setup_for_testing")).to.be.fulfilled
    })
    it("should create borrower contract and tranched pools", async () => {
      await deployments.run("setup_for_testing")
      const goldfinchFactory = await getDeployedContract(deployments, "GoldfinchFactory")
      const borrowerCreated = await goldfinchFactory.queryFilter(goldfinchFactory.filters.BorrowerCreated())
      expect(borrowerCreated.length).to.equal(2)
      const borrowerConAddr = borrowerCreated[0].borrower
      const result = await goldfinchFactory.queryFilter(goldfinchFactory.filters.PoolCreated(null, borrowerConAddr))
      expect(result.length).to.equal(3)
    })
  })

  describe("Upgrading", () => {
    beforeEach(async () => {
      await deployments.fixture()
    })

    it("should allow you to change the owner of the implementation, without affecting the owner of the proxy", async () => {
      const seniorPool = await getDeployedContract(deployments, "SeniorPool")
      const someWallet = ethers.Wallet.createRandom()

      const originally = await seniorPool.hasRole(OWNER_ROLE, someWallet.address)
      expect(originally).to.be.false

      await seniorPool.grantRole(OWNER_ROLE, someWallet.address)

      const afterGrant = await seniorPool.hasRole(OWNER_ROLE, someWallet.address)
      expect(afterGrant).to.be.true
    })

    it("should allow for a way to transfer ownership of the proxy", async () => {
      const {protocol_owner, gf_deployer} = await getNamedAccounts()
<<<<<<< HEAD
      const seniorPoolProxy = await getDeployedContract(deployments, "SeniorPool_Proxy", gf_deployer)

      const originalOwner = await seniorPoolProxy.owner()
      expect(originalOwner).to.equal(gf_deployer)

      const result = await seniorPoolProxy.transferOwnership(protocol_owner)
      await result.wait()

      const newOwner = await seniorPoolProxy.owner()
      expect(newOwner).to.equal(protocol_owner)
=======
      const seniorPoolProxy = await getDeployedContract(deployments, "SeniorPool_Proxy", protocol_owner)

      const originalOwner = await seniorPoolProxy.owner()
      expect(originalOwner).to.equal(protocol_owner)

      const result = await seniorPoolProxy.transferOwnership(gf_deployer)
      await result.wait()
      const newOwner = await seniorPoolProxy.owner()
      expect(newOwner).to.equal(gf_deployer)
>>>>>>> fd4ff5e1
    })
  })

  describe("Updating configs", async () => {
    beforeEach(async () => {
      await deployments.fixture()
    })

    it("Should update protocol configs", async () => {
      const config = await getDeployedContract(deployments, "TestGoldfinchConfig")

      const new_config = {
        totalFundsLimit: 2000,
        transactionLimit: 1000,
        maxUnderwriterLimit: 2000,
        reserveDenominator: 11,
        withdrawFeeDenominator: 202,
        latenessGracePeriod: 9,
        latenessMaxDays: 6,
        drawdownPeriodInSeconds: 11000,
        transferRestrictionPeriodInDays: 180,
        leverageRatio: String(17e18),
      }

      await updateConfigs(hre, new_config)

      expect(fromAtomic(await config.getNumber(CONFIG_KEYS.TotalFundsLimit))).to.bignumber.eq(
        new BN(new_config["totalFundsLimit"])
      )
      expect(fromAtomic(await config.getNumber(CONFIG_KEYS.TransactionLimit))).to.bignumber.eq(
        new BN(new_config["transactionLimit"])
      )
      expect(fromAtomic(await config.getNumber(CONFIG_KEYS.MaxUnderwriterLimit))).to.bignumber.eq(
        new BN(new_config["maxUnderwriterLimit"])
      )

      expect(String(await config.getNumber(CONFIG_KEYS.ReserveDenominator))).to.eq(
        String(new_config["reserveDenominator"])
      )
      expect(String(await config.getNumber(CONFIG_KEYS.WithdrawFeeDenominator))).to.eq(
        String(new_config["withdrawFeeDenominator"])
      )
      expect(String(await config.getNumber(CONFIG_KEYS.LatenessGracePeriodInDays))).to.eq(
        String(new_config["latenessGracePeriod"])
      )
      expect(String(await config.getNumber(CONFIG_KEYS.LatenessMaxDays))).to.eq(String(new_config["latenessMaxDays"]))
      expect(String(await config.getNumber(CONFIG_KEYS.DrawdownPeriodInSeconds))).to.eq(
        String(new_config["drawdownPeriodInSeconds"])
      )
      expect(String(await config.getNumber(CONFIG_KEYS.TransferPeriodRestrictionInDays))).to.eq(
        String(new_config["transferRestrictionPeriodInDays"])
      )
      expect(String(await config.getNumber(CONFIG_KEYS.LeverageRatio))).to.eq(String(new_config["leverageRatio"]))
    })
  })
})<|MERGE_RESOLUTION|>--- conflicted
+++ resolved
@@ -83,18 +83,6 @@
 
     it("should allow for a way to transfer ownership of the proxy", async () => {
       const {protocol_owner, gf_deployer} = await getNamedAccounts()
-<<<<<<< HEAD
-      const seniorPoolProxy = await getDeployedContract(deployments, "SeniorPool_Proxy", gf_deployer)
-
-      const originalOwner = await seniorPoolProxy.owner()
-      expect(originalOwner).to.equal(gf_deployer)
-
-      const result = await seniorPoolProxy.transferOwnership(protocol_owner)
-      await result.wait()
-
-      const newOwner = await seniorPoolProxy.owner()
-      expect(newOwner).to.equal(protocol_owner)
-=======
       const seniorPoolProxy = await getDeployedContract(deployments, "SeniorPool_Proxy", protocol_owner)
 
       const originalOwner = await seniorPoolProxy.owner()
@@ -104,7 +92,6 @@
       await result.wait()
       const newOwner = await seniorPoolProxy.owner()
       expect(newOwner).to.equal(gf_deployer)
->>>>>>> fd4ff5e1
     })
   })
 
