--- conflicted
+++ resolved
@@ -141,10 +141,7 @@
     UNIQUE_IDENTITY_ABI,
     signer
   ) as unknown as UniqueIdentity
-<<<<<<< HEAD
-=======
-
->>>>>>> e4727b00
+
   return await main({signer, auth, network, uniqueIdentity, mintToAddress})
 })
 
