--- conflicted
+++ resolved
@@ -1,28 +1,9 @@
 {
   "extends": "../../tsconfig.json",
   "compilerOptions": {
-<<<<<<< HEAD
-    "lib": [
-      "es2019",
-      "es2020.promise",
-      "es2020.bigint",
-      "es2020.string"
-    ],
-    "target": "es2019",
-    "isolatedModules": false
-  },
-  "include": [
-    "hardhat.config.ts",
-    "test/**/*",
-    "assessor/**/*",
-    "relayer/**/*",
-    "index.ts"
-  ]
-=======
     "lib": ["es2019", "es2020.promise", "es2020.bigint", "es2020.string"],
     "target": "es2019",
     "isolatedModules": false
   },
-  "include": ["hardhat.config.ts", "test/**/*", "assessor/**/*", "relayer/**/*", "server.ts"]
->>>>>>> f608f8fe
+  "include": ["hardhat.config.ts", "test/**/*", "assessor/**/*", "relayer/**/*", "index.ts"]
 }