import chai from "chai"
import hre from "hardhat"
import sinon from "sinon"
import AsPromised from "chai-as-promised"
chai.use(AsPromised)

import {getProtocolOwner, OWNER_ROLE, SIGNER_ROLE} from "@goldfinch-eng/protocol/blockchain_scripts/deployHelpers"
import {ethers, Signer, Wallet} from "ethers"
import {hardhat} from "@goldfinch-eng/protocol"
import {BN, deployAllContracts} from "@goldfinch-eng/protocol/test/testHelpers"
import * as utils from "@goldfinch-eng/utils"
const {deployments, web3} = hardhat
import * as uniqueIdentitySigner from "../unique-identity-signer"
import {assertNonNullable} from "packages/utils/src/type"
import {TestUniqueIdentityInstance} from "packages/protocol/typechain/truffle"
import {UniqueIdentity} from "packages/protocol/typechain/ethers"
<<<<<<< HEAD
import {FetchKYCFunction, KYC, UNIQUE_IDENTITY_ABI} from "../unique-identity-signer"
import * as utils from "../unique-identity-signer/utils"
import USAccreditedIndividualsList from "../unique-identity-signer/USAccreditedIndividuals.json"
import USAccreditedEntitiesList from "../unique-identity-signer/USAccreditedEntities.json"
import NonUSEntitiesList from "../unique-identity-signer/NonUSEntities.json"
import {presignedBurnMessage} from "@goldfinch-eng/utils"
import axios from "axios"
=======
import {UniqueIdentityAbi} from "../unique-identity-signer"
>>>>>>> 5981e9ec

const TEST_TIMEOUT = 30000

function fetchStubbedKycStatus(kyc: utils.KYC): utils.FetchKYCFunction {
  return async (_) => {
    return Promise.resolve(kyc)
  }
}

<<<<<<< HEAD
const fetchEligibleKycStatus: FetchKYCFunction = fetchStubbedKycStatus({
=======
const fetchElligibleKycStatus: utils.FetchKYCFunction = fetchStubbedKycStatus({
>>>>>>> 5981e9ec
  status: "approved",
  countryCode: "CA",
  residency: "non-us",
})

const TEST_ACCOUNT = {
  address: "0xc34461018f970d343d5a25e4Ed28C4ddE6dcCc3F",
  privateKey: "0x50f9c471e3c454b506f39536c06bde77233144784297a95d35896b3be3dfc9d8",
}

const setupTest = deployments.createFixture(async ({deployments, getNamedAccounts}) => {
  const {protocol_owner} = await getNamedAccounts()
  const [, anotherUser, anotherUser2] = await web3.eth.getAccounts()
  assertNonNullable(protocol_owner)
  assertNonNullable(anotherUser)
  assertNonNullable(anotherUser2)

  const {uniqueIdentity, go} = await deployAllContracts(deployments)
  return {uniqueIdentity, go, owner: protocol_owner, anotherUser, anotherUser2}
})

describe("unique-identity-signer", () => {
  let owner: string
  let anotherUser: string
  let anotherUser2: string
  let uniqueIdentity: TestUniqueIdentityInstance
  let ethersUniqueIdentity: UniqueIdentity
  let signer: Signer
  let anotherUserSigner: Signer
  let network: ethers.providers.Network
<<<<<<< HEAD
  let validAuthAnotherUser
  let nonUSIdType
  let usAccreditedIdType
  let usNonAccreditedIdType
  let fetchKYCFunction: FetchKYCFunction
=======
  let fetchKYCFunction: utils.FetchKYCFunction
>>>>>>> 5981e9ec
  const sandbox = sinon.createSandbox()

  beforeEach(async () => {
    // eslint-disable-next-line @typescript-eslint/no-extra-semi
    ;({uniqueIdentity, owner, anotherUser, anotherUser2} = await setupTest())
    signer = hre.ethers.provider.getSigner(await getProtocolOwner())
    anotherUserSigner = hre.ethers.provider.getSigner(anotherUser)
    ethersUniqueIdentity = new ethers.Contract(uniqueIdentity.address, UNIQUE_IDENTITY_ABI, signer) as UniqueIdentity
    assertNonNullable(signer.provider, "Signer provider is null")
    network = await signer.provider.getNetwork()

    await uniqueIdentity.grantRole(OWNER_ROLE, owner, {from: owner})
    await uniqueIdentity.grantRole(SIGNER_ROLE, await signer.getAddress(), {from: owner})
    sandbox.stub(axios, "post").resolves({status: 200})
  })

  afterEach(() => {
    sandbox.restore()
  })

  describe("main", () => {
<<<<<<< HEAD
    let latestBlockNum: number
    let validExpiryTimestamp: number
    let wallet
    beforeEach(async () => {
      wallet = new Wallet(TEST_ACCOUNT.privateKey)
      latestBlockNum = (await signer.provider?.getBlock("latest"))?.number as number
      const currentBlock = await signer.provider?.getBlock(latestBlockNum)
      assertNonNullable(currentBlock)
      validExpiryTimestamp = currentBlock.timestamp + 100000
      validAuthAnotherUser = {
        "x-goldfinch-address": anotherUser,
        "x-goldfinch-signature": await anotherUserSigner.signMessage(`Sign in to Goldfinch: ${latestBlockNum}`),
        "x-goldfinch-signature-plaintext": await wallet.signMessage(`Sign in to Goldfinch: ${latestBlockNum}`),
        "x-goldfinch-signature-block-num": `${latestBlockNum}`,
      }
      nonUSIdType = await uniqueIdentity.ID_TYPE_0()
      usAccreditedIdType = await uniqueIdentity.ID_TYPE_1()
      usNonAccreditedIdType = await uniqueIdentity.ID_TYPE_2()
    })

    it("forwards signature headers to the KYC function and verifies signature", async () => {
      const expectedAuth = {
        "x-goldfinch-address": TEST_ACCOUNT.address,
        "x-goldfinch-signature": await wallet.signMessage("Sign in to Goldfinch: 3"),
        "x-goldfinch-signature-plaintext": "Sign in to Goldfinch: 3",
        "x-goldfinch-signature-block-num": "3",
      }
      const fetchFunction: FetchKYCFunction = ({auth, chainId}) => {
=======
    it("forwards signature headers to the KYC function", async () => {
      const fetchFunction: utils.FetchKYCFunction = ({auth, chainId}) => {
>>>>>>> 5981e9ec
        // No other headers should be present
        expect(auth).to.deep.equal(expectedAuth)
        return fetchEligibleKycStatus({auth, chainId})
      }
      const inputHeaders = {
        "x-some-random-header": "test",
        ...expectedAuth,
      }

      // Run handler
      await expect(
        uniqueIdentitySigner.main({
          auth: inputHeaders,
          signer,
          network,
          uniqueIdentity: ethersUniqueIdentity,
          fetchKYCStatus: fetchFunction,
        })
      ).to.be.fulfilled
    })

    describe("auth headers", () => {
      let auth
      beforeEach(() => {
        auth = {
          "x-goldfinch-address": anotherUser,
          "x-goldfinch-signature": "test_signature",
          "x-goldfinch-signature-plaintext": "plaintext",
          "x-goldfinch-signature-block-num": "fake_block_number",
        }
      })

      describe("missing x-goldfinch-signature", () => {
        it("throws an error", async () => {
          delete auth["x-goldfinch-signature"]
          await expect(
            uniqueIdentitySigner.main({
              auth,
              signer,
              network,
              uniqueIdentity: ethersUniqueIdentity,
              fetchKYCStatus: fetchKYCFunction,
            })
          ).to.be.rejectedWith(/auth does not conform/)
        })
      })

      describe("missing x-goldfinch-signature-block-num", () => {
        it("throws an error", async () => {
          delete auth["x-goldfinch-signature-block-num"]
          await expect(
            uniqueIdentitySigner.main({
              auth,
              signer,
              network,
              uniqueIdentity: ethersUniqueIdentity,
              fetchKYCStatus: fetchKYCFunction,
            })
          ).to.be.rejectedWith(/auth does not conform/)
        })
      })

      describe("missing x-goldfinch-address", () => {
        it("throws an error", async () => {
          delete auth["x-goldfinch-address"]
          await expect(
            uniqueIdentitySigner.main({
              auth,
              signer,
              network,
              uniqueIdentity: ethersUniqueIdentity,
              fetchKYCStatus: fetchKYCFunction,
            })
          ).to.be.rejectedWith(/auth does not conform/)
        })
      })

      describe("missing x-goldfinch-signature-plaintext", () => {
        it("throws an error", async () => {
          delete auth["x-goldfinch-signature-plaintext"]
          await expect(
            uniqueIdentitySigner.main({
              auth,
              signer,
              network,
              uniqueIdentity: ethersUniqueIdentity,
              fetchKYCStatus: fetchKYCFunction,
            })
          ).to.be.rejectedWith(/auth does not conform/)
        })
      })

      it("throws an error if the signature is incorrect", async () => {
        const invalidSignature =
          "0xaf75579e99f8810b5c009041961852a4872d3b19031a283ff8ea451854ac072331610c5edaf6ec7430a11cea0f19a2a111ce3b5c52ee93b933fd91e2f9336ad71c"
        await expect(
          uniqueIdentitySigner.main({
            auth: {
              "x-goldfinch-address": TEST_ACCOUNT.address,
              "x-goldfinch-signature": invalidSignature,
              "x-goldfinch-signature-block-num": latestBlockNum.toString(),
              "x-goldfinch-signature-plaintext": `Sign in to Goldfinch: ${latestBlockNum}`,
            },
            signer,
            network,
            uniqueIdentity: ethersUniqueIdentity,
            fetchKYCStatus: fetchStubbedKycStatus({status: "approved", countryCode: "US"}),
          })
        ).to.eventually.be.rejectedWith("Invalid address or signature.")
      })

      it("throws an error if the signature block number is invalid", async () => {
        const validSignatureInvalidBlockNum =
          "0xf55449d7cea45a1537616da2ca9300623ec8c74888868209a4b02c19990e7d884f5835a4bc56218cf6e2d72d6d2351b2f0c52717159643025a70e2d3d25a7ac21c"
        await expect(
          uniqueIdentitySigner.main({
            auth: {
              "x-goldfinch-address": TEST_ACCOUNT.address,
              "x-goldfinch-signature": validSignatureInvalidBlockNum,
              "x-goldfinch-signature-block-num": "foo",
              "x-goldfinch-signature-plaintext": `Sign in to Goldfinch: ${latestBlockNum}`,
            },
            signer,
            network,
            uniqueIdentity: ethersUniqueIdentity,
            fetchKYCStatus: fetchEligibleKycStatus,
          })
        ).to.eventually.be.rejectedWith("Invalid signature block number.")
      })

      it("throws an error if the signature block number corresponds to an expired timestamp", async () => {
        assertNonNullable(signer?.provider)
        signer.provider.getBlock = ((blockId) => {
          const blockTimestamp = blockId === "latest" ? 100000 : 0
          const blockNum = blockId === "latest" ? 10000 : 0
          return Promise.resolve({number: blockNum, timestamp: blockTimestamp})
        }) as any
        await expect(
          uniqueIdentitySigner.main({
            auth: {
              "x-goldfinch-address": TEST_ACCOUNT.address,
              "x-goldfinch-signature": await wallet.signMessage(`Sign in to Goldfinch: 0`),
              "x-goldfinch-signature-block-num": "0",
              "x-goldfinch-signature-plaintext": `Sign in to Goldfinch: ${0}`,
            },
            signer,
            network,
            uniqueIdentity: ethersUniqueIdentity,
            fetchKYCStatus: fetchEligibleKycStatus,
          })
        ).to.eventually.be.rejectedWith(/Signature expired: /)
      })

      it("throws an error if the signature block number is in the future", async () => {
        const futureBlockNum = latestBlockNum + 100000
        await expect(
          uniqueIdentitySigner.main({
            auth: {
              "x-goldfinch-address": TEST_ACCOUNT.address,
              "x-goldfinch-signature": await wallet.signMessage(`Sign in to Goldfinch: ${futureBlockNum}`),
              "x-goldfinch-signature-block-num": futureBlockNum.toString(),
              "x-goldfinch-signature-plaintext": `Sign in to Goldfinch: ${futureBlockNum}`,
            },
            signer,
            network,
            uniqueIdentity: ethersUniqueIdentity,
            fetchKYCStatus: fetchEligibleKycStatus,
          })
        ).to.eventually.be.rejectedWith(/Unexpected signature block number: /)
      })
    })

    describe("KYC is ineligible", () => {
      describe("countryCode is empty", () => {
        beforeEach(() => {
          fetchKYCFunction = fetchStubbedKycStatus({
            status: "approved",
            countryCode: "",
            residency: "us",
          })
        })

        it("throws an error", async () => {
          const auth = {
            "x-goldfinch-address": TEST_ACCOUNT.address,
            "x-goldfinch-signature": await wallet.signMessage(`Sign in to Goldfinch: ${latestBlockNum}`),
            "x-goldfinch-signature-block-num": `${latestBlockNum}`,
            "x-goldfinch-signature-plaintext": `Sign in to Goldfinch: ${latestBlockNum}`,
          }

          await expect(
            uniqueIdentitySigner.main({
              auth,
              signer,
              network,
              uniqueIdentity: ethersUniqueIdentity,
              fetchKYCStatus: fetchKYCFunction,
            })
          ).to.be.rejectedWith(/Does not meet mint requirements/)
        })
      })

      describe("KYC is not approved", () => {
        beforeEach(() => {
          fetchKYCFunction = fetchStubbedKycStatus({
            status: "failed",
            countryCode: "CA",
            residency: "non-us",
          })
        })

        it("throws an error", async () => {
          const auth = {
            "x-goldfinch-address": TEST_ACCOUNT.address,
            "x-goldfinch-signature": await wallet.signMessage(`Sign in to Goldfinch: ${latestBlockNum}`),
            "x-goldfinch-signature-block-num": `${latestBlockNum}`,
            "x-goldfinch-signature-plaintext": `Sign in to Goldfinch: ${latestBlockNum}`,
          }

          await expect(
            uniqueIdentitySigner.main({
              auth,
              signer,
              network,
              uniqueIdentity: ethersUniqueIdentity,
              fetchKYCStatus: fetchKYCFunction,
            })
          ).to.be.rejectedWith(/Does not meet mint requirements/)
        })
      })
    })

    describe("KYC is eligible", () => {
      describe("countryCode is US", () => {
        beforeEach(() => {
          fetchKYCFunction = fetchStubbedKycStatus({
            status: "approved",
            countryCode: "US",
            residency: "us",
          })
        })

        describe("non accredited investor", () => {
          it("returns a signature that can be used to mint", async () => {
            await uniqueIdentity.setSupportedUIDTypes([usNonAccreditedIdType], [true])

            const result = await uniqueIdentitySigner.main({
              auth: validAuthAnotherUser,
              signer,
              network,
              uniqueIdentity: ethersUniqueIdentity,
              fetchKYCStatus: fetchKYCFunction,
            })

            // mint non-accredited investor
            await uniqueIdentity.mint(usNonAccreditedIdType, result.expiresAt, result.signature, {
              from: anotherUser,
              value: web3.utils.toWei("0.00083"),
            })

            expect(await uniqueIdentity.balanceOf(anotherUser, nonUSIdType)).to.bignumber.eq(new BN(0))
            expect(await uniqueIdentity.balanceOf(anotherUser, usAccreditedIdType)).to.bignumber.eq(new BN(0))
            expect(await uniqueIdentity.balanceOf(anotherUser, usNonAccreditedIdType)).to.bignumber.eq(new BN(1))

            // Indirectly test that the nonce is correctly used, thereby allowing the burn to succeed
            const burnPresigMessage = presignedBurnMessage(
              anotherUser,
              usNonAccreditedIdType.toNumber(),
              validExpiryTimestamp,
              uniqueIdentity.address,
              1,
              network.chainId
            )
            const burnSig = await signer.signMessage(burnPresigMessage)

            await uniqueIdentity.burn(anotherUser, usNonAccreditedIdType, validExpiryTimestamp, burnSig, {
              from: anotherUser,
            })
            expect(await uniqueIdentity.balanceOf(anotherUser, nonUSIdType)).to.bignumber.eq(new BN(0))
            expect(await uniqueIdentity.balanceOf(anotherUser, usAccreditedIdType)).to.bignumber.eq(new BN(0))
            expect(await uniqueIdentity.balanceOf(anotherUser, usNonAccreditedIdType)).to.bignumber.eq(new BN(0))
          }).timeout(TEST_TIMEOUT)

          it("throws an error if linking their KYC to their recipient fails", async () => {
            sandbox.restore()
            sandbox.stub(axios, "post").throws({response: {status: 500, data: "Link kyc failed"}})
            await expect(
              uniqueIdentitySigner.main({
                auth: validAuthAnotherUser,
                signer,
                network,
                uniqueIdentity: ethersUniqueIdentity,
                fetchKYCStatus: fetchKYCFunction,
              })
            ).to.eventually.be.rejectedWith('Error in request to /linkUserToUid.\nstatus: 500\ndata: "Link kyc failed"')
          })
        })

        describe("US accredited investor", () => {
          beforeEach(async () => {
            // stub as accredited investor
<<<<<<< HEAD
            sandbox.stub(utils, "getIDType").returns(usAccreditedIdType.toNumber())
=======
            const getIDType = () => usAccreditedIdType.toNumber()
            const auth = {
              "x-goldfinch-address": anotherUser,
              "x-goldfinch-signature": "test_signature",
              "x-goldfinch-signature-plaintext": "plaintext",
              "x-goldfinch-signature-block-num": "fake_block_number",
            }
>>>>>>> 5981e9ec
            await uniqueIdentity.setSupportedUIDTypes([usAccreditedIdType], [true])
          })

          it("returns a signature that can be used to mint", async () => {
            const result = await uniqueIdentitySigner.main({
              auth: validAuthAnotherUser,
              signer,
              network,
              uniqueIdentity: ethersUniqueIdentity,
              fetchKYCStatus: fetchKYCFunction,
              getIDType,
            })

            // mint accredited investor
            await uniqueIdentity.mint(usAccreditedIdType, result.expiresAt, result.signature, {
              from: anotherUser,
              value: web3.utils.toWei("0.00083"),
            })
            expect(await uniqueIdentity.balanceOf(anotherUser, nonUSIdType)).to.bignumber.eq(new BN(0))
            expect(await uniqueIdentity.balanceOf(anotherUser, usAccreditedIdType)).to.bignumber.eq(new BN(1))
            expect(await uniqueIdentity.balanceOf(anotherUser, usNonAccreditedIdType)).to.bignumber.eq(new BN(0))

            // Indirectly test that the nonce is correctly used, thereby allowing the burn to succeed
<<<<<<< HEAD
            const burnPresigMessage = presignedBurnMessage(
              anotherUser,
              usAccreditedIdType.toNumber(),
              validExpiryTimestamp,
              uniqueIdentity.address,
              1,
              network.chainId
            )
            const burnSig = await signer.signMessage(burnPresigMessage)

            await uniqueIdentity.burn(anotherUser, usAccreditedIdType, validExpiryTimestamp, burnSig, {
=======
            result = await uniqueIdentitySigner.main({
              auth,
              signer,
              network,
              uniqueIdentity: ethersUniqueIdentity,
              fetchKYCStatus: fetchKYCFunction,
              getIDType,
            })

            await uniqueIdentity.burn(anotherUser, usAccreditedIdType, result.expiresAt, result.signature, {
>>>>>>> 5981e9ec
              from: anotherUser,
            })
            expect(await uniqueIdentity.balanceOf(anotherUser, nonUSIdType)).to.bignumber.eq(new BN(0))
            expect(await uniqueIdentity.balanceOf(anotherUser, usAccreditedIdType)).to.bignumber.eq(new BN(0))
            expect(await uniqueIdentity.balanceOf(anotherUser, usNonAccreditedIdType)).to.bignumber.eq(new BN(0))
          }).timeout(TEST_TIMEOUT)

          it("throws an error if linking their KYC to their recipient fails", async () => {
            sandbox.restore()
            sandbox.stub(axios, "post").throws({response: {status: 500, data: "Link kyc failed"}})
            await expect(
              uniqueIdentitySigner.main({
                auth: validAuthAnotherUser,
                signer,
                network,
                uniqueIdentity: ethersUniqueIdentity,
                fetchKYCStatus: fetchKYCFunction,
              })
            ).to.eventually.be.rejectedWith('Error in request to /linkUserToUid.\nstatus: 500\ndata: "Link kyc failed"')
          })
        })
      })

      describe("countryCode is non US", () => {
        beforeEach(() => {
          fetchKYCFunction = fetchEligibleKycStatus
        })

        it("returns a signature that can be used to mint", async () => {
          await uniqueIdentity.setSupportedUIDTypes([0], [true])

          const result = await uniqueIdentitySigner.main({
            auth: validAuthAnotherUser,
            signer,
            network,
            uniqueIdentity: ethersUniqueIdentity,
            fetchKYCStatus: fetchKYCFunction,
          })

          await uniqueIdentity.mint(0, result.expiresAt, result.signature, {
            from: anotherUser,
            value: web3.utils.toWei("0.00083"),
          })
          expect(await uniqueIdentity.balanceOf(anotherUser, 0)).to.bignumber.eq(new BN(1))
          expect(await uniqueIdentity.balanceOf(anotherUser, 1)).to.bignumber.eq(new BN(0))
          expect(await uniqueIdentity.balanceOf(anotherUser, 2)).to.bignumber.eq(new BN(0))

          // Indirectly test that the nonce is correctly used, thereby allowing the burn to succeed
          const burnPresigMessage = presignedBurnMessage(
            anotherUser,
            0,
            validExpiryTimestamp,
            uniqueIdentity.address,
            1,
            network.chainId
          )
          const burnSig = await signer.signMessage(burnPresigMessage)

          await uniqueIdentity.burn(anotherUser, 0, validExpiryTimestamp, burnSig, {from: anotherUser})
          expect(await uniqueIdentity.balanceOf(anotherUser, 0)).to.bignumber.eq(new BN(0))
          expect(await uniqueIdentity.balanceOf(anotherUser, 1)).to.bignumber.eq(new BN(0))
          expect(await uniqueIdentity.balanceOf(anotherUser, 2)).to.bignumber.eq(new BN(0))
        }).timeout(TEST_TIMEOUT)

        it("throws an error if linking their KYC to their recipient fails", async () => {
          sandbox.restore()
          sandbox.stub(axios, "post").throws({response: {status: 500, data: "Link kyc failed"}})
          await expect(
            uniqueIdentitySigner.main({
              auth: validAuthAnotherUser,
              signer,
              network,
              uniqueIdentity: ethersUniqueIdentity,
              fetchKYCStatus: fetchKYCFunction,
            })
          ).to.eventually.be.rejectedWith('Error in request to /linkUserToUid.\nstatus: 500\ndata: "Link kyc failed"')
        })
      })
    })
  })

  describe("caseInsensitiveIncludes", () => {
    it("case insensitively matches an array element", () => {
      const data = [
        "0x11Cb600E4740C052855B942dC13648d7dF1503E5",
        "0x7Fb2EdA1a56BAEC8a5f1764948D3B1de03059950",
        "0x47BdbA50F035bAF1Bd9A41Da3cD7fc6bc198049f",
        "0xD98a107A56c2DE8aFD8416a5AeF3Fb63Ea277B07",
        "0xdCA313c4Df33c2142B2aDf202D6AbF4Fa56e1d41",
        "0x55d601F005ae4984314951F9219D097d91EedCae",
        "0x111B46bFAe308Be4570Cb9F17d051B58022D7c89",
        "0X8F40DCD6BA523561A8A497001896330965520FA4",
      ]

      const testAddress = "0X8F40DCD6ba523561a8a497001896330965520FA4"
      const testAddressLowerCase = testAddress.toLowerCase()
      const testAddressUppwerCase = testAddress.toUpperCase()
      const notInTheArray = "0X8F40DCD6ba523561a8a497001896330965520000"

      expect(utils.caseInsensitiveIncludes(data, testAddress)).to.be.true
      expect(utils.caseInsensitiveIncludes(data, testAddressLowerCase)).to.be.true
      expect(utils.caseInsensitiveIncludes(data, testAddressUppwerCase)).to.be.true
      expect(utils.caseInsensitiveIncludes(data, notInTheArray)).to.be.false
    })
  })

  describe("eligible json files", () => {
    it("checks for duplicates", () => {
      const data = [utils.USAccreditedIndividualsList, utils.USAccreditedEntitiesList, utils.NonUSEntitiesList]
      data.reduce((acc, curr) => {
        if (acc.some((x) => curr.includes(x))) {
          throw new Error("Array intersection")
        }
        return [...acc, ...curr]
      })
      return true
    })
  })
})<|MERGE_RESOLUTION|>--- conflicted
+++ resolved
@@ -14,17 +14,8 @@
 import {assertNonNullable} from "packages/utils/src/type"
 import {TestUniqueIdentityInstance} from "packages/protocol/typechain/truffle"
 import {UniqueIdentity} from "packages/protocol/typechain/ethers"
-<<<<<<< HEAD
-import {FetchKYCFunction, KYC, UNIQUE_IDENTITY_ABI} from "../unique-identity-signer"
-import * as utils from "../unique-identity-signer/utils"
-import USAccreditedIndividualsList from "../unique-identity-signer/USAccreditedIndividuals.json"
-import USAccreditedEntitiesList from "../unique-identity-signer/USAccreditedEntities.json"
-import NonUSEntitiesList from "../unique-identity-signer/NonUSEntities.json"
-import {presignedBurnMessage} from "@goldfinch-eng/utils"
+import {UNIQUE_IDENTITY_ABI} from "../unique-identity-signer"
 import axios from "axios"
-=======
-import {UniqueIdentityAbi} from "../unique-identity-signer"
->>>>>>> 5981e9ec
 
 const TEST_TIMEOUT = 30000
 
@@ -34,11 +25,7 @@
   }
 }
 
-<<<<<<< HEAD
-const fetchEligibleKycStatus: FetchKYCFunction = fetchStubbedKycStatus({
-=======
-const fetchElligibleKycStatus: utils.FetchKYCFunction = fetchStubbedKycStatus({
->>>>>>> 5981e9ec
+const fetchEligibleKycStatus: utils.FetchKYCFunction = fetchStubbedKycStatus({
   status: "approved",
   countryCode: "CA",
   residency: "non-us",
@@ -63,26 +50,21 @@
 describe("unique-identity-signer", () => {
   let owner: string
   let anotherUser: string
-  let anotherUser2: string
   let uniqueIdentity: TestUniqueIdentityInstance
   let ethersUniqueIdentity: UniqueIdentity
   let signer: Signer
   let anotherUserSigner: Signer
   let network: ethers.providers.Network
-<<<<<<< HEAD
   let validAuthAnotherUser
   let nonUSIdType
   let usAccreditedIdType
   let usNonAccreditedIdType
-  let fetchKYCFunction: FetchKYCFunction
-=======
   let fetchKYCFunction: utils.FetchKYCFunction
->>>>>>> 5981e9ec
   const sandbox = sinon.createSandbox()
 
   beforeEach(async () => {
     // eslint-disable-next-line @typescript-eslint/no-extra-semi
-    ;({uniqueIdentity, owner, anotherUser, anotherUser2} = await setupTest())
+    ;({uniqueIdentity, owner, anotherUser} = await setupTest())
     signer = hre.ethers.provider.getSigner(await getProtocolOwner())
     anotherUserSigner = hre.ethers.provider.getSigner(anotherUser)
     ethersUniqueIdentity = new ethers.Contract(uniqueIdentity.address, UNIQUE_IDENTITY_ABI, signer) as UniqueIdentity
@@ -99,7 +81,6 @@
   })
 
   describe("main", () => {
-<<<<<<< HEAD
     let latestBlockNum: number
     let validExpiryTimestamp: number
     let wallet
@@ -127,11 +108,7 @@
         "x-goldfinch-signature-plaintext": "Sign in to Goldfinch: 3",
         "x-goldfinch-signature-block-num": "3",
       }
-      const fetchFunction: FetchKYCFunction = ({auth, chainId}) => {
-=======
-    it("forwards signature headers to the KYC function", async () => {
       const fetchFunction: utils.FetchKYCFunction = ({auth, chainId}) => {
->>>>>>> 5981e9ec
         // No other headers should be present
         expect(auth).to.deep.equal(expectedAuth)
         return fetchEligibleKycStatus({auth, chainId})
@@ -397,7 +374,7 @@
             expect(await uniqueIdentity.balanceOf(anotherUser, usNonAccreditedIdType)).to.bignumber.eq(new BN(1))
 
             // Indirectly test that the nonce is correctly used, thereby allowing the burn to succeed
-            const burnPresigMessage = presignedBurnMessage(
+            const burnPresigMessage = utils.presignedBurnMessage(
               anotherUser,
               usNonAccreditedIdType.toNumber(),
               validExpiryTimestamp,
@@ -431,19 +408,10 @@
         })
 
         describe("US accredited investor", () => {
+          let getUsAccreditedIDType
           beforeEach(async () => {
             // stub as accredited investor
-<<<<<<< HEAD
-            sandbox.stub(utils, "getIDType").returns(usAccreditedIdType.toNumber())
-=======
-            const getIDType = () => usAccreditedIdType.toNumber()
-            const auth = {
-              "x-goldfinch-address": anotherUser,
-              "x-goldfinch-signature": "test_signature",
-              "x-goldfinch-signature-plaintext": "plaintext",
-              "x-goldfinch-signature-block-num": "fake_block_number",
-            }
->>>>>>> 5981e9ec
+            getUsAccreditedIDType = () => usAccreditedIdType.toNumber()
             await uniqueIdentity.setSupportedUIDTypes([usAccreditedIdType], [true])
           })
 
@@ -454,7 +422,7 @@
               network,
               uniqueIdentity: ethersUniqueIdentity,
               fetchKYCStatus: fetchKYCFunction,
-              getIDType,
+              getIDType: getUsAccreditedIDType,
             })
 
             // mint accredited investor
@@ -467,8 +435,7 @@
             expect(await uniqueIdentity.balanceOf(anotherUser, usNonAccreditedIdType)).to.bignumber.eq(new BN(0))
 
             // Indirectly test that the nonce is correctly used, thereby allowing the burn to succeed
-<<<<<<< HEAD
-            const burnPresigMessage = presignedBurnMessage(
+            const burnPresigMessage = utils.presignedBurnMessage(
               anotherUser,
               usAccreditedIdType.toNumber(),
               validExpiryTimestamp,
@@ -479,18 +446,6 @@
             const burnSig = await signer.signMessage(burnPresigMessage)
 
             await uniqueIdentity.burn(anotherUser, usAccreditedIdType, validExpiryTimestamp, burnSig, {
-=======
-            result = await uniqueIdentitySigner.main({
-              auth,
-              signer,
-              network,
-              uniqueIdentity: ethersUniqueIdentity,
-              fetchKYCStatus: fetchKYCFunction,
-              getIDType,
-            })
-
-            await uniqueIdentity.burn(anotherUser, usAccreditedIdType, result.expiresAt, result.signature, {
->>>>>>> 5981e9ec
               from: anotherUser,
             })
             expect(await uniqueIdentity.balanceOf(anotherUser, nonUSIdType)).to.bignumber.eq(new BN(0))
@@ -508,6 +463,7 @@
                 network,
                 uniqueIdentity: ethersUniqueIdentity,
                 fetchKYCStatus: fetchKYCFunction,
+                getIDType: getUsAccreditedIDType,
               })
             ).to.eventually.be.rejectedWith('Error in request to /linkUserToUid.\nstatus: 500\ndata: "Link kyc failed"')
           })
@@ -539,7 +495,7 @@
           expect(await uniqueIdentity.balanceOf(anotherUser, 2)).to.bignumber.eq(new BN(0))
 
           // Indirectly test that the nonce is correctly used, thereby allowing the burn to succeed
-          const burnPresigMessage = presignedBurnMessage(
+          const burnPresigMessage = utils.presignedBurnMessage(
             anotherUser,
             0,
             validExpiryTimestamp,
