--- conflicted
+++ resolved
@@ -432,7 +432,6 @@
             expect(await uniqueIdentity.balanceOf(anotherUser, usNonAccreditedIdType)).to.bignumber.eq(new BN(0))
           }).timeout(TEST_TIMEOUT)
 
-<<<<<<< HEAD
           it("returns a signature that can be used to mintTo", async () => {
             await uniqueIdentity.setSupportedUIDTypes([usNonAccreditedIdType], [true])
 
@@ -456,10 +455,7 @@
             expect(await uniqueIdentity.balanceOf(anotherUser2, usNonAccreditedIdType)).to.bignumber.eq(new BN(1))
           }).timeout(TEST_TIMEOUT)
 
-          it.skip("throws an error if linking their KYC to their recipient fails", async () => {
-=======
           it("throws an error if linking their KYC to their recipient fails", async () => {
->>>>>>> cc642ef4
             sandbox.restore()
             sandbox.stub(axios, "post").throws({response: {status: 500, data: "Link kyc failed"}})
             await expect(
@@ -521,7 +517,6 @@
             expect(await uniqueIdentity.balanceOf(anotherUser, usNonAccreditedIdType)).to.bignumber.eq(new BN(0))
           }).timeout(TEST_TIMEOUT)
 
-<<<<<<< HEAD
           it("returns a signature that can be used to mintTo", async () => {
             const result = await uniqueIdentitySigner.main({
               auth: validAuthAnotherUser,
@@ -542,10 +537,7 @@
             expect(await uniqueIdentity.balanceOf(anotherUser2, usNonAccreditedIdType)).to.bignumber.eq(new BN(0))
           }).timeout(TEST_TIMEOUT)
 
-          it.skip("throws an error if linking their KYC to their recipient fails", async () => {
-=======
           it("throws an error if linking their KYC to their recipient fails", async () => {
->>>>>>> cc642ef4
             sandbox.restore()
             sandbox.stub(axios, "post").throws({response: {status: 500, data: "Link kyc failed"}})
             await expect(
@@ -604,7 +596,6 @@
           expect(await uniqueIdentity.balanceOf(anotherUser, 2)).to.bignumber.eq(new BN(0))
         }).timeout(TEST_TIMEOUT)
 
-<<<<<<< HEAD
         it("returns a signature that can be used to mintTo", async () => {
           const auth = {
             "x-goldfinch-address": anotherUser,
@@ -632,10 +623,7 @@
           expect(await uniqueIdentity.balanceOf(anotherUser2, 2)).to.bignumber.eq(new BN(0))
         }).timeout(TEST_TIMEOUT)
 
-        it.skip("throws an error if linking their KYC to their recipient fails", async () => {
-=======
         it("throws an error if linking their KYC to their recipient fails", async () => {
->>>>>>> cc642ef4
           sandbox.restore()
           sandbox.stub(axios, "post").throws({response: {status: 500, data: "Link kyc failed"}})
           await expect(
