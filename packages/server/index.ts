--- conflicted
+++ resolved
@@ -25,18 +25,15 @@
   getERC20s,
 } from "@goldfinch-eng/protocol/blockchain_scripts/setUpForTesting"
 import {hardhat as hre} from "@goldfinch-eng/protocol"
-<<<<<<< HEAD
 import {advanceTime, mineBlock} from "@goldfinch-eng/protocol/test/testHelpers"
 import {
   assertIsChainId,
   isMainnetForking,
   LOCAL_CHAIN_ID,
 } from "@goldfinch-eng/protocol/blockchain_scripts/deployHelpers"
-=======
 import admin, {firestore} from "firebase-admin"
 
 import {getDb, getUsers} from "@goldfinch-eng/functions/db"
->>>>>>> c54dc3b2
 
 const app = express()
 app.use(express.json())
@@ -56,7 +53,6 @@
     return res.status(404).send({message: "fundWithWhales only available on local and murmuration"})
   }
 
-<<<<<<< HEAD
   try {
     const {address} = req.body
     if (isMainnetForking()) {
@@ -77,10 +73,6 @@
     return res.status(500).send({message: "fundWithWhales error"})
   }
 
-=======
-  const {address} = req.body
-  await fundWithWhales(["USDT", "BUSD", "ETH", "USDC"], [address], new BN("75000"))
->>>>>>> c54dc3b2
   return res.status(200).send({status: "success", result: JSON.stringify({success: true})})
 })
 
@@ -116,8 +108,6 @@
   }
 
   return res.status(200).send({status: "success", result: JSON.stringify({success: true})})
-<<<<<<< HEAD
-=======
 })
 
 admin.initializeApp({projectId: "goldfinch-frontends-dev"})
@@ -163,7 +153,6 @@
   }
 
   return res.status(200).send({status: "success"})
->>>>>>> c54dc3b2
 })
 
 app.listen(port, () => {
