/* config-overrides.js */
const path = require("path")
const {solidityLoader} = require("./config/webpack")
const {override, overrideDevServer} = require("customize-cra")

const findWebpackPlugin = (webpackConfig, pluginName) =>
  webpackConfig.resolve.plugins.find(({constructor}) => constructor && constructor.name === pluginName)

const genEnableImportsFromExternalPaths = (ruleStringPredicate) => (webpackConfig, newIncludePaths) => {
  const oneOfRule = webpackConfig.module.rules.find((rule) => rule.oneOf)
  if (oneOfRule) {
    const tsRule = oneOfRule.oneOf.find((rule) => {
      const ruleString = rule.test ? rule.test.toString() : undefined
      return ruleStringPredicate(ruleString)
    })
    if (tsRule) {
      // Include `newIncludePaths` in the "include" specification for `tsRule`, so that whatever loader(s)
      // are applied for files matching the rule are also applied to the `newIncludePaths` files. This
      // application of the loader(s) is necessary, for example, in the case of Typescript files
      // specified in `newIncludePaths`: it transpiles those files, like the Typescript files in the
      // `src` dir get transpiled.
      tsRule.include = Array.isArray(tsRule.include)
        ? [...tsRule.include, ...newIncludePaths]
        : [tsRule.include, ...newIncludePaths]
    }
  }
}

const enableJsonImportsFromExternalPaths = genEnableImportsFromExternalPaths(
  (ruleString) => ruleString && ruleString.includes("json")
)

const enableTypescriptImportsFromExternalPaths = genEnableImportsFromExternalPaths(
  (ruleString) => ruleString && (ruleString.includes("ts") || ruleString.includes("tsx"))
)

const addPathsToModuleScopePlugin = (webpackConfig, paths) => {
  const moduleScopePlugin = findWebpackPlugin(webpackConfig, "ModuleScopePlugin")
  if (!moduleScopePlugin) {
    throw new Error("Expected to find plugin 'ModuleScopePlugin', but didn't.")
  }
  moduleScopePlugin.appSrcs = [...moduleScopePlugin.appSrcs, ...paths]
}

const allowOutsideImports = () => (config) => {
  // Allow imports from above the `src` dir, which the ModuleScopePlugin otherwise prevents.
  // Cf. https://stackoverflow.com/a/68017931. Allow-listing specific paths to allow to be
  // imported seems preferable to disabling the ModuleScopePlugin altogether, so that Webpack
  // can't arbitrarily reach anywhere in the repo.

  const jsonPaths = [
    path.resolve(__dirname, "../../packages/autotasks/relayer/Forwarder.json"),
    path.resolve(__dirname, "../../packages/client/abi/Creditline.json"),
    path.resolve(__dirname, "../../packages/client/abi/ERC20Permit.json"),
    path.resolve(__dirname, "../../packages/client/abi/OneSplit.json"),
    path.resolve(__dirname, "../../packages/client/config/pool-metadata/mainnet.json"),
  ]
  const tsPaths = [
    path.resolve(__dirname, "../../packages/protocol/blockchain_scripts/configKeys"),
    path.resolve(__dirname, "../../packages/protocol/blockchain_scripts/merkleDistributor/types.ts"),
    path.resolve(__dirname, "../../packages/utils/src/type.ts"),
  ]
  const paths = jsonPaths.concat(tsPaths)

  enableJsonImportsFromExternalPaths(config, jsonPaths)
  enableTypescriptImportsFromExternalPaths(config, tsPaths)
  addPathsToModuleScopePlugin(config, paths)

  return config
}

const solidityHotReloading = (solidityLoader) => (config) => {
  // add Zeppelin Solidity hot reloading support
  // have to insert before last loader, because CRA user 'file-loader' as default one
  config.module.rules.splice(config.module.rules - 2, 0, solidityLoader)
  return config
}

const murmuration = () => (config) => {
  if (process.env.MURMURATION === "yes") {
    // Running on Compute Engine, we want the Webpack dev server to serve at hostname
    // 0.0.0.0, so that it is accessible outside the Docker container in which it
    // runs (cf. https://stackoverflow.com/a/39638515).
    config.host = "0.0.0.0"

    // Note that we also need the dev server to listen on port 80,
    // because that is the port we have configured Compute Engine to use,
    // but react-app-rewired only supports specifying the port via an environment variable (cf.
    // https://github.com/timarney/react-app-rewired/issues/436),
    // so we do that in the npm `start:murmuration` command.

    config.proxy = {
      ...(config.proxy || {}),
      // In the murmuration environment, we have the Webpack dev server proxy for the hardhat node
      // (which is run via `npx hardhat node` in the `start:murmuration` npm command). This approach
      // was arrived at after an approach of not colocating the hardhat node and the Webpack dev server
      // in the same environment was determined not to be viable. (See
      // https://github.com/goldfinch-eng/goldfinch-protocol/pull/360#issuecomment-882943366. The issue
      // was in sharing the contracts definitions in `packages/protocol/deployments/all_dev.json` and in
      // maintaining the chain state held in memory by the hardhat node process.)
      "/_chain": "http://localhost:8545",
    }
  }
  return config
}

// https://webpack.js.org/configuration/dev-server/#devserverproxy
// Proxy URLs for separate API backend development server and to send API requests to the same domain
const localRelayer = () => (config) => {
  config.proxy = {
    ...(config.proxy || {}),
    "/relay": "http://localhost:4000",
    "/setupForTesting": "http://localhost:4000",
<<<<<<< HEAD
    "/fundWithWhales": "http://localhost:4000",
    "/advanceTimeOneDay": "http://localhost:4000",
=======
    "/kycStatus": "http://localhost:4000",
    "/uniqueIdentitySigner": "http://localhost:4000",
>>>>>>> c54dc3b2
  }
  return config
}

// prettier-ignore
module.exports = {
  webpack: override(
    allowOutsideImports(),
    solidityHotReloading(solidityLoader),
  ),
  devServer: overrideDevServer(
    localRelayer(),
    murmuration(),
  ),
};<|MERGE_RESOLUTION|>--- conflicted
+++ resolved
@@ -111,13 +111,10 @@
     ...(config.proxy || {}),
     "/relay": "http://localhost:4000",
     "/setupForTesting": "http://localhost:4000",
-<<<<<<< HEAD
     "/fundWithWhales": "http://localhost:4000",
     "/advanceTimeOneDay": "http://localhost:4000",
-=======
     "/kycStatus": "http://localhost:4000",
     "/uniqueIdentitySigner": "http://localhost:4000",
->>>>>>> c54dc3b2
   }
   return config
 }
