--- conflicted
+++ resolved
@@ -10,13 +10,8 @@
   return `${address.slice(0, 6)}...${address.slice(-4)}`
 }
 
-<<<<<<< HEAD
-export function displayNumber(val, decimals) {
-  if (val === "" || isNaN(val)) {
-=======
 export function displayNumber(val, decimals): string {
   if (val === "") {
->>>>>>> c41b421d
     return ""
   }
 
