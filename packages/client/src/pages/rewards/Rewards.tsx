import keyBy from "lodash/keyBy"
import {assertUnreachable} from "@goldfinch-eng/utils/src/type"
import BigNumber from "bignumber.js"
import React, {useContext, useEffect, useState} from "react"
import {useMediaQuery} from "react-responsive"
import {Link} from "react-router-dom"
import {AppContext} from "../../App"
import ConnectionNotice from "../../components/connectionNotice"
import RewardActionsContainer from "../../components/rewardActionsContainer"
import {WIDTH_TYPES} from "../../components/styleConstants"
import {useEarn} from "../../contexts/EarnContext"
import {GoldfinchProtocol} from "../../ethereum/GoldfinchProtocol"
import {BackerMerkleDirectDistributorLoaded} from "../../ethereum/backerMerkleDirectDistributor"
import {BackerMerkleDistributorLoaded} from "../../ethereum/backerMerkleDistributor"
import {BackerRewardsLoaded, BackerRewardsPosition} from "../../ethereum/backerRewards"
import {CommunityRewardsGrant, CommunityRewardsLoaded} from "../../ethereum/communityRewards"
import {gfiFromAtomic, gfiInDollars, GFILoaded, gfiToDollarsAtomic} from "../../ethereum/gfi"
import {MerkleDirectDistributorLoaded} from "../../ethereum/merkleDirectDistributor"
import {MerkleDistributorLoaded} from "../../ethereum/merkleDistributor"
import {StakingRewardsLoaded, StakingRewardsPosition} from "../../ethereum/pool"
import {
  UserBackerMerkleDirectDistributorLoaded,
  UserBackerMerkleDistributorLoaded,
  UserBackerRewardsLoaded,
  UserCommunityRewardsLoaded,
  UserLoaded,
  UserMerkleDirectDistributorLoaded,
  UserMerkleDistributorLoaded,
  UserBackerRewards,
} from "../../ethereum/user"
import {useFromSameBlock} from "../../hooks/useFromSameBlock"
import {
  AcceptedMerkleDirectDistributorGrant,
  NotAcceptedMerkleDirectDistributorGrant,
} from "../../types/merkleDirectDistributor"
import {NotAcceptedMerkleDistributorGrant} from "../../types/merkleDistributor"
import {assertNonNullable, BlockInfo, displayDollars, displayNumber} from "../../utils"
import {assertWithLoadedInfo, Loaded} from "../../types/loadable"
import {TranchedPoolBacker} from "../../ethereum/tranchedPool"

interface RewardsSummaryProps {
  claimable: BigNumber | undefined
  unvested: BigNumber | undefined
  totalGFI: BigNumber | undefined
  totalUSD: BigNumber | undefined
}

function RewardsSummary(props: RewardsSummaryProps) {
  const {claimable, unvested, totalGFI, totalUSD} = props

  const valueDisabledClass = totalGFI && totalGFI.gt(0) ? "value" : "disabled-value"

  return (
    <div className="rewards-summary background-container">
      <div className="rewards-summary-left-item">
        <span className="total-gfi-balance">Total GFI</span>
        <span className="total-gfi">{displayNumber(totalGFI ? gfiFromAtomic(totalGFI) : undefined, 2)}</span>
        <span className="total-usd">{displayDollars(totalUSD)}</span>
      </div>

      <div className="rewards-summary-right-item">
        <div className="details-item">
          <span>{"Claimable"}</span>
          <div>
            <span className={valueDisabledClass} data-testid="summary-claimable">
              {displayNumber(claimable ? gfiFromAtomic(claimable) : undefined, 2)}
            </span>
            <span>GFI</span>
          </div>
        </div>
        <div className="details-item">
          <span>Still Locked</span>
          <div>
            <span className={valueDisabledClass} data-testid="summary-still-vesting">
              {displayNumber(unvested ? gfiFromAtomic(unvested) : undefined, 2)}
            </span>
            <span>GFI</span>
          </div>
        </div>
        <div className="details-item total-balance">
          <span>Total</span>
          <div>
            <span className={valueDisabledClass} data-testid="summary-total-balance">
              {displayNumber(totalGFI ? gfiFromAtomic(totalGFI) : undefined, 2)}
            </span>
            <span>GFI</span>
          </div>
        </div>
      </div>
    </div>
  )
}

function NoRewards() {
  return (
    <li className="table-row rewards-list-item no-rewards background-container">
      You have no rewards. You can earn rewards by supplying to&nbsp;
      <Link to="/pools/senior">
        <span className="senior-pool-link">pools</span>
      </Link>
      .
    </li>
  )
}

type SortableMerkleDistributorRewards =
  | {type: "communityRewards:merkleDistributor"; value: CommunityRewardsGrant}
  | {type: "merkleDistributor"; value: NotAcceptedMerkleDistributorGrant}
type SortableBackerMerkleDistributorRewards =
  | {type: "communityRewards:backerMerkleDistributor"; value: CommunityRewardsGrant}
  | {type: "backerMerkleDistributor"; value: NotAcceptedMerkleDistributorGrant}

type SortableMerkleDirectDistributorRewards =
  | {type: "merkleDirectDistributor"; value: NotAcceptedMerkleDirectDistributorGrant}
  | {type: "merkleDirectDistributor"; value: AcceptedMerkleDirectDistributorGrant}
type SortableBackerMerkleDirectDistributorRewards =
  | {type: "backerMerkleDirectDistributor"; value: NotAcceptedMerkleDirectDistributorGrant}
  | {type: "backerMerkleDirectDistributor"; value: AcceptedMerkleDirectDistributorGrant}

type UnknownCommunityRewards = {type: "communityRewards:unknown"; value: CommunityRewardsGrant}

const getMerkleDistributorGrantIndex = (sortable: SortableMerkleDistributorRewards): number => {
  switch (sortable.type) {
    case "communityRewards:merkleDistributor":
      assertNonNullable(sortable.value.acceptanceContext)
      return sortable.value.acceptanceContext.grantInfo.index
    case "merkleDistributor":
      return sortable.value.grantInfo.index
    default:
      assertUnreachable(sortable)
  }
}

const getBackerMerkleDistributorGrantIndex = (sortable: SortableBackerMerkleDistributorRewards): number => {
  switch (sortable.type) {
    case "communityRewards:backerMerkleDistributor":
      assertNonNullable(sortable.value.acceptanceContext)
      return sortable.value.acceptanceContext.grantInfo.index
    case "backerMerkleDistributor":
      return sortable.value.grantInfo.index
    default:
      assertUnreachable(sortable)
  }
}

const compareStakingRewards = (a: StakingRewardsPosition, b: StakingRewardsPosition) =>
  // Order staking rewards by start time.
  a.storedPosition.rewards.startTime - b.storedPosition.rewards.startTime

const compareBackerRewards = (a: BackerRewardsPosition, b: BackerRewardsPosition) => {
  // Order backer rewards by tranched pool launch time.

  const aLaunchTime = a.backer.tranchedPool.metadata?.launchTime
  // We expect `launchTime` to be defined for all tranched pools for which backers can earn backer rewards.
  assertNonNullable(aLaunchTime)
  const bLaunchTime = b.backer.tranchedPool.metadata?.launchTime
  assertNonNullable(bLaunchTime)
  return aLaunchTime - bLaunchTime
}

const compareMerkleDistributorRewards = (a: SortableMerkleDistributorRewards, b: SortableMerkleDistributorRewards) => {
  // Order MerkleDistributor rewards by grant index.
  const aIndex = getMerkleDistributorGrantIndex(a)
  const bIndex = getMerkleDistributorGrantIndex(b)
  return aIndex - bIndex
}
const compareBackerMerkleDistributorRewards = (
  a: SortableBackerMerkleDistributorRewards,
  b: SortableBackerMerkleDistributorRewards
) => {
  // Order BackerMerkleDistributor rewards by grant index.
  const aIndex = getBackerMerkleDistributorGrantIndex(a)
  const bIndex = getBackerMerkleDistributorGrantIndex(b)
  return aIndex - bIndex
}

function compareAbstractMerkleDirectDistributorGrants<
  T extends SortableMerkleDirectDistributorRewards | SortableBackerMerkleDirectDistributorRewards
>(a: T, b: T) {
  // Order MerkleDirectDistributor rewards by grant index.
  return a.value.grantInfo.index - b.value.grantInfo.index
}

function Rewards() {
  const {
    goldfinchProtocol,
    stakingRewards: _stakingRewards,
    gfi: _gfi,
    user: _user,
    merkleDistributor: _merkleDistributor,
    merkleDirectDistributor: _merkleDirectDistributor,
    backerMerkleDistributor: _backerMerkleDistributor,
    backerMerkleDirectDistributor: _backerMerkleDirectDistributor,
    communityRewards: _communityRewards,
    backerRewards: _backerRewards,
    userMerkleDistributor: _userMerkleDistributor,
    userMerkleDirectDistributor: _userMerkleDirectDistributor,
    userCommunityRewards: _userCommunityRewards,
    userBackerMerkleDirectDistributor: _userBackerMerkleDirectDistributor,
    userBackerMerkleDistributor: _userBackerMerkleDistributor,
    currentBlock,
  } = useContext(AppContext)
  const isTabletOrMobile = useMediaQuery({query: `(max-width: ${WIDTH_TYPES.screenL})`})
<<<<<<< HEAD
  const session = useSession()
  const {
    earnStore: {backers},
  } = useEarn()
  const [_userBackerRewards, setUserBackerRewards] = useState<UserBackerRewardsLoaded>()

  const _consistent = useFromSameBlock<UserLoaded, BackerRewardsLoaded>(
    {setAsLeaf: false},
    currentBlock,
    _user,
    _backerRewards
  )

  useEffect(() => {
    if (_consistent && goldfinchProtocol && backers.loaded && currentBlock) {
      const _user2 = _consistent[0]
      const _backerRewards2 = _consistent[1]
      refreshUserBackerRewards(_user2.address, goldfinchProtocol, _backerRewards2, backers, currentBlock)
    }
    // eslint-disable-next-line react-hooks/exhaustive-deps
  }, [_consistent, goldfinchProtocol, backers, currentBlock])

  async function refreshUserBackerRewards(
    userAddress: string,
    goldfinchProtocol: GoldfinchProtocol,
    backerRewards: BackerRewardsLoaded,
    backers: Loaded<TranchedPoolBacker[]>,
    currentBlock: BlockInfo
  ) {
    const rewardsEligibleTranchedPools = keyBy(
      backerRewards.filterRewardsEligibleTranchedPools(backers.value.map((backer) => backer.tranchedPool)),
      (tranchedPool) => tranchedPool.address
    )
    const rewardsEligibleBackers = backers.value.filter(
      (backer) => backer.tranchedPool.address in rewardsEligibleTranchedPools
    )
    const userBackerRewards = new UserBackerRewards(userAddress, goldfinchProtocol)
    await userBackerRewards.initialize(backerRewards, rewardsEligibleBackers, currentBlock)
    assertWithLoadedInfo(userBackerRewards)
    setUserBackerRewards(userBackerRewards)
  }

=======
>>>>>>> 6dd39baa
  const consistent = useFromSameBlock<
    StakingRewardsLoaded,
    GFILoaded,
    UserLoaded,
    MerkleDistributorLoaded,
    MerkleDirectDistributorLoaded,
    BackerMerkleDistributorLoaded,
    BackerMerkleDirectDistributorLoaded,
    CommunityRewardsLoaded,
    BackerRewardsLoaded,
    UserMerkleDistributorLoaded,
    UserMerkleDirectDistributorLoaded,
    UserCommunityRewardsLoaded,
    UserBackerMerkleDirectDistributorLoaded,
    UserBackerMerkleDistributorLoaded,
    UserBackerRewardsLoaded
  >(
    {setAsLeaf: true},
    currentBlock,
    _stakingRewards,
    _gfi,
    _user,
    _merkleDistributor,
    _merkleDirectDistributor,
    _backerMerkleDistributor,
    _backerMerkleDirectDistributor,
    _communityRewards,
    _backerRewards,
    _userMerkleDistributor,
    _userMerkleDirectDistributor,
    _userCommunityRewards,
    _userBackerMerkleDirectDistributor,
    _userBackerMerkleDistributor,
    _userBackerRewards
  )

  const disabled = false
  let loaded: boolean = false
  let claimable: BigNumber | undefined
  let unvested: BigNumber | undefined
  let totalUSD: BigNumber | undefined
  let gfiBalance: BigNumber | undefined
  let totalBalance: BigNumber | undefined
  let rewards: React.ReactNode | undefined
  if (consistent) {
    const [
      stakingRewards,
      gfi,
      user,
      merkleDistributor,
      merkleDirectDistributor,
      backerMerkleDistributor,
      backerMerkleDirectDistributor,
      communityRewards,
      backerRewards,
      userMerkleDistributor,
      userMerkleDirectDistributor,
      userCommunityRewards,
      userBackerMerkleDirectDistributor,
      userBackerMerkleDistributor,
      userBackerRewards,
    ] = consistent

    loaded = true

    const userStakingRewards = user.info.value.stakingRewards

    const emptyRewards =
      !userCommunityRewards.info.value.grants.length &&
      !userMerkleDistributor.info.value.airdrops.notAccepted.length &&
      !userMerkleDirectDistributor.info.value.airdrops.notAccepted.length &&
      !userMerkleDirectDistributor.info.value.airdrops.accepted.length &&
      !userBackerMerkleDistributor.info.value.airdrops.notAccepted.length &&
      !userBackerMerkleDirectDistributor.info.value.airdrops.notAccepted.length &&
      !userBackerMerkleDirectDistributor.info.value.airdrops.accepted.length &&
      !userStakingRewards.info.value.positions.length &&
      !userBackerRewards.info.value.positions.length

    gfiBalance = user.info.value.gfiBalance
    claimable = userStakingRewards.info.value.claimable
      .plus(userCommunityRewards.info.value.claimable)
      .plus(
        // NOTE: To avoid double-counting vis-a-vis the claimable amount that is tracked by `userCommunityRewards`,
        // we do not count the claimable amount here of accepted grants; only not-accepted grants.
        userMerkleDistributor.info.value.notAcceptedClaimable
      )
      .plus(userMerkleDirectDistributor.info.value.claimable)
      .plus(
        // Same comment as for `userMerkleDistributor`, regarding avoiding double-counting vis-a-vis `userCommunityRewards`.
        userBackerMerkleDistributor.info.value.notAcceptedClaimable
      )
      .plus(userBackerMerkleDirectDistributor.info.value.claimable)
      .plus(userBackerRewards.info.value.claimable)
    unvested = userStakingRewards.info.value.unvested
      .plus(userCommunityRewards.info.value.unvested)
      .plus(
        // Same comment as for `claimable`, regarding avoiding double-counting vis-a-vis `userCommunityRewards`.
        userMerkleDistributor.info.value.notAcceptedUnvested
      )
      .plus(userMerkleDirectDistributor.info.value.unvested)
      .plus(
        // Same comment as for `claimable`, regarding avoiding double-counting vis-a-vis `userCommunityRewards`.
        userBackerMerkleDistributor.info.value.notAcceptedUnvested
      )
      .plus(userBackerMerkleDirectDistributor.info.value.unvested)
      .plus(userBackerRewards.info.value.unvested)

    totalBalance = gfiBalance.plus(claimable).plus(unvested)
    totalUSD = gfiInDollars(gfiToDollarsAtomic(totalBalance, gfi.info.value.price))

    if (emptyRewards) {
      rewards = <NoRewards />
    } else {
      const sortedStakingRewards: StakingRewardsPosition[] =
        userStakingRewards.info.value.positions.sort(compareStakingRewards)
      const sortedBackerRewards: BackerRewardsPosition[] =
        userBackerRewards.info.value.positions.sort(compareBackerRewards)
      const sortedMerkleDistributorRewards: SortableMerkleDistributorRewards[] = [
        ...userMerkleDistributor.info.value.airdrops.notAccepted.map<SortableMerkleDistributorRewards>((grantInfo) => ({
          type: "merkleDistributor",
          value: grantInfo,
        })),
        ...userCommunityRewards.info.value.grants
          .filter((grant) => grant.acceptanceContext?.source === "merkleDistributor")
          .map<SortableMerkleDistributorRewards>((grant) => ({
            type: "communityRewards:merkleDistributor",
            value: grant,
          })),
      ].sort(compareMerkleDistributorRewards)
      const sortedMerkleDirectDistributorRewards: SortableMerkleDirectDistributorRewards[] = [
        ...userMerkleDirectDistributor.info.value.airdrops.accepted.map<SortableMerkleDirectDistributorRewards>(
          (grantInfo) => ({
            type: "merkleDirectDistributor",
            value: grantInfo,
          })
        ),
        ...userMerkleDirectDistributor.info.value.airdrops.notAccepted.map<SortableMerkleDirectDistributorRewards>(
          (grantInfo) => ({
            type: "merkleDirectDistributor",
            value: grantInfo,
          })
        ),
      ].sort(compareAbstractMerkleDirectDistributorGrants)
      const sortedBackerMerkleDistributorRewards: SortableBackerMerkleDistributorRewards[] = [
        ...userBackerMerkleDistributor.info.value.airdrops.notAccepted.map<SortableBackerMerkleDistributorRewards>(
          (grantInfo) => ({
            type: "backerMerkleDistributor",
            value: grantInfo,
          })
        ),
        ...userCommunityRewards.info.value.grants
          .filter((grant) => grant.acceptanceContext?.source === "backerMerkleDistributor")
          .map<SortableBackerMerkleDistributorRewards>((grant) => ({
            type: "communityRewards:backerMerkleDistributor",
            value: grant,
          })),
      ].sort(compareBackerMerkleDistributorRewards)
      const sortedBackerMerkleDirectDistributorRewards: SortableBackerMerkleDirectDistributorRewards[] = [
        ...userBackerMerkleDirectDistributor.info.value.airdrops.accepted.map<SortableBackerMerkleDirectDistributorRewards>(
          (grantInfo) => ({
            type: "backerMerkleDirectDistributor",
            value: grantInfo,
          })
        ),
        ...userBackerMerkleDirectDistributor.info.value.airdrops.notAccepted.map<SortableBackerMerkleDirectDistributorRewards>(
          (grantInfo) => ({
            type: "backerMerkleDirectDistributor",
            value: grantInfo,
          })
        ),
      ].sort(compareAbstractMerkleDirectDistributorGrants)

      const unknownCommunityRewards: UnknownCommunityRewards[] = userCommunityRewards.info.value.grants
        .filter((grant) => !grant.acceptanceContext)
        .map((grant) => ({
          type: "communityRewards:unknown",
          value: grant,
        }))

      rewards = (
        <>
          {sortedStakingRewards.map((position) => (
            <RewardActionsContainer
              key={`stakingRewards-${position.tokenId}`}
              disabled={disabled}
              type="stakingRewards"
              item={position}
              user={user}
              gfi={gfi}
              merkleDistributor={merkleDistributor}
              merkleDirectDistributor={merkleDirectDistributor}
              stakingRewards={stakingRewards}
              communityRewards={communityRewards}
              backerRewards={backerRewards}
            />
          ))}
          {sortedBackerRewards.map((position) => (
            <RewardActionsContainer
              key={`backerRewards-${position.backer.tranchedPool.address}`}
              disabled={disabled}
              type="backerRewards"
              item={position}
              user={user}
              gfi={gfi}
              merkleDistributor={merkleDistributor}
              merkleDirectDistributor={merkleDirectDistributor}
              stakingRewards={stakingRewards}
              communityRewards={communityRewards}
              backerRewards={backerRewards}
            />
          ))}
          {sortedMerkleDistributorRewards.map((sorted) => {
            switch (sorted.type) {
              case "communityRewards:merkleDistributor":
                return (
                  <RewardActionsContainer
                    key={`communityRewards-${sorted.value.tokenId}`}
                    disabled={disabled}
                    type="communityRewards"
                    item={sorted.value}
                    user={user}
                    gfi={gfi}
                    merkleDistributor={merkleDistributor}
                    merkleDirectDistributor={merkleDirectDistributor}
                    stakingRewards={stakingRewards}
                    communityRewards={communityRewards}
                    backerRewards={backerRewards}
                  />
                )
              case "merkleDistributor":
                return (
                  <RewardActionsContainer
                    key={`merkleDistributor-${sorted.value.grantInfo.index}`}
                    type="merkleDistributor"
                    disabled={disabled}
                    item={sorted.value}
                    user={user}
                    gfi={gfi}
                    merkleDistributor={merkleDistributor}
                    merkleDirectDistributor={merkleDirectDistributor}
                    stakingRewards={stakingRewards}
                    communityRewards={communityRewards}
                    backerRewards={backerRewards}
                  />
                )
              default:
                return assertUnreachable(sorted)
            }
          })}
          {sortedMerkleDirectDistributorRewards.map((sorted) => (
            <RewardActionsContainer
              key={`merkleDirectDistributor-${sorted.value.grantInfo.index}`}
              type="merkleDirectDistributor"
              disabled={disabled}
              item={sorted.value}
              user={user}
              gfi={gfi}
              merkleDistributor={merkleDistributor}
              merkleDirectDistributor={merkleDirectDistributor}
              stakingRewards={stakingRewards}
              communityRewards={communityRewards}
              backerRewards={backerRewards}
            />
          ))}
          {sortedBackerMerkleDistributorRewards.map((sorted) => {
            switch (sorted.type) {
              case "communityRewards:backerMerkleDistributor":
                return (
                  <RewardActionsContainer
                    key={`communityRewards-backer-${sorted.value.tokenId}`}
                    disabled={disabled}
                    type="communityRewards"
                    item={sorted.value}
                    user={user}
                    gfi={gfi}
                    merkleDistributor={backerMerkleDistributor}
                    merkleDirectDistributor={backerMerkleDirectDistributor}
                    stakingRewards={stakingRewards}
                    communityRewards={communityRewards}
                    backerRewards={backerRewards}
                  />
                )
              case "backerMerkleDistributor":
                return (
                  <RewardActionsContainer
                    key={`backerMerkleDistributor-${sorted.value.grantInfo.index}`}
                    type="merkleDistributor"
                    disabled={disabled}
                    item={sorted.value}
                    user={user}
                    gfi={gfi}
                    merkleDistributor={backerMerkleDistributor}
                    merkleDirectDistributor={backerMerkleDirectDistributor}
                    stakingRewards={stakingRewards}
                    communityRewards={communityRewards}
                    backerRewards={backerRewards}
                  />
                )
              default:
                return assertUnreachable(sorted)
            }
          })}
          {sortedBackerMerkleDirectDistributorRewards.map((sorted) => (
            <RewardActionsContainer
              key={`backerMerkleDirectDistributor-${sorted.value.grantInfo.index}`}
              type="merkleDirectDistributor"
              disabled={disabled}
              item={sorted.value}
              user={user}
              gfi={gfi}
              merkleDistributor={backerMerkleDistributor}
              merkleDirectDistributor={backerMerkleDirectDistributor}
              stakingRewards={stakingRewards}
              communityRewards={communityRewards}
              backerRewards={backerRewards}
            />
          ))}
          {unknownCommunityRewards.map((info) => (
            <RewardActionsContainer
              key={`unknownCommunityRewards-${info.value.tokenId}`}
              type="communityRewards"
              disabled={disabled}
              item={info.value}
              user={user}
              gfi={gfi}
              merkleDistributor={merkleDistributor}
              merkleDirectDistributor={merkleDirectDistributor}
              stakingRewards={stakingRewards}
              communityRewards={communityRewards}
              backerRewards={backerRewards}
            />
          ))}
        </>
      )
    }
  }

  return (
    <div className="content-section">
      <div className="page-header">
        <h1>GFI</h1>
      </div>
      <ConnectionNotice requireUnlock={false} />
      <RewardsSummary claimable={claimable} unvested={unvested} totalGFI={totalBalance} totalUSD={totalUSD} />
      <div className="gfi-rewards table-spaced">
        <div className="table-header background-container-inner">
          <h2 className="table-cell col32 title">Type</h2>
          {!isTabletOrMobile && (
            <>
              <div className="table-cell col20 numeric balance break-granted-column">Locked GFI</div>
              <div className="table-cell col20 numeric limit break-claimable-column">Claimable GFI</div>
            </>
          )}
        </div>
        <ul className="rewards-list" data-testid="rewards-list">
          {loaded ? rewards : <span>Loading...</span>}
        </ul>
      </div>
    </div>
  )
}

export default Rewards<|MERGE_RESOLUTION|>--- conflicted
+++ resolved
@@ -201,8 +201,6 @@
     currentBlock,
   } = useContext(AppContext)
   const isTabletOrMobile = useMediaQuery({query: `(max-width: ${WIDTH_TYPES.screenL})`})
-<<<<<<< HEAD
-  const session = useSession()
   const {
     earnStore: {backers},
   } = useEarn()
@@ -244,8 +242,6 @@
     setUserBackerRewards(userBackerRewards)
   }
 
-=======
->>>>>>> 6dd39baa
   const consistent = useFromSameBlock<
     StakingRewardsLoaded,
     GFILoaded,
