import keyBy from "lodash/keyBy"
import {assertUnreachable} from "@goldfinch-eng/utils/src/type"
import BigNumber from "bignumber.js"
import React, {useContext, useEffect, useState} from "react"
import {useMediaQuery} from "react-responsive"
import {Link} from "react-router-dom"
import {AppContext} from "../../App"
import ConnectionNotice from "../../components/connectionNotice"
import RewardActionsContainer from "../../components/rewardActionsContainer"
import {WIDTH_TYPES} from "../../components/styleConstants"
import {useEarn} from "../../contexts/EarnContext"
import {GoldfinchProtocol} from "../../ethereum/GoldfinchProtocol"
import {BackerMerkleDirectDistributorLoaded} from "../../ethereum/backerMerkleDirectDistributor"
import {BackerMerkleDistributorLoaded} from "../../ethereum/backerMerkleDistributor"
import {BackerRewardsLoaded, BackerRewardsPosition} from "../../ethereum/backerRewards"
import {CommunityRewardsGrant, CommunityRewardsLoaded} from "../../ethereum/communityRewards"
import {gfiFromAtomic, gfiInDollars, GFILoaded, gfiToDollarsAtomic} from "../../ethereum/gfi"
import {MerkleDirectDistributorLoaded} from "../../ethereum/merkleDirectDistributor"
import {MerkleDistributorLoaded} from "../../ethereum/merkleDistributor"
import {StakingRewardsLoaded, StakingRewardsPosition} from "../../ethereum/pool"
import {
  UserBackerMerkleDirectDistributorLoaded,
  UserBackerMerkleDistributorLoaded,
  UserBackerRewardsLoaded,
  UserCommunityRewardsLoaded,
  UserLoaded,
  UserMerkleDirectDistributorLoaded,
  UserMerkleDistributorLoaded,
  UserBackerRewards,
} from "../../ethereum/user"
import {useFromSameBlock} from "../../hooks/useFromSameBlock"
import {
  AcceptedMerkleDirectDistributorGrant,
  NotAcceptedMerkleDirectDistributorGrant,
} from "../../types/merkleDirectDistributor"
import {NotAcceptedMerkleDistributorGrant} from "../../types/merkleDistributor"
import {assertNonNullable, BlockInfo, displayDollars, displayNumber} from "../../utils"
import {assertWithLoadedInfo, Loaded} from "../../types/loadable"
import {TranchedPoolBacker} from "../../ethereum/tranchedPool"

interface RewardsSummaryProps {
  claimable: BigNumber | undefined
  unvested: BigNumber | undefined
  totalGFI: BigNumber | undefined
  totalUSD: BigNumber | undefined
}

function RewardsSummary(props: RewardsSummaryProps) {
  const {claimable, unvested, totalGFI, totalUSD} = props

  const valueDisabledClass = totalGFI && totalGFI.gt(0) ? "value" : "disabled-value"

  return (
    <div className="rewards-summary background-container">
      <div className="rewards-summary-left-item">
        <span className="total-gfi-balance">Total GFI</span>
        <span className="total-gfi">{displayNumber(totalGFI ? gfiFromAtomic(totalGFI) : undefined, 2)}</span>
        <span className="total-usd">{displayDollars(totalUSD)}</span>
      </div>

      <div className="rewards-summary-right-item">
        <div className="details-item">
          <span>{"Claimable"}</span>
          <div>
            <span className={valueDisabledClass} data-testid="summary-claimable">
              {displayNumber(claimable ? gfiFromAtomic(claimable) : undefined, 2)}
            </span>
            <span>GFI</span>
          </div>
        </div>
        <div className="details-item">
          <span>Still Locked</span>
          <div>
            <span className={valueDisabledClass} data-testid="summary-still-vesting">
              {displayNumber(unvested ? gfiFromAtomic(unvested) : undefined, 2)}
            </span>
            <span>GFI</span>
          </div>
        </div>
        <div className="details-item total-balance">
          <span>Total</span>
          <div>
            <span className={valueDisabledClass} data-testid="summary-total-balance">
              {displayNumber(totalGFI ? gfiFromAtomic(totalGFI) : undefined, 2)}
            </span>
            <span>GFI</span>
          </div>
        </div>
      </div>
    </div>
  )
}

function NoRewards() {
  return (
    <li className="table-row rewards-list-item no-rewards background-container">
      You have no rewards. You can earn rewards by supplying to&nbsp;
      <Link to="/pools/senior">
        <span className="senior-pool-link">pools</span>
      </Link>
      .
    </li>
  )
}

type SortableMerkleDistributorRewards =
  | {type: "communityRewards:merkleDistributor"; value: CommunityRewardsGrant}
  | {type: "merkleDistributor"; value: NotAcceptedMerkleDistributorGrant}
type SortableBackerMerkleDistributorRewards =
  | {type: "communityRewards:backerMerkleDistributor"; value: CommunityRewardsGrant}
  | {type: "backerMerkleDistributor"; value: NotAcceptedMerkleDistributorGrant}

type SortableMerkleDirectDistributorRewards =
  | {type: "merkleDirectDistributor"; value: NotAcceptedMerkleDirectDistributorGrant}
  | {type: "merkleDirectDistributor"; value: AcceptedMerkleDirectDistributorGrant}
type SortableBackerMerkleDirectDistributorRewards =
  | {type: "backerMerkleDirectDistributor"; value: NotAcceptedMerkleDirectDistributorGrant}
  | {type: "backerMerkleDirectDistributor"; value: AcceptedMerkleDirectDistributorGrant}

type UnknownCommunityRewards = {type: "communityRewards:unknown"; value: CommunityRewardsGrant}

const getMerkleDistributorGrantIndex = (sortable: SortableMerkleDistributorRewards): number => {
  switch (sortable.type) {
    case "communityRewards:merkleDistributor":
      assertNonNullable(sortable.value.acceptanceContext)
      return sortable.value.acceptanceContext.grantInfo.index
    case "merkleDistributor":
      return sortable.value.grantInfo.index
    default:
      assertUnreachable(sortable)
  }
}

const getBackerMerkleDistributorGrantIndex = (sortable: SortableBackerMerkleDistributorRewards): number => {
  switch (sortable.type) {
    case "communityRewards:backerMerkleDistributor":
      assertNonNullable(sortable.value.acceptanceContext)
      return sortable.value.acceptanceContext.grantInfo.index
    case "backerMerkleDistributor":
      return sortable.value.grantInfo.index
    default:
      assertUnreachable(sortable)
  }
}

const compareStakingRewards = (a: StakingRewardsPosition, b: StakingRewardsPosition) =>
  // Order staking rewards by start time.
  a.storedPosition.rewards.startTime - b.storedPosition.rewards.startTime

const compareBackerRewards = (a: BackerRewardsPosition, b: BackerRewardsPosition) => {
  // Order backer rewards by tranched pool launch time.

  const aLaunchTime = a.backer.tranchedPool.metadata?.launchTime
  // We expect `launchTime` to be defined for all tranched pools for which backers can earn backer rewards.
  assertNonNullable(aLaunchTime)
  const bLaunchTime = b.backer.tranchedPool.metadata?.launchTime
  assertNonNullable(bLaunchTime)
  return aLaunchTime - bLaunchTime
}

const compareMerkleDistributorRewards = (a: SortableMerkleDistributorRewards, b: SortableMerkleDistributorRewards) => {
  // Order MerkleDistributor rewards by grant index.
  const aIndex = getMerkleDistributorGrantIndex(a)
  const bIndex = getMerkleDistributorGrantIndex(b)
  return aIndex - bIndex
}
const compareBackerMerkleDistributorRewards = (
  a: SortableBackerMerkleDistributorRewards,
  b: SortableBackerMerkleDistributorRewards
) => {
  // Order BackerMerkleDistributor rewards by grant index.
  const aIndex = getBackerMerkleDistributorGrantIndex(a)
  const bIndex = getBackerMerkleDistributorGrantIndex(b)
  return aIndex - bIndex
}

function compareAbstractMerkleDirectDistributorGrants<
  T extends SortableMerkleDirectDistributorRewards | SortableBackerMerkleDirectDistributorRewards
>(a: T, b: T) {
  // Order MerkleDirectDistributor rewards by grant index.
  return a.value.grantInfo.index - b.value.grantInfo.index
}

function Rewards() {
  const {
    goldfinchProtocol,
    stakingRewards: _stakingRewards,
    gfi: _gfi,
    user: _user,
    merkleDistributor: _merkleDistributor,
    merkleDirectDistributor: _merkleDirectDistributor,
    backerMerkleDistributor: _backerMerkleDistributor,
    backerMerkleDirectDistributor: _backerMerkleDirectDistributor,
    communityRewards: _communityRewards,
    backerRewards: _backerRewards,
    userMerkleDistributor: _userMerkleDistributor,
    userMerkleDirectDistributor: _userMerkleDirectDistributor,
    userCommunityRewards: _userCommunityRewards,
    userBackerMerkleDirectDistributor: _userBackerMerkleDirectDistributor,
    userBackerMerkleDistributor: _userBackerMerkleDistributor,
    currentBlock,
  } = useContext(AppContext)
  const isTabletOrMobile = useMediaQuery({query: `(max-width: ${WIDTH_TYPES.screenL})`})
<<<<<<< HEAD
  const session = useSession()
  const {
    earnStore: {backers},
  } = useEarn()
  const [_userBackerRewards, setUserBackerRewards] = useState<UserBackerRewardsLoaded>()

  const _consistent = useFromSameBlock<UserLoaded, BackerRewardsLoaded>(
    {setAsLeaf: false},
    currentBlock,
    _user,
    _backerRewards
  )

  useEffect(() => {
    if (_consistent && goldfinchProtocol && backers.loaded && currentBlock) {
      const _user2 = _consistent[0]
      const _backerRewards2 = _consistent[1]
      refreshUserBackerRewards(_user2.address, goldfinchProtocol, _backerRewards2, backers, currentBlock)
    }
    // eslint-disable-next-line react-hooks/exhaustive-deps
  }, [_consistent, goldfinchProtocol, backers, currentBlock])

  async function refreshUserBackerRewards(
    userAddress: string,
    goldfinchProtocol: GoldfinchProtocol,
    backerRewards: BackerRewardsLoaded,
    backers: Loaded<TranchedPoolBacker[]>,
    currentBlock: BlockInfo
  ) {
    const rewardsEligibleTranchedPools = keyBy(
      backerRewards.filterRewardsEligibleTranchedPools(backers.value.map((backer) => backer.tranchedPool)),
      (tranchedPool) => tranchedPool.address
    )
    const rewardsEligibleBackers = backers.value.filter(
      (backer) => backer.tranchedPool.address in rewardsEligibleTranchedPools
    )
    const userBackerRewards = new UserBackerRewards(userAddress, goldfinchProtocol)
    await userBackerRewards.initialize(backerRewards, rewardsEligibleBackers, currentBlock)
    assertWithLoadedInfo(userBackerRewards)
    setUserBackerRewards(userBackerRewards)
  }

=======
>>>>>>> f3ce1031
  const consistent = useFromSameBlock<
    StakingRewardsLoaded,
    GFILoaded,
    UserLoaded,
    MerkleDistributorLoaded,
    MerkleDirectDistributorLoaded,
    BackerMerkleDistributorLoaded,
    BackerMerkleDirectDistributorLoaded,
    CommunityRewardsLoaded,
    BackerRewardsLoaded,
    UserMerkleDistributorLoaded,
    UserMerkleDirectDistributorLoaded,
    UserCommunityRewardsLoaded,
    UserBackerMerkleDirectDistributorLoaded,
    UserBackerMerkleDistributorLoaded,
    UserBackerRewardsLoaded
  >(
    {setAsLeaf: true},
    currentBlock,
    _stakingRewards,
    _gfi,
    _user,
    _merkleDistributor,
    _merkleDirectDistributor,
    _backerMerkleDistributor,
    _backerMerkleDirectDistributor,
    _communityRewards,
    _backerRewards,
    _userMerkleDistributor,
    _userMerkleDirectDistributor,
    _userCommunityRewards,
    _userBackerMerkleDirectDistributor,
    _userBackerMerkleDistributor,
    _userBackerRewards
  )

  const disabled = false
  let loaded: boolean = false
  let claimable: BigNumber | undefined
  let unvested: BigNumber | undefined
  let totalUSD: BigNumber | undefined
  let gfiBalance: BigNumber | undefined
  let totalBalance: BigNumber | undefined
  let rewards: React.ReactNode | undefined
  if (consistent) {
    const [
      stakingRewards,
      gfi,
      user,
      merkleDistributor,
      merkleDirectDistributor,
      backerMerkleDistributor,
      backerMerkleDirectDistributor,
      communityRewards,
      backerRewards,
      userMerkleDistributor,
      userMerkleDirectDistributor,
      userCommunityRewards,
      userBackerMerkleDirectDistributor,
      userBackerMerkleDistributor,
      userBackerRewards,
    ] = consistent

    loaded = true

    const userStakingRewards = user.info.value.stakingRewards

    const emptyRewards =
      !userCommunityRewards.info.value.grants.length &&
      !userMerkleDistributor.info.value.airdrops.notAccepted.length &&
      !userMerkleDirectDistributor.info.value.airdrops.notAccepted.length &&
      !userMerkleDirectDistributor.info.value.airdrops.accepted.length &&
      !userBackerMerkleDistributor.info.value.airdrops.notAccepted.length &&
      !userBackerMerkleDirectDistributor.info.value.airdrops.notAccepted.length &&
      !userBackerMerkleDirectDistributor.info.value.airdrops.accepted.length &&
      !userStakingRewards.info.value.positions.length &&
      !userBackerRewards.info.value.positions.length

    gfiBalance = user.info.value.gfiBalance
    claimable = userStakingRewards.info.value.claimable
      .plus(userCommunityRewards.info.value.claimable)
      .plus(
        // NOTE: To avoid double-counting vis-a-vis the claimable amount that is tracked by `userCommunityRewards`,
        // we do not count the claimable amount here of accepted grants; only not-accepted grants.
        userMerkleDistributor.info.value.notAcceptedClaimable
      )
      .plus(userMerkleDirectDistributor.info.value.claimable)
      .plus(
        // Same comment as for `userMerkleDistributor`, regarding avoiding double-counting vis-a-vis `userCommunityRewards`.
        userBackerMerkleDistributor.info.value.notAcceptedClaimable
      )
      .plus(userBackerMerkleDirectDistributor.info.value.claimable)
      .plus(userBackerRewards.info.value.claimable)
    unvested = userStakingRewards.info.value.unvested
      .plus(userCommunityRewards.info.value.unvested)
      .plus(
        // Same comment as for `claimable`, regarding avoiding double-counting vis-a-vis `userCommunityRewards`.
        userMerkleDistributor.info.value.notAcceptedUnvested
      )
      .plus(userMerkleDirectDistributor.info.value.unvested)
      .plus(
        // Same comment as for `claimable`, regarding avoiding double-counting vis-a-vis `userCommunityRewards`.
        userBackerMerkleDistributor.info.value.notAcceptedUnvested
      )
      .plus(userBackerMerkleDirectDistributor.info.value.unvested)
      .plus(userBackerRewards.info.value.unvested)

    totalBalance = gfiBalance.plus(claimable).plus(unvested)
    totalUSD = gfiInDollars(gfiToDollarsAtomic(totalBalance, gfi.info.value.price))

    if (emptyRewards) {
      rewards = <NoRewards />
    } else {
      const sortedStakingRewards: StakingRewardsPosition[] =
        userStakingRewards.info.value.positions.sort(compareStakingRewards)
      const sortedBackerRewards: BackerRewardsPosition[] =
        userBackerRewards.info.value.positions.sort(compareBackerRewards)
      const sortedMerkleDistributorRewards: SortableMerkleDistributorRewards[] = [
        ...userMerkleDistributor.info.value.airdrops.notAccepted.map<SortableMerkleDistributorRewards>((grantInfo) => ({
          type: "merkleDistributor",
          value: grantInfo,
        })),
        ...userCommunityRewards.info.value.grants
          .filter((grant) => grant.acceptanceContext?.source === "merkleDistributor")
          .map<SortableMerkleDistributorRewards>((grant) => ({
            type: "communityRewards:merkleDistributor",
            value: grant,
          })),
      ].sort(compareMerkleDistributorRewards)
      const sortedMerkleDirectDistributorRewards: SortableMerkleDirectDistributorRewards[] = [
        ...userMerkleDirectDistributor.info.value.airdrops.accepted.map<SortableMerkleDirectDistributorRewards>(
          (grantInfo) => ({
            type: "merkleDirectDistributor",
            value: grantInfo,
          })
        ),
        ...userMerkleDirectDistributor.info.value.airdrops.notAccepted.map<SortableMerkleDirectDistributorRewards>(
          (grantInfo) => ({
            type: "merkleDirectDistributor",
            value: grantInfo,
          })
        ),
      ].sort(compareAbstractMerkleDirectDistributorGrants)
      const sortedBackerMerkleDistributorRewards: SortableBackerMerkleDistributorRewards[] = [
        ...userBackerMerkleDistributor.info.value.airdrops.notAccepted.map<SortableBackerMerkleDistributorRewards>(
          (grantInfo) => ({
            type: "backerMerkleDistributor",
            value: grantInfo,
          })
        ),
        ...userCommunityRewards.info.value.grants
          .filter((grant) => grant.acceptanceContext?.source === "backerMerkleDistributor")
          .map<SortableBackerMerkleDistributorRewards>((grant) => ({
            type: "communityRewards:backerMerkleDistributor",
            value: grant,
          })),
      ].sort(compareBackerMerkleDistributorRewards)
      const sortedBackerMerkleDirectDistributorRewards: SortableBackerMerkleDirectDistributorRewards[] = [
        ...userBackerMerkleDirectDistributor.info.value.airdrops.accepted.map<SortableBackerMerkleDirectDistributorRewards>(
          (grantInfo) => ({
            type: "backerMerkleDirectDistributor",
            value: grantInfo,
          })
        ),
        ...userBackerMerkleDirectDistributor.info.value.airdrops.notAccepted.map<SortableBackerMerkleDirectDistributorRewards>(
          (grantInfo) => ({
            type: "backerMerkleDirectDistributor",
            value: grantInfo,
          })
        ),
      ].sort(compareAbstractMerkleDirectDistributorGrants)

      const unknownCommunityRewards: UnknownCommunityRewards[] = userCommunityRewards.info.value.grants
        .filter((grant) => !grant.acceptanceContext)
        .map((grant) => ({
          type: "communityRewards:unknown",
          value: grant,
        }))

      rewards = (
        <>
          {sortedStakingRewards.map((position) => (
            <RewardActionsContainer
              key={`stakingRewards-${position.tokenId}`}
              disabled={disabled}
              type="stakingRewards"
              item={position}
              user={user}
              gfi={gfi}
              merkleDistributor={merkleDistributor}
              merkleDirectDistributor={merkleDirectDistributor}
              stakingRewards={stakingRewards}
              communityRewards={communityRewards}
              backerRewards={backerRewards}
            />
          ))}
          {sortedBackerRewards.map((position) => (
            <RewardActionsContainer
              key={`backerRewards-${position.backer.tranchedPool.address}`}
              disabled={disabled}
              type="backerRewards"
              item={position}
              user={user}
              gfi={gfi}
              merkleDistributor={merkleDistributor}
              merkleDirectDistributor={merkleDirectDistributor}
              stakingRewards={stakingRewards}
              communityRewards={communityRewards}
              backerRewards={backerRewards}
            />
          ))}
          {sortedMerkleDistributorRewards.map((sorted) => {
            switch (sorted.type) {
              case "communityRewards:merkleDistributor":
                return (
                  <RewardActionsContainer
                    key={`communityRewards-${sorted.value.tokenId}`}
                    disabled={disabled}
                    type="communityRewards"
                    item={sorted.value}
                    user={user}
                    gfi={gfi}
                    merkleDistributor={merkleDistributor}
                    merkleDirectDistributor={merkleDirectDistributor}
                    stakingRewards={stakingRewards}
                    communityRewards={communityRewards}
                    backerRewards={backerRewards}
                  />
                )
              case "merkleDistributor":
                return (
                  <RewardActionsContainer
                    key={`merkleDistributor-${sorted.value.grantInfo.index}`}
                    type="merkleDistributor"
                    disabled={disabled}
                    item={sorted.value}
                    user={user}
                    gfi={gfi}
                    merkleDistributor={merkleDistributor}
                    merkleDirectDistributor={merkleDirectDistributor}
                    stakingRewards={stakingRewards}
                    communityRewards={communityRewards}
                    backerRewards={backerRewards}
                  />
                )
              default:
                return assertUnreachable(sorted)
            }
          })}
          {sortedMerkleDirectDistributorRewards.map((sorted) => (
            <RewardActionsContainer
              key={`merkleDirectDistributor-${sorted.value.grantInfo.index}`}
              type="merkleDirectDistributor"
              disabled={disabled}
              item={sorted.value}
              user={user}
              gfi={gfi}
              merkleDistributor={merkleDistributor}
              merkleDirectDistributor={merkleDirectDistributor}
              stakingRewards={stakingRewards}
              communityRewards={communityRewards}
              backerRewards={backerRewards}
            />
          ))}
          {sortedBackerMerkleDistributorRewards.map((sorted) => {
            switch (sorted.type) {
              case "communityRewards:backerMerkleDistributor":
                return (
                  <RewardActionsContainer
                    key={`communityRewards-backer-${sorted.value.tokenId}`}
                    disabled={disabled}
                    type="communityRewards"
                    item={sorted.value}
                    user={user}
                    gfi={gfi}
                    merkleDistributor={backerMerkleDistributor}
                    merkleDirectDistributor={backerMerkleDirectDistributor}
                    stakingRewards={stakingRewards}
                    communityRewards={communityRewards}
                    backerRewards={backerRewards}
                  />
                )
              case "backerMerkleDistributor":
                return (
                  <RewardActionsContainer
                    key={`backerMerkleDistributor-${sorted.value.grantInfo.index}`}
                    type="merkleDistributor"
                    disabled={disabled}
                    item={sorted.value}
                    user={user}
                    gfi={gfi}
                    merkleDistributor={backerMerkleDistributor}
                    merkleDirectDistributor={backerMerkleDirectDistributor}
                    stakingRewards={stakingRewards}
                    communityRewards={communityRewards}
                    backerRewards={backerRewards}
                  />
                )
              default:
                return assertUnreachable(sorted)
            }
          })}
          {sortedBackerMerkleDirectDistributorRewards.map((sorted) => (
            <RewardActionsContainer
              key={`backerMerkleDirectDistributor-${sorted.value.grantInfo.index}`}
              type="merkleDirectDistributor"
              disabled={disabled}
              item={sorted.value}
              user={user}
              gfi={gfi}
              merkleDistributor={backerMerkleDistributor}
              merkleDirectDistributor={backerMerkleDirectDistributor}
              stakingRewards={stakingRewards}
              communityRewards={communityRewards}
              backerRewards={backerRewards}
            />
          ))}
          {unknownCommunityRewards.map((info) => (
            <RewardActionsContainer
              key={`unknownCommunityRewards-${info.value.tokenId}`}
              type="communityRewards"
              disabled={disabled}
              item={info.value}
              user={user}
              gfi={gfi}
              merkleDistributor={merkleDistributor}
              merkleDirectDistributor={merkleDirectDistributor}
              stakingRewards={stakingRewards}
              communityRewards={communityRewards}
              backerRewards={backerRewards}
            />
          ))}
        </>
      )
    }
  }

  return (
    <div className="content-section">
      <div className="page-header">
        <h1>GFI</h1>
      </div>
      <ConnectionNotice requireUnlock={false} />
      <RewardsSummary claimable={claimable} unvested={unvested} totalGFI={totalBalance} totalUSD={totalUSD} />
      <div className="gfi-rewards table-spaced">
        <div className="table-header background-container-inner">
          <h2 className="table-cell col32 title">Type</h2>
          {!isTabletOrMobile && (
            <>
              <div className="table-cell col20 numeric balance break-granted-column">Locked GFI</div>
              <div className="table-cell col20 numeric limit break-claimable-column">Claimable GFI</div>
            </>
          )}
        </div>
        <ul className="rewards-list" data-testid="rewards-list">
          {loaded ? rewards : <span>Loading...</span>}
        </ul>
      </div>
    </div>
  )
}

export default Rewards<|MERGE_RESOLUTION|>--- conflicted
+++ resolved
@@ -201,8 +201,6 @@
     currentBlock,
   } = useContext(AppContext)
   const isTabletOrMobile = useMediaQuery({query: `(max-width: ${WIDTH_TYPES.screenL})`})
-<<<<<<< HEAD
-  const session = useSession()
   const {
     earnStore: {backers},
   } = useEarn()
@@ -244,8 +242,6 @@
     setUserBackerRewards(userBackerRewards)
   }
 
-=======
->>>>>>> f3ce1031
   const consistent = useFromSameBlock<
     StakingRewardsLoaded,
     GFILoaded,
