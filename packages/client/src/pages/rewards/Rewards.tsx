import React, {useState} from "react"
<<<<<<< HEAD
import _ from "lodash"
=======
>>>>>>> 05313d79
import BigNumber from "bignumber.js"
import {Link} from "react-router-dom"
import {gfiFromAtomic, gfiToAtomic} from "../../ethereum/gfi"
import {useGFIBalance, useRewards} from "../../hooks/useStakingRewards"
import {displayDollars, displayNumber} from "../../utils"
import {iconCarrotDown} from "../../components/icons"
import {useMediaQuery} from "react-responsive"
import {WIDTH_TYPES} from "../../components/styleConstants"
<<<<<<< HEAD
import {CommunityRewardsVesting, MerkleDistributor} from "../../ethereum/communityRewards"
import {StakedPosition, StakingRewards} from "../../ethereum/pool"
=======
>>>>>>> 05313d79

interface RewardsSummaryProps {
  claimable: string
  unvested: string
  totalGFI: string
  totalUSD: string
  walletBalance: string
}

function RewardsSummary(props: RewardsSummaryProps) {
  return (
    <div className="rewards-summary background-container">
      <div className="rewards-summary-left-item">
        <span className="total-gfi-balance">Total GFI balance</span>
        <span className="total-gfi">{props.totalGFI}</span>
        <span className="total-usd">${props.totalUSD}</span>
      </div>

      <div className="rewards-summary-right-item">
        <div className="details-item">
          <span>Wallet balance</span>
          <div>
            <span className="value">{props.walletBalance}</span>
            <span>GFI</span>
          </div>
        </div>
        <div className="details-item">
          <span>Claimable</span>
          <div>
            <span className="value">{props.claimable}</span>
            <span>GFI</span>
          </div>
        </div>
        <div className="details-item">
          <span>Still vesting</span>
          <div>
            <span className="value">{props.unvested}</span>
            <span>GFI</span>
          </div>
        </div>
        <div className="details-item total-balance">
          <span>Total balance</span>
          <div>
            <span className="value">{props.totalGFI}</span>
            <span>GFI</span>
          </div>
        </div>
      </div>
    </div>
  )
}

function NoRewards(props) {
  return (
    <li className="table-row rewards-list-item no-rewards background-container">
      You have no rewards. You can earn rewards by supplying to&nbsp;
      <Link to="/pools/senior">
        <span className="senior-pool-link">pools</span>
      </Link>
      .
    </li>
  )
}

function ActionButton(props) {
<<<<<<< HEAD
  const isTabletOrMobile = useMediaQuery({query: `(max-width: ${WIDTH_TYPES.screenXL})`})
  const disabledClass = props.disabled ? "disabled-button" : ""

  return (
    <button className={`${!isTabletOrMobile && "table-cell col16"} action ${disabledClass}`} onClick={props.onClick}>
=======
  const isTabletOrMobile = useMediaQuery({query: `(max-width: ${WIDTH_TYPES.screenL})`})
  const disabledClass = props.disabled ? "disabled-button" : ""

  return (
    <button className={`${!isTabletOrMobile && "table-cell"} action ${disabledClass}`} onClick={props.onClick}>
>>>>>>> 05313d79
      {props.text}
    </button>
  )
}

interface RewardsListItemProps {
<<<<<<< HEAD
  isAcceptRequired: boolean
=======
  isCommunityRewards: boolean
>>>>>>> 05313d79
  title: string
  grantedGFI: string
  claimableGFI: string
}

function RewardsListItem(props: RewardsListItemProps) {
<<<<<<< HEAD
  const [accepted, setAccepted] = useState(props.isAcceptRequired ? false : true)
  const isTabletOrMobile = useMediaQuery({query: `(max-width: ${WIDTH_TYPES.screenXL})`})
=======
  const [accepted, setAccepted] = useState(props.isCommunityRewards ? false : true)
  const isTabletOrMobile = useMediaQuery({query: `(max-width: ${WIDTH_TYPES.screenL})`})
>>>>>>> 05313d79

  function handleAccept() {
    setAccepted(!accepted)
  }

  const valueDisabledClass = !accepted ? "disabled-text" : ""

  const actionButtonComponent = !accepted ? (
    <ActionButton text="Accept" onClick={handleAccept} />
  ) : (
    <ActionButton
      text="Claim GFI"
      onClick={() => console.log("claim action")}
      disabled={props.claimableGFI === "0.00"}
    />
  )

  return (
    <>
      {!isTabletOrMobile && (
        <li className="rewards-list-item table-row background-container clickable">
          <div className="table-cell col32">{props.title}</div>
          <div className={`table-cell col20 numeric ${valueDisabledClass}`}>{props.grantedGFI}</div>
          <div className={`table-cell col20 numeric ${valueDisabledClass}`}>{props.claimableGFI}</div>
          {actionButtonComponent}
          <button className="expand">{iconCarrotDown}</button>
        </li>
      )}

      {isTabletOrMobile && (
        <li className="rewards-list-item background-container clickable mobile">
          <div className="item-header">
            <div>{props.title}</div>
            <button className="expand">{iconCarrotDown}</button>
          </div>
          <div className="item-details">
            <div className="detail-container">
              <span className="detail-label">Granted GFI</span>
              <div className={`${valueDisabledClass}`}>{props.grantedGFI}</div>
            </div>
            <div className="detail-container">
              <span className="detail-label">Claimable GFI</span>
              <div className={`${valueDisabledClass}`}>{props.claimableGFI}</div>
            </div>
          </div>
          {actionButtonComponent}
        </li>
      )}
    </>
  )
}

<<<<<<< HEAD
function getSortedRewards(
  stakingRewards: StakingRewards | undefined,
  merkleDistributor: MerkleDistributor | undefined
): (StakedPosition | CommunityRewardsVesting)[] {
  /* NOTE: First order by 0 or >0 claimable rewards (0 claimable at the bottom), then group by type
   (e.g. all the staking together, then all the airdrops), then order by most recent first */
  const stakes = stakingRewards?.positions || []
  const airdrops = merkleDistributor?.communityRewards?.grants || []

  const rewards: (StakedPosition | CommunityRewardsVesting)[] = [...stakes, ...airdrops]
  rewards.sort((i1, i2) => {
    let val = i1.claimable.minus(i2.claimable)
    if (!val.isZero()) return val.isNegative() ? -1 : 1

    if (i1 instanceof StakedPosition && i2 instanceof CommunityRewardsVesting) {
      return 1
    }

    if (i1 instanceof CommunityRewardsVesting && i2 instanceof StakedPosition) {
      return -1
    }

    if (i1 instanceof StakedPosition && i2 instanceof StakedPosition) {
      return i2.rewards.startTime - i1.rewards.startTime
    }

    return i2.rewards.startTime - i1.rewards.startTime
  })
  return rewards
}

function Rewards(props) {
  const isTabletOrMobile = useMediaQuery({query: `(max-width: ${WIDTH_TYPES.screenXL})`})
=======
function Rewards(props) {
  const isTabletOrMobile = useMediaQuery({query: `(max-width: ${WIDTH_TYPES.screenL})`})

  // TODO: remove this variable when getting real data
  const gfiRewards = [
    {
      isCommunityRewards: false,
      title: "Staked 16K FIDU on Nov 1",
      grantedGFI: "50.34",
      claimableGFI: "4.03",
    },
    {
      isCommunityRewards: true,
      title: "Flight Academy Reward",
      grantedGFI: "12,500.00",
      claimableGFI: "0.00",
    },
    {
      isCommunityRewards: true,
      title: "Liquidity Provider Airdrop",
      grantedGFI: "100,000.00",
      claimableGFI: "50,000.00",
    },
  ]

>>>>>>> 05313d79
  const {stakingRewards, merkleDistributor} = useRewards()
  const gfiBalance = useGFIBalance()

  let claimable
  let unvested
  let granted
  if (stakingRewards?.totalClaimable || merkleDistributor?.totalClaimable) {
    let val = stakingRewards?.totalClaimable || new BigNumber(0)
    claimable = val.plus(merkleDistributor?.totalClaimable || new BigNumber(0))
  }

  if (stakingRewards?.unvested || merkleDistributor?.unvested) {
    let val = stakingRewards?.unvested || new BigNumber(0)
    unvested = val.plus(merkleDistributor?.unvested || new BigNumber(0))
  }

  if (stakingRewards?.granted || merkleDistributor?.granted) {
    let val = stakingRewards?.granted || new BigNumber(0)
    granted = val.plus(merkleDistributor?.granted || new BigNumber(0))
  }

  function capitalizeReason(reason: string): string {
    return reason
      .split("_")
      .map((s) => _.capitalize(s))
      .join(" ")
  }

  const rewards = getSortedRewards(stakingRewards, merkleDistributor)
  const emptyRewards =
    !merkleDistributor?.communityRewards.grants &&
    !merkleDistributor?.actionRequiredAirdrops &&
    !stakingRewards?.positions
  return (
    <div className="content-section">
      <div className="page-header">
        <h1>Rewards</h1>
      </div>

      <RewardsSummary
        claimable={displayNumber(gfiFromAtomic(claimable), 2)}
        unvested={displayNumber(gfiFromAtomic(unvested), 2)}
        totalGFI={displayNumber(gfiFromAtomic(granted), 2)}
        totalUSD={displayDollars(null)} // TODO: this needs to be updated once we have a price for GFI in USD.
        walletBalance={displayNumber(gfiFromAtomic(gfiBalance), 2)}
      />

      <div className="gfi-rewards table-spaced">
        <div className="table-header background-container-inner">
          <h2 className="table-cell col32 title">GFI Rewards</h2>
          {!isTabletOrMobile && (
            <>
<<<<<<< HEAD
              <div className="table-cell col20 numeric balance">Granted GFI</div>
              <div className="table-cell col20 numeric limit">Claimable GFI</div>
=======
              <div className="table-cell col20 numeric balance break-granted-column">Granted GFI</div>
              <div className="table-cell col20 numeric limit break-claimable-column">Claimable GFI</div>
>>>>>>> 05313d79
            </>
          )}
        </div>
        <ul className="rewards-list">
<<<<<<< HEAD
          {emptyRewards && merkleDistributor?.loaded && stakingRewards?.loaded ? (
            <NoRewards />
          ) : (
            <>
              {rewards &&
                rewards.map((item) => {
                  return (
                    <RewardsListItem
                      key={`staked-${item.rewards.startTime}`}
                      isAcceptRequired={false}
                      title={item.reason}
                      grantedGFI={displayNumber(gfiFromAtomic(item.granted), 2)}
                      claimableGFI={displayNumber(gfiFromAtomic(item.claimable), 2)}
                    />
                  )
                })}

              {merkleDistributor?.actionRequiredAirdrops &&
                merkleDistributor.actionRequiredAirdrops.map((item) => (
                  <RewardsListItem
                    key={`${item.reason}-${item.index}`}
                    isAcceptRequired={true}
                    title={capitalizeReason(item.reason)}
                    grantedGFI={displayNumber(gfiFromAtomic(item.grant.amount), 2)}
                    claimableGFI={displayNumber(new BigNumber(0), 2)}
                  />
                ))}
            </>
          )}
=======
          {gfiRewards.length === 0 && <NoRewards />}

          {gfiRewards.length > 0 &&
            gfiRewards.map((item) => (
              <RewardsListItem
                key={item.title}
                isCommunityRewards={item.isCommunityRewards}
                title={item.title}
                grantedGFI={item.grantedGFI}
                claimableGFI={item.claimableGFI}
              />
            ))}
>>>>>>> 05313d79
        </ul>
      </div>
    </div>
  )
}

export default Rewards<|MERGE_RESOLUTION|>--- conflicted
+++ resolved
@@ -1,8 +1,5 @@
 import React, {useState} from "react"
-<<<<<<< HEAD
 import _ from "lodash"
-=======
->>>>>>> 05313d79
 import BigNumber from "bignumber.js"
 import {Link} from "react-router-dom"
 import {gfiFromAtomic, gfiToAtomic} from "../../ethereum/gfi"
@@ -11,11 +8,8 @@
 import {iconCarrotDown} from "../../components/icons"
 import {useMediaQuery} from "react-responsive"
 import {WIDTH_TYPES} from "../../components/styleConstants"
-<<<<<<< HEAD
 import {CommunityRewardsVesting, MerkleDistributor} from "../../ethereum/communityRewards"
 import {StakedPosition, StakingRewards} from "../../ethereum/pool"
-=======
->>>>>>> 05313d79
 
 interface RewardsSummaryProps {
   claimable: string
@@ -81,43 +75,26 @@
 }
 
 function ActionButton(props) {
-<<<<<<< HEAD
-  const isTabletOrMobile = useMediaQuery({query: `(max-width: ${WIDTH_TYPES.screenXL})`})
-  const disabledClass = props.disabled ? "disabled-button" : ""
-
-  return (
-    <button className={`${!isTabletOrMobile && "table-cell col16"} action ${disabledClass}`} onClick={props.onClick}>
-=======
   const isTabletOrMobile = useMediaQuery({query: `(max-width: ${WIDTH_TYPES.screenL})`})
   const disabledClass = props.disabled ? "disabled-button" : ""
 
   return (
     <button className={`${!isTabletOrMobile && "table-cell"} action ${disabledClass}`} onClick={props.onClick}>
->>>>>>> 05313d79
       {props.text}
     </button>
   )
 }
 
 interface RewardsListItemProps {
-<<<<<<< HEAD
   isAcceptRequired: boolean
-=======
-  isCommunityRewards: boolean
->>>>>>> 05313d79
   title: string
   grantedGFI: string
   claimableGFI: string
 }
 
 function RewardsListItem(props: RewardsListItemProps) {
-<<<<<<< HEAD
   const [accepted, setAccepted] = useState(props.isAcceptRequired ? false : true)
   const isTabletOrMobile = useMediaQuery({query: `(max-width: ${WIDTH_TYPES.screenXL})`})
-=======
-  const [accepted, setAccepted] = useState(props.isCommunityRewards ? false : true)
-  const isTabletOrMobile = useMediaQuery({query: `(max-width: ${WIDTH_TYPES.screenL})`})
->>>>>>> 05313d79
 
   function handleAccept() {
     setAccepted(!accepted)
@@ -170,7 +147,6 @@
   )
 }
 
-<<<<<<< HEAD
 function getSortedRewards(
   stakingRewards: StakingRewards | undefined,
   merkleDistributor: MerkleDistributor | undefined
@@ -203,34 +179,7 @@
 }
 
 function Rewards(props) {
-  const isTabletOrMobile = useMediaQuery({query: `(max-width: ${WIDTH_TYPES.screenXL})`})
-=======
-function Rewards(props) {
   const isTabletOrMobile = useMediaQuery({query: `(max-width: ${WIDTH_TYPES.screenL})`})
-
-  // TODO: remove this variable when getting real data
-  const gfiRewards = [
-    {
-      isCommunityRewards: false,
-      title: "Staked 16K FIDU on Nov 1",
-      grantedGFI: "50.34",
-      claimableGFI: "4.03",
-    },
-    {
-      isCommunityRewards: true,
-      title: "Flight Academy Reward",
-      grantedGFI: "12,500.00",
-      claimableGFI: "0.00",
-    },
-    {
-      isCommunityRewards: true,
-      title: "Liquidity Provider Airdrop",
-      grantedGFI: "100,000.00",
-      claimableGFI: "50,000.00",
-    },
-  ]
-
->>>>>>> 05313d79
   const {stakingRewards, merkleDistributor} = useRewards()
   const gfiBalance = useGFIBalance()
 
@@ -283,18 +232,12 @@
           <h2 className="table-cell col32 title">GFI Rewards</h2>
           {!isTabletOrMobile && (
             <>
-<<<<<<< HEAD
-              <div className="table-cell col20 numeric balance">Granted GFI</div>
-              <div className="table-cell col20 numeric limit">Claimable GFI</div>
-=======
               <div className="table-cell col20 numeric balance break-granted-column">Granted GFI</div>
               <div className="table-cell col20 numeric limit break-claimable-column">Claimable GFI</div>
->>>>>>> 05313d79
             </>
           )}
         </div>
         <ul className="rewards-list">
-<<<<<<< HEAD
           {emptyRewards && merkleDistributor?.loaded && stakingRewards?.loaded ? (
             <NoRewards />
           ) : (
@@ -324,20 +267,6 @@
                 ))}
             </>
           )}
-=======
-          {gfiRewards.length === 0 && <NoRewards />}
-
-          {gfiRewards.length > 0 &&
-            gfiRewards.map((item) => (
-              <RewardsListItem
-                key={item.title}
-                isCommunityRewards={item.isCommunityRewards}
-                title={item.title}
-                grantedGFI={item.grantedGFI}
-                claimableGFI={item.claimableGFI}
-              />
-            ))}
->>>>>>> 05313d79
         </ul>
       </div>
     </div>
