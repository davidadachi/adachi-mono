import React from "react"
import BigNumber from "bignumber.js"
import {Link} from "react-router-dom"
import {gfiFromAtomic} from "../../ethereum/gfi"
import {useGFIBalance, useRewards} from "../../hooks/useStakingRewards"
import {displayDollars, displayNumber} from "../../utils"
<<<<<<< HEAD
import {iconCarrotDown, iconCarrotUp, iconOutArrow} from "../../components/icons"
import {useMediaQuery} from "react-responsive"
import {WIDTH_TYPES} from "../../components/styleConstants"
import EtherscanLink from "../../components/etherscanLink"

import {
  DetailsContainer,
  ColumnsContainer,
  Detail,
  DetailLabel,
  DetailValue,
  Column,
  EtherscanLinkContainer,
} from "./styles"
import {CommunityRewardsVesting, MerkleDistributor} from "../../ethereum/communityRewards"
import {StakedPosition, StakingRewards} from "../../ethereum/pool"
=======
import {useMediaQuery} from "react-responsive"
import {WIDTH_TYPES} from "../../components/styleConstants"
import {CommunityRewardsGrant, MerkleDistributor} from "../../ethereum/communityRewards"
import {StakingRewardsPosition, StakingRewards} from "../../ethereum/pool"
import RewardActionsContainer from "../../components/rewardActionsContainer"
import {assertUnreachable} from "@goldfinch-eng/utils/src/type"
>>>>>>> ddbf6961

interface RewardsSummaryProps {
  claimable: BigNumber | undefined
  unvested: BigNumber | undefined
  totalGFI: BigNumber | undefined
  totalUSD: BigNumber | undefined
  walletBalance: BigNumber | undefined
}

function RewardsSummary(props: RewardsSummaryProps) {
  const claimable = props.claimable || new BigNumber(0)
  const unvested = props.unvested || new BigNumber(0)
  const totalGFI = props.totalGFI || new BigNumber(0)
  const totalUSD = props.totalUSD || new BigNumber(0)
  const walletBalance = props.walletBalance || new BigNumber(0)

  const valueDisabledClass = totalGFI.eq(0) ? "disabled-value" : "value"

  return (
    <div className="rewards-summary background-container">
      <div className="rewards-summary-left-item">
        <span className="total-gfi-balance">Total GFI balance</span>
        <span className="total-gfi">{displayNumber(gfiFromAtomic(totalGFI), 2)}</span>
        <span className="total-usd">{displayDollars(totalUSD)}</span>
      </div>

      <div className="rewards-summary-right-item">
        <div className="details-item">
          <span>Wallet balance</span>
          <div>
            <span className={valueDisabledClass}>{displayNumber(gfiFromAtomic(walletBalance), 2)}</span>
            <span>GFI</span>
          </div>
        </div>
        <div className="details-item">
          <span>Claimable</span>
          <div>
            <span className={valueDisabledClass}>{displayNumber(gfiFromAtomic(claimable), 2)}</span>
            <span>GFI</span>
          </div>
        </div>
        <div className="details-item">
          <span>Still vesting</span>
          <div>
            <span className={valueDisabledClass}>{displayNumber(gfiFromAtomic(unvested), 2)}</span>
            <span>GFI</span>
          </div>
        </div>
        <div className="details-item total-balance">
          <span>Total balance</span>
          <div>
            <span className={valueDisabledClass}>{displayNumber(gfiFromAtomic(totalGFI), 2)}</span>
            <span>GFI</span>
          </div>
        </div>
      </div>
    </div>
  )
}

function NoRewards() {
  return (
    <li className="table-row rewards-list-item no-rewards background-container">
      You have no rewards. You can earn rewards by supplying to&nbsp;
      <Link to="/pools/senior">
        <span className="senior-pool-link">pools</span>
      </Link>
      .
    </li>
  )
}

<<<<<<< HEAD
interface ActionButtonProps {
  disabled?: boolean
  onClick: () => void
  text: string
}

function ActionButton(props: ActionButtonProps) {
  const isTabletOrMobile = useMediaQuery({query: `(max-width: ${WIDTH_TYPES.screenL})`})
  const disabledClass = props.disabled ? "disabled-button" : ""

  function handleClick(e) {
    e.stopPropagation()
    props.onClick()
  }

  return (
    <button className={`${!isTabletOrMobile && "table-cell"} action ${disabledClass}`} onClick={handleClick}>
      {props.text}
    </button>
  )
}

interface OpenDetailsProps {
  open: boolean
}

function OpenDetails(props: OpenDetailsProps) {
  if (props.open) {
    return <button className="expand close">{iconCarrotUp}</button>
  }

  return <button className="expand">{iconCarrotDown}</button>
}

interface DetailsProps {
  open: boolean
  disabled: boolean
  transactionDetails: string
  vestingSchedule: string
  claimStatus: string
  currentEarnRate: string
  vestingStatus: string
  etherscanAddress: string
}

function Details(props: DetailsProps) {
  return (
    <DetailsContainer open={props.open} disabled={props.disabled}>
      <ColumnsContainer>
        <Column>
          <Detail>
            <DetailLabel>Transaction details</DetailLabel>
            <DetailValue>{props.transactionDetails}</DetailValue>
          </Detail>
          <Detail>
            <DetailLabel>Vesting schedule</DetailLabel>
            <DetailValue>{props.vestingSchedule}</DetailValue>
          </Detail>
          <Detail>
            <DetailLabel>Claim status</DetailLabel>
            <DetailValue>{props.claimStatus}</DetailValue>
          </Detail>
        </Column>
        <Column>
          <Detail>
            <DetailLabel>Current earn rate</DetailLabel>
            <DetailValue>{props.currentEarnRate}</DetailValue>
          </Detail>
          <Detail>
            <DetailLabel>Vesting status</DetailLabel>
            <DetailValue>{props.vestingStatus}</DetailValue>
          </Detail>
        </Column>
      </ColumnsContainer>
      <EtherscanLinkContainer className="pool-links">
        <EtherscanLink address={props.etherscanAddress}>
          Etherscan<span className="outbound-link">{iconOutArrow}</span>
        </EtherscanLink>
      </EtherscanLinkContainer>
    </DetailsContainer>
  )
}

interface RewardsListItemProps {
  isAcceptRequired: boolean
  title: string
  grantedGFI: BigNumber
  claimableGFI: BigNumber
}

function RewardsListItem(props: RewardsListItemProps) {
  const [accepted, setAccepted] = useState(!props.isAcceptRequired)
  const [open, setOpen] = useState<boolean>(false)
  const isTabletOrMobile = useMediaQuery({query: `(max-width: ${WIDTH_TYPES.screenL})`})

  function handleAccept() {
    setAccepted(!accepted)
  }

  const valueDisabledClass = !accepted ? "disabled-text" : ""

  const actionButtonComponent = !accepted ? (
    <ActionButton text="Accept" onClick={handleAccept} />
  ) : (
    <ActionButton text="Claim GFI" onClick={() => console.error("error")} disabled={props.claimableGFI.eq(0)} />
  )

  // TODO: remove when using real data
  const fakeDetailsObject = {
    transactionDetails: "16,179.69 FIDU staked on Nov 1, 2021",
    vestingSchedule: "Linear until 100% on Nov 1, 2022",
    claimStatus: "0 GFI claimed of your total vested 4.03 GFI",
    currentEarnRate: "+10.21 granted per week",
    vestingStatus: "8.0% (4.03 GFI) vested so far",
    etherscanAddress: "",
  }

  const detailsComponent = (
    <Details
      open={open}
      disabled={props.claimableGFI.eq(0)}
      transactionDetails={fakeDetailsObject.transactionDetails}
      vestingSchedule={fakeDetailsObject.vestingSchedule}
      claimStatus={fakeDetailsObject.claimStatus}
      currentEarnRate={fakeDetailsObject.currentEarnRate}
      vestingStatus={fakeDetailsObject.vestingStatus}
      etherscanAddress={fakeDetailsObject.etherscanAddress}
    />
  )

  return (
    <>
      {isTabletOrMobile ? (
        <li onClick={() => setOpen(!open)}>
          <div className="rewards-list-item background-container clickable mobile">
            <div className="item-header">
              <div>{props.title}</div>
              <OpenDetails open={open} />
            </div>
            <div className="item-details">
              <div className="detail-container">
                <span className="detail-label">Granted GFI</span>
                <div className={`${valueDisabledClass}`}>{displayNumber(gfiFromAtomic(props.grantedGFI), 2)}</div>
              </div>
              <div className="detail-container">
                <span className="detail-label">Claimable GFI</span>
                <div className={`${valueDisabledClass}`}>{displayNumber(gfiFromAtomic(props.claimableGFI), 2)}</div>
              </div>
            </div>
            {actionButtonComponent}
          </div>
          {open && detailsComponent}
        </li>
      ) : (
        <li onClick={() => setOpen(!open)}>
          <div className="rewards-list-item table-row background-container clickable">
            <div className="table-cell col32">{props.title}</div>
            <div className={`table-cell col20 numeric ${valueDisabledClass}`}>
              {displayNumber(gfiFromAtomic(props.grantedGFI), 2)}
            </div>
            <div className={`table-cell col20 numeric ${valueDisabledClass}`}>
              {displayNumber(gfiFromAtomic(props.claimableGFI), 2)}
            </div>
            {actionButtonComponent}
            <OpenDetails open={open} />
          </div>
          {open && detailsComponent}
        </li>
      )}
    </>
  )
=======
type SortableRewards =
  | {
      type: "stakingRewards"
      value: StakingRewardsPosition
    }
  | {
      type: "communityRewards"
      value: CommunityRewardsGrant
    }

const getStartTime = (sortable: SortableRewards): number => {
  switch (sortable.type) {
    case "stakingRewards":
      return sortable.value.position.rewards.startTime
    case "communityRewards":
      return sortable.value.rewards.startTime
    default:
      assertUnreachable(sortable)
  }
}
const getClaimable = (sortable: SortableRewards): BigNumber => {
  switch (sortable.type) {
    case "stakingRewards":
      return sortable.value.claimable
    case "communityRewards":
      return sortable.value.claimable
    default:
      assertUnreachable(sortable)
  }
>>>>>>> ddbf6961
}

function getSortedRewards(
  stakingRewards: StakingRewards | undefined,
  merkleDistributor: MerkleDistributor | undefined
): SortableRewards[] {
  /* NOTE: First order by 0 or >0 claimable rewards (0 claimable at the bottom), then group by type
   (e.g. all the staking together, then all the airdrops), then order by most recent first */
  const stakes = stakingRewards?.positions || []
  const airdrops = merkleDistributor?.communityRewards?.grants || []

  const sorted: SortableRewards[] = [
    ...stakes.map(
      (value): SortableRewards => ({
        type: "stakingRewards",
        value,
      })
    ),
    ...airdrops.map(
      (value): SortableRewards => ({
        type: "communityRewards",
        value,
      })
    ),
  ]
  sorted.sort((i1, i2) => getStartTime(i1) - getStartTime(i2))
  sorted.sort((i1, i2) => {
    const comparedByClaimable = getClaimable(i1).minus(getClaimable(i2))
    if (!comparedByClaimable.isZero()) return comparedByClaimable.isPositive() ? -1 : 1

    if (i1.type === "stakingRewards" && i2.type === "communityRewards") {
      return -1
    }

    if (i1.type === "communityRewards" && i2.type === "stakingRewards") {
      return 1
    }

    return getStartTime(i2) - getStartTime(i1)
  })
  return sorted
}

function Rewards() {
  const isTabletOrMobile = useMediaQuery({query: `(max-width: ${WIDTH_TYPES.screenL})`})
  const {stakingRewards, merkleDistributor} = useRewards()
  const gfiBalance = useGFIBalance()

  let claimable: BigNumber | undefined
  let unvested: BigNumber | undefined
  let granted: BigNumber | undefined
  if (stakingRewards && merkleDistributor) {
    claimable =
      stakingRewards.claimable && merkleDistributor.claimable
        ? stakingRewards.claimable.plus(merkleDistributor.claimable)
        : undefined
    unvested =
      stakingRewards.unvested && merkleDistributor.unvested
        ? stakingRewards.unvested.plus(merkleDistributor.unvested)
        : undefined
    granted =
      stakingRewards.granted && merkleDistributor.granted
        ? stakingRewards.granted.plus(merkleDistributor.granted)
        : undefined
  }

  const rewards = getSortedRewards(stakingRewards, merkleDistributor)
  const emptyRewards =
    (!merkleDistributor?.communityRewards.grants || !merkleDistributor?.communityRewards.grants.length) &&
    (!merkleDistributor?.actionRequiredAirdrops || !merkleDistributor?.actionRequiredAirdrops.length) &&
    (!stakingRewards?.positions || !stakingRewards?.positions.length)
  const isLoaded = merkleDistributor?.loaded && stakingRewards?.loaded
  return (
    <div className="content-section">
      <div className="page-header">
        <h1>Rewards</h1>
      </div>

      <RewardsSummary
        claimable={claimable}
        unvested={unvested}
        totalGFI={granted}
        totalUSD={
          // TODO: this needs to be updated once we have a price for GFI in USD.
          undefined
        }
        walletBalance={gfiBalance}
      />

      <div className="gfi-rewards table-spaced">
        <div className="table-header background-container-inner">
          <h2 className="table-cell col32 title">GFI Rewards</h2>
          {!isTabletOrMobile && (
            <>
              <div className="table-cell col20 numeric balance break-granted-column">Granted GFI</div>
              <div className="table-cell col20 numeric limit break-claimable-column">Claimable GFI</div>
            </>
          )}
        </div>
        <ul className="rewards-list">
          {!merkleDistributor || !stakingRewards || !isLoaded ? (
            <span>Loading...</span>
          ) : emptyRewards ? (
            <NoRewards />
          ) : (
            <>
              {merkleDistributor?.actionRequiredAirdrops &&
                merkleDistributor.actionRequiredAirdrops.map((item) => (
                  <RewardActionsContainer
                    key={`airdrop-${item.index}`}
                    item={item}
                    merkleDistributor={merkleDistributor}
                    stakingRewards={stakingRewards}
                  />
                ))}

              {rewards &&
                rewards.map((item) => {
                  return (
                    <RewardActionsContainer
                      key={`${item.type}-${item.value.tokenId}`}
                      item={item.value}
                      merkleDistributor={merkleDistributor}
                      stakingRewards={stakingRewards}
                    />
                  )
                })}
            </>
          )}
        </ul>
      </div>
    </div>
  )
}

export default Rewards<|MERGE_RESOLUTION|>--- conflicted
+++ resolved
@@ -1,34 +1,15 @@
+import {assertUnreachable} from "@goldfinch-eng/utils/src/type"
+import BigNumber from "bignumber.js"
 import React from "react"
-import BigNumber from "bignumber.js"
+import {useMediaQuery} from "react-responsive"
 import {Link} from "react-router-dom"
+import RewardActionsContainer from "../../components/rewardActionsContainer"
+import {WIDTH_TYPES} from "../../components/styleConstants"
+import {CommunityRewardsGrant, MerkleDistributor} from "../../ethereum/communityRewards"
 import {gfiFromAtomic} from "../../ethereum/gfi"
+import {StakingRewards, StakingRewardsPosition} from "../../ethereum/pool"
 import {useGFIBalance, useRewards} from "../../hooks/useStakingRewards"
 import {displayDollars, displayNumber} from "../../utils"
-<<<<<<< HEAD
-import {iconCarrotDown, iconCarrotUp, iconOutArrow} from "../../components/icons"
-import {useMediaQuery} from "react-responsive"
-import {WIDTH_TYPES} from "../../components/styleConstants"
-import EtherscanLink from "../../components/etherscanLink"
-
-import {
-  DetailsContainer,
-  ColumnsContainer,
-  Detail,
-  DetailLabel,
-  DetailValue,
-  Column,
-  EtherscanLinkContainer,
-} from "./styles"
-import {CommunityRewardsVesting, MerkleDistributor} from "../../ethereum/communityRewards"
-import {StakedPosition, StakingRewards} from "../../ethereum/pool"
-=======
-import {useMediaQuery} from "react-responsive"
-import {WIDTH_TYPES} from "../../components/styleConstants"
-import {CommunityRewardsGrant, MerkleDistributor} from "../../ethereum/communityRewards"
-import {StakingRewardsPosition, StakingRewards} from "../../ethereum/pool"
-import RewardActionsContainer from "../../components/rewardActionsContainer"
-import {assertUnreachable} from "@goldfinch-eng/utils/src/type"
->>>>>>> ddbf6961
 
 interface RewardsSummaryProps {
   claimable: BigNumber | undefined
@@ -101,179 +82,6 @@
   )
 }
 
-<<<<<<< HEAD
-interface ActionButtonProps {
-  disabled?: boolean
-  onClick: () => void
-  text: string
-}
-
-function ActionButton(props: ActionButtonProps) {
-  const isTabletOrMobile = useMediaQuery({query: `(max-width: ${WIDTH_TYPES.screenL})`})
-  const disabledClass = props.disabled ? "disabled-button" : ""
-
-  function handleClick(e) {
-    e.stopPropagation()
-    props.onClick()
-  }
-
-  return (
-    <button className={`${!isTabletOrMobile && "table-cell"} action ${disabledClass}`} onClick={handleClick}>
-      {props.text}
-    </button>
-  )
-}
-
-interface OpenDetailsProps {
-  open: boolean
-}
-
-function OpenDetails(props: OpenDetailsProps) {
-  if (props.open) {
-    return <button className="expand close">{iconCarrotUp}</button>
-  }
-
-  return <button className="expand">{iconCarrotDown}</button>
-}
-
-interface DetailsProps {
-  open: boolean
-  disabled: boolean
-  transactionDetails: string
-  vestingSchedule: string
-  claimStatus: string
-  currentEarnRate: string
-  vestingStatus: string
-  etherscanAddress: string
-}
-
-function Details(props: DetailsProps) {
-  return (
-    <DetailsContainer open={props.open} disabled={props.disabled}>
-      <ColumnsContainer>
-        <Column>
-          <Detail>
-            <DetailLabel>Transaction details</DetailLabel>
-            <DetailValue>{props.transactionDetails}</DetailValue>
-          </Detail>
-          <Detail>
-            <DetailLabel>Vesting schedule</DetailLabel>
-            <DetailValue>{props.vestingSchedule}</DetailValue>
-          </Detail>
-          <Detail>
-            <DetailLabel>Claim status</DetailLabel>
-            <DetailValue>{props.claimStatus}</DetailValue>
-          </Detail>
-        </Column>
-        <Column>
-          <Detail>
-            <DetailLabel>Current earn rate</DetailLabel>
-            <DetailValue>{props.currentEarnRate}</DetailValue>
-          </Detail>
-          <Detail>
-            <DetailLabel>Vesting status</DetailLabel>
-            <DetailValue>{props.vestingStatus}</DetailValue>
-          </Detail>
-        </Column>
-      </ColumnsContainer>
-      <EtherscanLinkContainer className="pool-links">
-        <EtherscanLink address={props.etherscanAddress}>
-          Etherscan<span className="outbound-link">{iconOutArrow}</span>
-        </EtherscanLink>
-      </EtherscanLinkContainer>
-    </DetailsContainer>
-  )
-}
-
-interface RewardsListItemProps {
-  isAcceptRequired: boolean
-  title: string
-  grantedGFI: BigNumber
-  claimableGFI: BigNumber
-}
-
-function RewardsListItem(props: RewardsListItemProps) {
-  const [accepted, setAccepted] = useState(!props.isAcceptRequired)
-  const [open, setOpen] = useState<boolean>(false)
-  const isTabletOrMobile = useMediaQuery({query: `(max-width: ${WIDTH_TYPES.screenL})`})
-
-  function handleAccept() {
-    setAccepted(!accepted)
-  }
-
-  const valueDisabledClass = !accepted ? "disabled-text" : ""
-
-  const actionButtonComponent = !accepted ? (
-    <ActionButton text="Accept" onClick={handleAccept} />
-  ) : (
-    <ActionButton text="Claim GFI" onClick={() => console.error("error")} disabled={props.claimableGFI.eq(0)} />
-  )
-
-  // TODO: remove when using real data
-  const fakeDetailsObject = {
-    transactionDetails: "16,179.69 FIDU staked on Nov 1, 2021",
-    vestingSchedule: "Linear until 100% on Nov 1, 2022",
-    claimStatus: "0 GFI claimed of your total vested 4.03 GFI",
-    currentEarnRate: "+10.21 granted per week",
-    vestingStatus: "8.0% (4.03 GFI) vested so far",
-    etherscanAddress: "",
-  }
-
-  const detailsComponent = (
-    <Details
-      open={open}
-      disabled={props.claimableGFI.eq(0)}
-      transactionDetails={fakeDetailsObject.transactionDetails}
-      vestingSchedule={fakeDetailsObject.vestingSchedule}
-      claimStatus={fakeDetailsObject.claimStatus}
-      currentEarnRate={fakeDetailsObject.currentEarnRate}
-      vestingStatus={fakeDetailsObject.vestingStatus}
-      etherscanAddress={fakeDetailsObject.etherscanAddress}
-    />
-  )
-
-  return (
-    <>
-      {isTabletOrMobile ? (
-        <li onClick={() => setOpen(!open)}>
-          <div className="rewards-list-item background-container clickable mobile">
-            <div className="item-header">
-              <div>{props.title}</div>
-              <OpenDetails open={open} />
-            </div>
-            <div className="item-details">
-              <div className="detail-container">
-                <span className="detail-label">Granted GFI</span>
-                <div className={`${valueDisabledClass}`}>{displayNumber(gfiFromAtomic(props.grantedGFI), 2)}</div>
-              </div>
-              <div className="detail-container">
-                <span className="detail-label">Claimable GFI</span>
-                <div className={`${valueDisabledClass}`}>{displayNumber(gfiFromAtomic(props.claimableGFI), 2)}</div>
-              </div>
-            </div>
-            {actionButtonComponent}
-          </div>
-          {open && detailsComponent}
-        </li>
-      ) : (
-        <li onClick={() => setOpen(!open)}>
-          <div className="rewards-list-item table-row background-container clickable">
-            <div className="table-cell col32">{props.title}</div>
-            <div className={`table-cell col20 numeric ${valueDisabledClass}`}>
-              {displayNumber(gfiFromAtomic(props.grantedGFI), 2)}
-            </div>
-            <div className={`table-cell col20 numeric ${valueDisabledClass}`}>
-              {displayNumber(gfiFromAtomic(props.claimableGFI), 2)}
-            </div>
-            {actionButtonComponent}
-            <OpenDetails open={open} />
-          </div>
-          {open && detailsComponent}
-        </li>
-      )}
-    </>
-  )
-=======
 type SortableRewards =
   | {
       type: "stakingRewards"
@@ -303,7 +111,6 @@
     default:
       assertUnreachable(sortable)
   }
->>>>>>> ddbf6961
 }
 
 function getSortedRewards(
