import React from "react"
import BigNumber from "bignumber.js"
import {Link} from "react-router-dom"
import {gfiFromAtomic} from "../../ethereum/gfi"
import {useGFIBalance, useRewards} from "../../hooks/useStakingRewards"
import {displayDollars, displayNumber} from "../../utils"
import {useMediaQuery} from "react-responsive"
import {WIDTH_TYPES} from "../../components/styleConstants"
import {CommunityRewardsVesting, MerkleDistributor} from "../../ethereum/communityRewards"
import {StakedPosition, StakingRewards} from "../../ethereum/pool"
import RewardActionsContainer from "../../components/rewardActionsContainer"

interface RewardsSummaryProps {
  claimable: BigNumber | undefined
  unvested: BigNumber | undefined
  totalGFI: BigNumber | undefined
  totalUSD: BigNumber | undefined
  walletBalance: BigNumber | undefined
}

function RewardsSummary(props: RewardsSummaryProps) {
<<<<<<< HEAD
  const valueDisabledClass = !props.totalGFI || props.totalGFI.eq(0) ? "disabled-value" : "value"
=======
  const claimable = props.claimable || new BigNumber(0)
  const unvested = props.unvested || new BigNumber(0)
  const totalGFI = props.totalGFI || new BigNumber(0)
  const totalUSD = props.totalUSD || new BigNumber(0)
  const walletBalance = props.walletBalance || new BigNumber(0)

>>>>>>> d77c742c
  return (
    <div className="rewards-summary background-container">
      <div className="rewards-summary-left-item">
        <span className="total-gfi-balance">Total GFI balance</span>
        <span className="total-gfi">{displayNumber(gfiFromAtomic(totalGFI), 2)}</span>
        <span className="total-usd">{displayDollars(totalUSD)}</span>
      </div>

      <div className="rewards-summary-right-item">
        <div className="details-item">
          <span>Wallet balance</span>
          <div>
<<<<<<< HEAD
            <span className={valueDisabledClass}>{displayNumber(gfiFromAtomic(props.walletBalance), 2)}</span>
=======
            <span className="value">{displayNumber(gfiFromAtomic(walletBalance), 2)}</span>
>>>>>>> d77c742c
            <span>GFI</span>
          </div>
        </div>
        <div className="details-item">
          <span>Claimable</span>
          <div>
<<<<<<< HEAD
            <span className={valueDisabledClass}>{displayNumber(gfiFromAtomic(props.claimable), 2)}</span>
=======
            <span className="value">{displayNumber(gfiFromAtomic(claimable), 2)}</span>
>>>>>>> d77c742c
            <span>GFI</span>
          </div>
        </div>
        <div className="details-item">
          <span>Still vesting</span>
          <div>
<<<<<<< HEAD
            <span className={valueDisabledClass}>{displayNumber(gfiFromAtomic(props.unvested), 2)}</span>
=======
            <span className="value">{displayNumber(gfiFromAtomic(unvested), 2)}</span>
>>>>>>> d77c742c
            <span>GFI</span>
          </div>
        </div>
        <div className="details-item total-balance">
          <span>Total balance</span>
          <div>
<<<<<<< HEAD
            <span className={valueDisabledClass}>{displayNumber(gfiFromAtomic(props.totalGFI), 2)}</span>
=======
            <span className="value">{displayNumber(gfiFromAtomic(totalGFI), 2)}</span>
>>>>>>> d77c742c
            <span>GFI</span>
          </div>
        </div>
      </div>
    </div>
  )
}

function NoRewards() {
  return (
    <li className="table-row rewards-list-item no-rewards background-container">
      You have no rewards. You can earn rewards by supplying to&nbsp;
      <Link to="/pools/senior">
        <span className="senior-pool-link">pools</span>
      </Link>
      .
    </li>
  )
}

function getSortedRewards(
  stakingRewards: StakingRewards | undefined,
  merkleDistributor: MerkleDistributor | undefined
): (StakedPosition | CommunityRewardsVesting)[] {
  /* NOTE: First order by 0 or >0 claimable rewards (0 claimable at the bottom), then group by type
   (e.g. all the staking together, then all the airdrops), then order by most recent first */
  const stakes = stakingRewards?.positions || []
  const airdrops = merkleDistributor?.communityRewards?.grants || []

  const rewards: (StakedPosition | CommunityRewardsVesting)[] = [...stakes, ...airdrops]
  const initiallySorted = [...rewards.sort((i1, i2) => i1.rewards.startTime - i2.rewards.startTime)]
  const sortedRewards = [
    ...initiallySorted.sort((i1, i2) => {
      let val = i1.claimable.minus(i2.claimable)
      if (!val.isZero()) return val.isPositive() ? -1 : 1

      // deprioritizes i1 if completely claimed
      if (i1.granted.minus(i1.rewards.totalClaimed).eq(0) && !i2.granted.minus(i2.rewards.totalClaimed).eq(0)) {
        return 1
      }

      // deprioritizes i2 if completely claimed
      if (!i1.granted.minus(i1.rewards.totalClaimed).eq(0) && i2.granted.minus(i2.rewards.totalClaimed).eq(0)) {
        return -1
      }

      if (i1 instanceof StakedPosition && i2 instanceof CommunityRewardsVesting) {
        return -1
      }

      if (i1 instanceof CommunityRewardsVesting && i2 instanceof StakedPosition) {
        return 1
      }

      return i2.rewards.startTime - i1.rewards.startTime
    }),
  ]
  return sortedRewards
}

function capitalizeMerkleDistributorGrantReason(reason: string): string {
  return reason
    .split("_")
    .map((s) => _.startCase(s))
    .join(" ")
}

function Rewards(props) {
  const isTabletOrMobile = useMediaQuery({query: `(max-width: ${WIDTH_TYPES.screenL})`})
  const {stakingRewards, merkleDistributor} = useRewards()
  const gfiBalance = useGFIBalance()

  let claimable: BigNumber | undefined
  let unvested: BigNumber | undefined
  let granted: BigNumber | undefined
  if (stakingRewards?.totalClaimable || merkleDistributor?.totalClaimable) {
    let val = stakingRewards?.totalClaimable || new BigNumber(0)
    claimable = val.plus(merkleDistributor?.totalClaimable || new BigNumber(0))
  }

  if (stakingRewards?.unvested || merkleDistributor?.unvested) {
    let val = stakingRewards?.unvested || new BigNumber(0)
    unvested = val.plus(merkleDistributor?.unvested || new BigNumber(0))
  }

  if (stakingRewards?.granted || merkleDistributor?.granted) {
    let val = stakingRewards?.granted || new BigNumber(0)
    granted = val.plus(merkleDistributor?.granted || new BigNumber(0))
  }

  const rewards = getSortedRewards(stakingRewards, merkleDistributor)
  const emptyRewards =
    (!merkleDistributor?.communityRewards.grants || !merkleDistributor?.communityRewards.grants.length) &&
    (!merkleDistributor?.actionRequiredAirdrops || !merkleDistributor?.actionRequiredAirdrops.length) &&
    (!stakingRewards?.positions || !stakingRewards?.positions.length)
  const isLoaded = merkleDistributor?.loaded && stakingRewards?.loaded
  return (
    <div className="content-section">
      <div className="page-header">
        <h1>Rewards</h1>
      </div>

      <RewardsSummary
        claimable={claimable}
        unvested={unvested}
        totalGFI={granted}
        totalUSD={
          // TODO: this needs to be updated once we have a price for GFI in USD.
          undefined
        }
        walletBalance={gfiBalance}
      />

      <div className="gfi-rewards table-spaced">
        <div className="table-header background-container-inner">
          <h2 className="table-cell col32 title">GFI Rewards</h2>
          {!isTabletOrMobile && (
            <>
              <div className="table-cell col20 numeric balance break-granted-column">Granted GFI</div>
              <div className="table-cell col20 numeric limit break-claimable-column">Claimable GFI</div>
            </>
          )}
        </div>
        <ul className="rewards-list">
          {!merkleDistributor || !stakingRewards || !isLoaded ? (
            <span>Loading...</span>
          ) : emptyRewards ? (
            <NoRewards />
          ) : (
            <>
              {merkleDistributor?.actionRequiredAirdrops &&
                merkleDistributor.actionRequiredAirdrops.map((item) => (
                  <RewardActionsContainer
                    key={`airdrop-${item.index}`}
                    item={item}
                    merkleDistributor={merkleDistributor}
                    stakingRewards={stakingRewards}
                  />
                ))}

              {rewards &&
                rewards.map((item) => {
                  return (
<<<<<<< HEAD
                    <RewardActionsContainer
                      key={`reward-${item.tokenId}-${item.rewards.startTime}`}
                      item={item}
                      merkleDistributor={merkleDistributor}
                      stakingRewards={stakingRewards}
                    />
                  )
                })}
=======
                    <RewardsListItem
                      key={`reward-${item.rewards.startTime}`}
                      isAcceptRequired={false}
                      title={item.reason}
                      grantedGFI={item.granted}
                      claimableGFI={item.claimable}
                    />
                  )
                })}

              {merkleDistributor?.actionRequiredAirdrops &&
                merkleDistributor.actionRequiredAirdrops.map((item) => (
                  <RewardsListItem
                    key={`${item.reason}-${item.index}`}
                    isAcceptRequired={true}
                    title={capitalizeMerkleDistributorGrantReason(item.reason)}
                    grantedGFI={new BigNumber(item.grant.amount)}
                    claimableGFI={new BigNumber(0)}
                  />
                ))}
>>>>>>> d77c742c
            </>
          )}
        </ul>
      </div>
    </div>
  )
}

export default Rewards<|MERGE_RESOLUTION|>--- conflicted
+++ resolved
@@ -19,16 +19,14 @@
 }
 
 function RewardsSummary(props: RewardsSummaryProps) {
-<<<<<<< HEAD
-  const valueDisabledClass = !props.totalGFI || props.totalGFI.eq(0) ? "disabled-value" : "value"
-=======
   const claimable = props.claimable || new BigNumber(0)
   const unvested = props.unvested || new BigNumber(0)
   const totalGFI = props.totalGFI || new BigNumber(0)
   const totalUSD = props.totalUSD || new BigNumber(0)
   const walletBalance = props.walletBalance || new BigNumber(0)
 
->>>>>>> d77c742c
+  const valueDisabledClass = !props.totalGFI || props.totalGFI.eq(0) ? "disabled-value" : "value"
+
   return (
     <div className="rewards-summary background-container">
       <div className="rewards-summary-left-item">
@@ -41,44 +39,28 @@
         <div className="details-item">
           <span>Wallet balance</span>
           <div>
-<<<<<<< HEAD
-            <span className={valueDisabledClass}>{displayNumber(gfiFromAtomic(props.walletBalance), 2)}</span>
-=======
-            <span className="value">{displayNumber(gfiFromAtomic(walletBalance), 2)}</span>
->>>>>>> d77c742c
+            <span className={valueDisabledClass}>{displayNumber(gfiFromAtomic(walletBalance), 2)}</span>
             <span>GFI</span>
           </div>
         </div>
         <div className="details-item">
           <span>Claimable</span>
           <div>
-<<<<<<< HEAD
-            <span className={valueDisabledClass}>{displayNumber(gfiFromAtomic(props.claimable), 2)}</span>
-=======
-            <span className="value">{displayNumber(gfiFromAtomic(claimable), 2)}</span>
->>>>>>> d77c742c
+            <span className={valueDisabledClass}>{displayNumber(gfiFromAtomic(claimable), 2)}</span>
             <span>GFI</span>
           </div>
         </div>
         <div className="details-item">
           <span>Still vesting</span>
           <div>
-<<<<<<< HEAD
-            <span className={valueDisabledClass}>{displayNumber(gfiFromAtomic(props.unvested), 2)}</span>
-=======
-            <span className="value">{displayNumber(gfiFromAtomic(unvested), 2)}</span>
->>>>>>> d77c742c
+            <span className={valueDisabledClass}>{displayNumber(gfiFromAtomic(unvested), 2)}</span>
             <span>GFI</span>
           </div>
         </div>
         <div className="details-item total-balance">
           <span>Total balance</span>
           <div>
-<<<<<<< HEAD
-            <span className={valueDisabledClass}>{displayNumber(gfiFromAtomic(props.totalGFI), 2)}</span>
-=======
-            <span className="value">{displayNumber(gfiFromAtomic(totalGFI), 2)}</span>
->>>>>>> d77c742c
+            <span className={valueDisabledClass}>{displayNumber(gfiFromAtomic(totalGFI), 2)}</span>
             <span>GFI</span>
           </div>
         </div>
@@ -137,13 +119,6 @@
     }),
   ]
   return sortedRewards
-}
-
-function capitalizeMerkleDistributorGrantReason(reason: string): string {
-  return reason
-    .split("_")
-    .map((s) => _.startCase(s))
-    .join(" ")
 }
 
 function Rewards(props) {
@@ -222,7 +197,6 @@
               {rewards &&
                 rewards.map((item) => {
                   return (
-<<<<<<< HEAD
                     <RewardActionsContainer
                       key={`reward-${item.tokenId}-${item.rewards.startTime}`}
                       item={item}
@@ -231,28 +205,6 @@
                     />
                   )
                 })}
-=======
-                    <RewardsListItem
-                      key={`reward-${item.rewards.startTime}`}
-                      isAcceptRequired={false}
-                      title={item.reason}
-                      grantedGFI={item.granted}
-                      claimableGFI={item.claimable}
-                    />
-                  )
-                })}
-
-              {merkleDistributor?.actionRequiredAirdrops &&
-                merkleDistributor.actionRequiredAirdrops.map((item) => (
-                  <RewardsListItem
-                    key={`${item.reason}-${item.index}`}
-                    isAcceptRequired={true}
-                    title={capitalizeMerkleDistributorGrantReason(item.reason)}
-                    grantedGFI={new BigNumber(item.grant.amount)}
-                    claimableGFI={new BigNumber(0)}
-                  />
-                ))}
->>>>>>> d77c742c
             </>
           )}
         </ul>
