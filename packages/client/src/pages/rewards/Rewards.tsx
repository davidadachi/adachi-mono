import {assertUnreachable} from "@goldfinch-eng/utils/src/type"
import BigNumber from "bignumber.js"
import React, {useContext} from "react"
import {useMediaQuery} from "react-responsive"
import {Link} from "react-router-dom"
import {AppContext} from "../../App"
import ConnectionNotice from "../../components/connectionNotice"
import RewardActionsContainer from "../../components/rewardActionsContainer"
import {WIDTH_TYPES} from "../../components/styleConstants"
import {
  CommunityRewardsGrant,
  CommunityRewardsLoaded,
  MerkleDirectDistributorLoaded,
} from "../../ethereum/communityRewards"
import {gfiFromAtomic, gfiInDollars, GFILoaded, gfiToDollarsAtomic} from "../../ethereum/gfi"
import {MerkleDistributorLoaded} from "../../ethereum/merkleDistributor"
import {StakingRewardsLoaded, StakingRewardsPosition} from "../../ethereum/pool"
import {UserCommunityRewardsLoaded, UserLoaded, UserStakingRewardsLoaded} from "../../ethereum/user"
import {useFromSameBlock} from "../../hooks/useFromSameBlock"
import {useSession} from "../../hooks/useSignIn"
import {displayDollars, displayNumber} from "../../utils"

interface RewardsSummaryProps {
  claimable: BigNumber | undefined
  unvested: BigNumber | undefined
  totalGFI: BigNumber | undefined
  totalUSD: BigNumber | undefined
  walletBalance: BigNumber | undefined
}

function RewardsSummary(props: RewardsSummaryProps) {
  const {claimable, unvested, totalGFI, totalUSD, walletBalance} = props

  const valueDisabledClass = totalGFI && totalGFI.gt(0) ? "value" : "disabled-value"

  return (
    <div className="rewards-summary background-container">
      <div className="rewards-summary-left-item">
        <span className="total-gfi-balance">Total GFI balance</span>
        <span className="total-gfi">{displayNumber(totalGFI ? gfiFromAtomic(totalGFI) : undefined, 2)}</span>
        <span className="total-usd">{displayDollars(totalUSD)}</span>
      </div>

      <div className="rewards-summary-right-item">
        <div className="details-item">
          <span>Wallet balance</span>
          <div>
            <span className={valueDisabledClass} data-testid="summary-wallet-balance">
              {displayNumber(walletBalance ? gfiFromAtomic(walletBalance) : undefined, 2)}
            </span>
            <span>GFI</span>
          </div>
        </div>
        <div className="details-item">
          <span>
            {
              // NOTE: We describe the value here to the user as what's vested, but the value we use is what's
              // claimable, so as to avoid double-counting any amount that had vested previously and was claimed
              // previously and that is now counted by "Wallet balance".
              "Fully vested"
            }
          </span>
          <div>
            <span className={valueDisabledClass} data-testid="summary-claimable">
              {displayNumber(claimable ? gfiFromAtomic(claimable) : undefined, 2)}
            </span>
            <span>GFI</span>
          </div>
        </div>
        <div className="details-item">
          <span>Still vesting</span>
          <div>
            <span className={valueDisabledClass} data-testid="summary-still-vesting">
              {displayNumber(unvested ? gfiFromAtomic(unvested) : undefined, 2)}
            </span>
            <span>GFI</span>
          </div>
        </div>
        <div className="details-item total-balance">
          <span>Total balance</span>
          <div>
            <span className={valueDisabledClass} data-testid="summary-total-balance">
              {displayNumber(totalGFI ? gfiFromAtomic(totalGFI) : undefined, 2)}
            </span>
            <span>GFI</span>
          </div>
        </div>
      </div>
    </div>
  )
}

function NoRewards() {
  return (
    <li className="table-row rewards-list-item no-rewards background-container">
      You have no rewards. You can earn rewards by supplying to&nbsp;
      <Link to="/pools/senior">
        <span className="senior-pool-link">pools</span>
      </Link>
      .
    </li>
  )
}

type SortableRewards =
  | {
      type: "stakingRewards"
      value: StakingRewardsPosition
    }
  | {
      type: "communityRewards"
      value: CommunityRewardsGrant
    }

const getStartTime = (sortable: SortableRewards): number => {
  switch (sortable.type) {
    case "stakingRewards":
      return sortable.value.storedPosition.rewards.startTime
    case "communityRewards":
      return sortable.value.rewards.startTime
    default:
      assertUnreachable(sortable)
  }
}
const getClaimable = (sortable: SortableRewards): BigNumber => {
  switch (sortable.type) {
    case "stakingRewards":
      return sortable.value.claimable
    case "communityRewards":
      return sortable.value.claimable
    default:
      assertUnreachable(sortable)
  }
}

function getSortedRewards(
  userStakingRewards: UserStakingRewardsLoaded,
  userCommunityRewards: UserCommunityRewardsLoaded
): SortableRewards[] {
  /* NOTE: First order by 0 or >0 claimable rewards (0 claimable at the bottom), then group by type
   (e.g. all the staking together, then all the airdrops), then order by most recent first */
  const stakes = userStakingRewards.info.value.positions
  const grants = userCommunityRewards.info.value.grants

  const sorted: SortableRewards[] = [
    ...stakes.map(
      (value): SortableRewards => ({
        type: "stakingRewards",
        value,
      })
    ),
    ...grants.map(
      (value): SortableRewards => ({
        type: "communityRewards",
        value,
      })
    ),
  ]
  sorted.sort((i1, i2) => getStartTime(i1) - getStartTime(i2))
  sorted.sort((i1, i2) => {
    const comparedByClaimable = getClaimable(i1).minus(getClaimable(i2))
    if (!comparedByClaimable.isZero()) return comparedByClaimable.isPositive() ? -1 : 1

    if (i1.type === "stakingRewards" && i2.type === "communityRewards") {
      return -1
    }

    if (i1.type === "communityRewards" && i2.type === "stakingRewards") {
      return 1
    }

    return getStartTime(i2) - getStartTime(i1)
  })
  return sorted
}

function Rewards() {
  const {
    stakingRewards: _stakingRewards,
    gfi: _gfi,
    user: _user,
    merkleDistributor: _merkleDistributor,
    merkleDirectDistributor: _merkleDirectDistributor,
    communityRewards: _communityRewards,
    currentBlock,
  } = useContext(AppContext)
  const isTabletOrMobile = useMediaQuery({query: `(max-width: ${WIDTH_TYPES.screenL})`})
  const session = useSession()
  const consistent = useFromSameBlock<
    StakingRewardsLoaded,
    GFILoaded,
    UserLoaded,
    MerkleDistributorLoaded,
    MerkleDirectDistributorLoaded,
    CommunityRewardsLoaded
  >(currentBlock, _stakingRewards, _gfi, _user, _merkleDistributor, _merkleDirectDistributor, _communityRewards)

  const disabled = session.status !== "authenticated"
  let loaded: boolean = false
  let claimable: BigNumber | undefined
  let unvested: BigNumber | undefined
  let totalUSD: BigNumber | undefined
  let gfiBalance: BigNumber | undefined
  let totalBalance: BigNumber | undefined
  let rewards: React.ReactNode | undefined
  if (consistent) {
    const stakingRewards = consistent[0]
    const gfi = consistent[1]
    const user = consistent[2]
    const merkleDistributor = consistent[3]
    const merkleDirectDistributor = consistent[4]
    const communityRewards = consistent[5]

    loaded = true

    const userStakingRewards = user.info.value.stakingRewards
    const userCommunityRewards = user.info.value.communityRewards
    const userMerkleDistributor = user.info.value.merkleDistributor
    const userMerkleDirectDistributor = user.info.value.merkleDirectDistributor
    const sortedRewards = getSortedRewards(userStakingRewards, userCommunityRewards)

    const emptyRewards =
      !userCommunityRewards.info.value.grants.length &&
      !userMerkleDistributor.info.value.airdrops.notAccepted.length &&
      !userMerkleDirectDistributor.info.value.airdrops.notAccepted.length &&
      !userMerkleDirectDistributor.info.value.airdrops.accepted.length &&
      !userStakingRewards.info.value.positions.length

    gfiBalance = user.info.value.gfiBalance
    claimable = userStakingRewards.info.value.claimable
      .plus(userCommunityRewards.info.value.claimable)
      .plus(
        // NOTE: To avoid double-counting vis-a-vis the claimable amount that is tracked by `userCommunityRewards`,
        // we do not count the claimable amount here of accepted grants; only not-accepted grants.
        userMerkleDistributor.info.value.notAcceptedClaimable
      )
      .plus(userMerkleDirectDistributor.info.value.claimable)
    unvested = userStakingRewards.info.value.unvested
      .plus(userCommunityRewards.info.value.unvested)
      .plus(
        // Same comment as for `claimable`, regarding avoiding double-counting vis-a-vis `userCommunityRewards`.
        userMerkleDistributor.info.value.notAcceptedUnvested
      )
      .plus(userMerkleDirectDistributor.info.value.unvested)

    totalBalance = gfiBalance.plus(claimable).plus(unvested)
    totalUSD = gfiInDollars(gfiToDollarsAtomic(totalBalance, gfi.info.value.price))
    rewards = emptyRewards ? (
      <NoRewards />
    ) : (
      <>
        {userMerkleDistributor &&
          userMerkleDistributor.info.value.airdrops.notAccepted.map((item) => (
            <RewardActionsContainer
<<<<<<< HEAD
              key={`airdrop-${item.index}`}
              disabled={disabled}
=======
              key={`merkle-distributor-airdrop-${item.grantInfo.index}`}
              type="merkleDistributor"
>>>>>>> 3ff2d11e
              item={item}
              gfi={gfi}
              merkleDistributor={merkleDistributor}
              merkleDirectDistributor={merkleDirectDistributor}
              stakingRewards={stakingRewards}
              communityRewards={communityRewards}
            />
          ))}

        {userMerkleDirectDistributor &&
          userMerkleDirectDistributor.info.value.airdrops.notAccepted.map((item) => (
            <RewardActionsContainer
              key={`merkle-direct-distributor-airdrop-${item.grantInfo.index}`}
              type="merkleDirectDistributor"
              item={item}
              gfi={gfi}
              merkleDistributor={merkleDistributor}
              merkleDirectDistributor={merkleDirectDistributor}
              stakingRewards={stakingRewards}
              communityRewards={communityRewards}
            />
          ))}
        {userMerkleDirectDistributor &&
          userMerkleDirectDistributor.info.value.airdrops.accepted.map((item) => (
            <RewardActionsContainer
              key={`merkle-direct-distributor-airdrop-${item.grantInfo.index}`}
              type="merkleDirectDistributor"
              item={item}
              gfi={gfi}
              merkleDistributor={merkleDistributor}
              merkleDirectDistributor={merkleDirectDistributor}
              stakingRewards={stakingRewards}
              communityRewards={communityRewards}
            />
          ))}

        {sortedRewards &&
          sortedRewards.map((item) => {
<<<<<<< HEAD
            return (
              <RewardActionsContainer
                key={`${item.type}-${item.value.tokenId}`}
                disabled={disabled}
                item={item.value}
                gfi={gfi}
                merkleDistributor={merkleDistributor}
                stakingRewards={stakingRewards}
                communityRewards={communityRewards}
              />
            )
=======
            switch (item.type) {
              case "communityRewards":
                return (
                  <RewardActionsContainer
                    key={`${item.type}-${item.value.tokenId}`}
                    type={item.type}
                    item={item.value}
                    gfi={gfi}
                    merkleDistributor={merkleDistributor}
                    merkleDirectDistributor={merkleDirectDistributor}
                    stakingRewards={stakingRewards}
                    communityRewards={communityRewards}
                  />
                )
              case "stakingRewards":
                return (
                  <RewardActionsContainer
                    key={`${item.type}-${item.value.tokenId}`}
                    type={item.type}
                    item={item.value}
                    gfi={gfi}
                    merkleDistributor={merkleDistributor}
                    merkleDirectDistributor={merkleDirectDistributor}
                    stakingRewards={stakingRewards}
                    communityRewards={communityRewards}
                  />
                )
              default:
                return assertUnreachable(item)
            }
>>>>>>> 3ff2d11e
          })}
      </>
    )
  }

  return (
    <div className="content-section">
      <div className="page-header">
        <h1>Rewards</h1>
      </div>
      <ConnectionNotice requireUnlock={false} />
      <RewardsSummary
        walletBalance={gfiBalance}
        claimable={claimable}
        unvested={unvested}
        totalGFI={totalBalance}
        totalUSD={totalUSD}
      />
      <div className="gfi-rewards table-spaced">
        <div className="table-header background-container-inner">
          <h2 className="table-cell col32 title">GFI Rewards</h2>
          {!isTabletOrMobile && (
            <>
              <div className="table-cell col20 numeric balance break-granted-column">Granted GFI</div>
              <div className="table-cell col20 numeric limit break-claimable-column">Claimable GFI</div>
            </>
          )}
        </div>
        <ul className="rewards-list" data-testid="rewards-list">
          {loaded ? rewards : <span>Loading...</span>}
        </ul>
      </div>
    </div>
  )
}

export default Rewards<|MERGE_RESOLUTION|>--- conflicted
+++ resolved
@@ -252,13 +252,9 @@
         {userMerkleDistributor &&
           userMerkleDistributor.info.value.airdrops.notAccepted.map((item) => (
             <RewardActionsContainer
-<<<<<<< HEAD
-              key={`airdrop-${item.index}`}
-              disabled={disabled}
-=======
               key={`merkle-distributor-airdrop-${item.grantInfo.index}`}
               type="merkleDistributor"
->>>>>>> 3ff2d11e
+              disabled={disabled}
               item={item}
               gfi={gfi}
               merkleDistributor={merkleDistributor}
@@ -273,6 +269,7 @@
             <RewardActionsContainer
               key={`merkle-direct-distributor-airdrop-${item.grantInfo.index}`}
               type="merkleDirectDistributor"
+              disabled={disabled}
               item={item}
               gfi={gfi}
               merkleDistributor={merkleDistributor}
@@ -286,6 +283,7 @@
             <RewardActionsContainer
               key={`merkle-direct-distributor-airdrop-${item.grantInfo.index}`}
               type="merkleDirectDistributor"
+              disabled={disabled}
               item={item}
               gfi={gfi}
               merkleDistributor={merkleDistributor}
@@ -297,24 +295,12 @@
 
         {sortedRewards &&
           sortedRewards.map((item) => {
-<<<<<<< HEAD
-            return (
-              <RewardActionsContainer
-                key={`${item.type}-${item.value.tokenId}`}
-                disabled={disabled}
-                item={item.value}
-                gfi={gfi}
-                merkleDistributor={merkleDistributor}
-                stakingRewards={stakingRewards}
-                communityRewards={communityRewards}
-              />
-            )
-=======
             switch (item.type) {
               case "communityRewards":
                 return (
                   <RewardActionsContainer
                     key={`${item.type}-${item.value.tokenId}`}
+                    disabled={disabled}
                     type={item.type}
                     item={item.value}
                     gfi={gfi}
@@ -328,6 +314,7 @@
                 return (
                   <RewardActionsContainer
                     key={`${item.type}-${item.value.tokenId}`}
+                    disabled={disabled}
                     type={item.type}
                     item={item.value}
                     gfi={gfi}
@@ -340,7 +327,6 @@
               default:
                 return assertUnreachable(item)
             }
->>>>>>> 3ff2d11e
           })}
       </>
     )
