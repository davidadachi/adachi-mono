--- conflicted
+++ resolved
@@ -8,14 +8,11 @@
 import {KYC} from "../hooks/useGoldfinchClient"
 import {AsyncResult} from "../hooks/useAsync"
 import {assertNonNullable} from "../utils"
-<<<<<<< HEAD
 import {useContext} from "react"
 import {NetworkConfig} from "../types/network"
 import {Web3Status} from "../types/web3"
-=======
 import Banner from "./banner"
 import {iconInfo} from "./icons"
->>>>>>> 5c126e1c
 
 export interface ConnectionNoticeProps {
   creditLine?: CreditLine
@@ -65,7 +62,7 @@
     match: ({network}) => !!network && !network.supported,
     render: (_props) => (
       <Banner variant="warning" icon={iconInfo}>
-        You are on an unsupported network, please switch to Ethereum mainnet
+        You are on an unsupported network, please switch to Ethereum mainnet.
       </Banner>
     ),
   },
