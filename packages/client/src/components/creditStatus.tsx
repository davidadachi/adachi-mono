import React from "react"
import {usdcFromAtomic} from "../ethereum/erc20"
import {displayDollars, displayNumber} from "../utils"
import CreditBarViz from "./creditBarViz"
import EtherscanLink from "./etherscanLink"
<<<<<<< HEAD
=======
import {iconClock, iconOutArrow} from "./icons"
import InfoSection from "./infoSection"
>>>>>>> 6f42f0a9

function CreditStatus(props) {
  let placeholderClass = ""
  if (!props.user.address || !props.user.usdcIsUnlocked("borrow") || props.creditLine.limit.eq(0) || props.disabled) {
    placeholderClass = "placeholder"
  }

  let rows
  if (props.creditLine.limit.eq(0)) {
    rows = [
      {label: "Limit", value: "$ -"},
      {label: "Interest rate APR", value: "- %"},
      {label: "Payment frequency", value: "-"},
      {label: "Payback term", value: "-"},
    ]
  } else {
    const limit = usdcFromAtomic(props.creditLine.limit)
    const interestRateAPR = props.creditLine.interestAprDecimal.multipliedBy(100)
    const paymentFrequency = props.creditLine.paymentPeriodInDays.toString()
    const paybackTerm = props.creditLine.termInDays.toString()

    rows = [
      {label: "Limit", value: "$" + displayNumber(limit, 2)},
      {label: "Interest rate APR", value: displayNumber(interestRateAPR, 2) + "%"},
      {label: "Payment frequency", value: paymentFrequency + " days"},
      {label: "Payback term", value: paybackTerm + " days"},
    ]
  }

  let termDueDate
  if (props.creditLine.remainingTotalDueAmount.gt(0)) {
    termDueDate = (
      <div className="term-due-date">
        {iconClock}Full balance repayment due {props.creditLine.termEndDate}
      </div>
    )
  }
  let remainingTotalDue = props.creditLine.remainingTotalDueAmountInDollars
  let availableToDrawdown = props.creditLine.availableCreditInDollars

  const creditLineAddress = props.creditLine.address
  const tranchedPoolAddress = props.user.borrower?.tranchedPoolByCreditLine[creditLineAddress]?.address

  return (
    <div className={`credit-status background-container ${placeholderClass}`}>
      <div className="credit-status-header">
        <h2>Credit Status</h2>
        <EtherscanLink
          tranchedPoolAddress={tranchedPoolAddress}
          classNames={`pool-link ${placeholderClass !== "" && "disabled-link"}`}
        >
          {iconOutArrow}
        </EtherscanLink>
      </div>
      <div className="credit-status-balance background-container-inner">
        <CreditBarViz
          leftAmount={remainingTotalDue}
          leftAmountDisplay={displayDollars(remainingTotalDue)}
          leftAmountDescription={"Balance plus interest"}
          rightAmount={availableToDrawdown}
          rightAmountDisplay={displayDollars(availableToDrawdown)}
          rightAmountDescription={"Available to drawdown"}
        />
        {termDueDate}
      </div>
      <InfoSection rows={rows} />
    </div>
  )
}

export default CreditStatus<|MERGE_RESOLUTION|>--- conflicted
+++ resolved
@@ -3,11 +3,8 @@
 import {displayDollars, displayNumber} from "../utils"
 import CreditBarViz from "./creditBarViz"
 import EtherscanLink from "./etherscanLink"
-<<<<<<< HEAD
-=======
 import {iconClock, iconOutArrow} from "./icons"
 import InfoSection from "./infoSection"
->>>>>>> 6f42f0a9
 
 function CreditStatus(props) {
   let placeholderClass = ""
