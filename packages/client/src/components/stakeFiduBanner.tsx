--- conflicted
+++ resolved
@@ -58,19 +58,11 @@
       .then(props.actionComplete)
   }
 
-<<<<<<< HEAD
   // Being eligible for supplying into the senior pool is logically independent of, and therefore not
   // necessary, for being able to stake any unstaked FIDU you may have. But for consistency of UX in
   // relation to the other actions on the senior pool page, we condition here on having satisfied the
   // same base requirement(s) that the other actions require.
-  const userSatisfiesSeniorPoolRequirements = eligibleForSeniorPool(props.kyc)
-=======
-  // Having unlocked USDC and being eligible for the senior pool are logically independent of, and therefore
-  // not necessary, for being able to stake any unstaked FIDU you may have. But for consistency of UX in
-  // relation to the other actions on the senior pool page, we condition here on having satisfied those
-  // base requirements that the other actions require.
-  const userSatisfiesSeniorPoolRequirements = user.usdcIsUnlocked("earn") && eligibleForSeniorPool(props.kyc, user)
->>>>>>> cd099a9d
+  const userSatisfiesSeniorPoolRequirements = eligibleForSeniorPool(props.kyc, user)
   const disabled = !userSatisfiesSeniorPoolRequirements || !stakingRewards || stakingRewards.isPaused
 
   const placeholderClass = disabled ? "placeholder" : ""
