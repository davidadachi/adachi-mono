import BigNumber from "bignumber.js"
import {useState} from "react"
import {AppContext} from "../App"
import {
  getNumSharesFromUsdc,
  getUsdcAmountNetOfProtocolFee,
  getUsdcFromNumShares,
  minimumNumber,
  usdcFromAtomic,
  usdcToAtomic,
} from "../ethereum/erc20"
import {fiduFromAtomic} from "../ethereum/fidu"
import {gfiFromAtomic, gfiInDollars, gfiToDollarsAtomic} from "../ethereum/gfi"
import {CapitalProvider, PoolData, StakingRewardsPosition} from "../ethereum/pool"
import useDebounce from "../hooks/useDebounce"
import useNonNullContext from "../hooks/useNonNullContext"
import useSendFromUser from "../hooks/useSendFromUser"
import {UNSTAKE_AND_WITHDRAW_FROM_SENIOR_POOL_TX_TYPE, WITHDRAW_FROM_SENIOR_POOL_TX_TYPE} from "../types/transactions"
import {assertNonNullable, displayDollars, displayNumber, roundDownPenny} from "../utils"
import LoadingButton from "./loadingButton"
import TransactionForm from "./transactionForm"
import TransactionInput from "./transactionInput"

export class WithdrawalInfoError extends Error {}
export class ExcessiveWithdrawalError extends Error {}

type UnstakeTokensAccumulator = {
  fiduSum: BigNumber
  forfeitedGfiSum: BigNumber
  tokens: Array<{
    tokenId: string
    fiduAmount: BigNumber
    forfeitedGfi: BigNumber
  }>
}

type WithdrawInfo = {
  fiduAmount: BigNumber
  recognizableUsdcAmount: BigNumber
}
type UnstakeAndWithdrawInfo = UnstakeTokensAccumulator & {
  recognizableUsdcAmount: BigNumber
}

type WithdrawalInfo =
  | {
      withdraw: WithdrawInfo
      unstakeAndWithdraw: UnstakeAndWithdrawInfo
    }
  | {
      withdraw: undefined
      unstakeAndWithdraw: UnstakeAndWithdrawInfo
    }
  | {
      withdraw: WithdrawInfo
      unstakeAndWithdraw: undefined
    }

interface WithdrawalFormProps {
  poolData: PoolData
  capitalProvider: CapitalProvider
  actionComplete: () => void
  closeForm: () => void
}

function WithdrawalForm(props: WithdrawalFormProps) {
  const {goldfinchConfig, pool, stakingRewards} = useNonNullContext(AppContext)
  const sendFromUser = useSendFromUser()

  const [transactionAmount, setTransactionAmount] = useState()
  const debouncedSetTransactionAmount = useDebounce(setTransactionAmount, 200)

  function getWithdrawalInfo(withdrawalAmount: BigNumber): WithdrawalInfo {
    // We prefer to perform withdrawals in FIDU, rather than USDC, as this ensures we can withdraw
    // unstaked FIDU completely and exit staked positions completely. If we performed the withdrawal
    // in USDC, it would be possible for unstaked FIDU not to be withdrawn completely, or for staked
    // positions not to be exited completely, if the share price were to change between the time this
    // logic executes and the time the transaction were executed.
    const withdrawalFiduAmount = getNumSharesFromUsdc(withdrawalAmount, props.capitalProvider.sharePrice)

    if (!withdrawalFiduAmount.gt(0)) {
      throw new WithdrawalInfoError("Withdrawal amount in FIDU must be greater than 0.")
    }

    if (withdrawalFiduAmount.gt(props.capitalProvider.shares.aggregates.withdrawable)) {
      throw new ExcessiveWithdrawalError(
        `Tried to withdraw more shares (${withdrawalFiduAmount.toString(
          10
        )}) than are withdrawable (${props.capitalProvider.shares.aggregates.withdrawable.toString(10)}).`
      )
    }

    let withdrawalFiduAmountRemaining = withdrawalFiduAmount

    // If user holds any unstaked FIDU, withdraw that first. Prioritizing unstaked FIDU in this
    // way is intended to be user-friendly, because unstaked FIDU is not earning rewards.
    let withdraw: Omit<WithdrawInfo, "recognizableUsdcAmount"> | undefined
    if (props.capitalProvider.shares.parts.notStaked.gt(0)) {
      const fiduAmount = BigNumber.min(withdrawalFiduAmountRemaining, props.capitalProvider.shares.parts.notStaked)

      withdraw = {fiduAmount}

      withdrawalFiduAmountRemaining = withdrawalFiduAmountRemaining.minus(fiduAmount)
    }

    // If the user's unstaked FIDU was not sufficient for the amount they want to withdraw, unstake-and-withdraw
    // from however many of their staked positions are necessary and sufficient for the remaining portion of the
    // amount they want to withdraw. To be user-friendly, we exit these positions in reverse order of their vesting
    // end time; positions whose rewards vesting schedule has not completed will be exited before positions whose
    // rewards vesting schedule has completed, which is desirable for the user as that maximizes the rate at which
    // they continue to earn vested (i.e. claimable) rewards. Also, note that among the (unstakeable) positions
    // whose rewards vesting schedule has completed, there is no reason to prefer exiting one position versus
    // another, as all such positions earn rewards at the same rate.
    let unstakeAndWithdraw: Omit<UnstakeAndWithdrawInfo, "recognizableUsdcAmount"> | undefined
    if (withdrawalFiduAmountRemaining.gt(0)) {
      const positions = props.capitalProvider.unstakeablePositions
      const sorted = positions
        .slice()
        .sort((a, b) => a.storedPosition.rewards.endTime - b.storedPosition.rewards.endTime)
      const reduced = sorted.reduceRight<UnstakeTokensAccumulator>(
        (acc: UnstakeTokensAccumulator, curr: StakingRewardsPosition): UnstakeTokensAccumulator => {
          if (acc.fiduSum.lt(withdrawalFiduAmountRemaining)) {
            const fiduPortion = BigNumber.min(
              curr.storedPosition.amount,
              withdrawalFiduAmountRemaining.minus(acc.fiduSum)
            )
            // Zero FIDU remaining on the position is possible via having fully unstaked.
            if (fiduPortion.eq(0)) {
              if (!curr.unvested.eq(0)) {
                console.error("Expected zero unvested rewards if FIDU amount on position is 0.")
              }
              return acc
            } else {
              const forfeitedGfiPortion = curr.unvested
                .multipliedBy(fiduPortion)
                .dividedToIntegerBy(curr.storedPosition.amount)
              return {
                fiduSum: acc.fiduSum.plus(fiduPortion),
                forfeitedGfiSum: acc.forfeitedGfiSum.plus(forfeitedGfiPortion),
                tokens: acc.tokens.concat([
                  {
                    tokenId: curr.tokenId,
                    fiduAmount: fiduPortion,
                    forfeitedGfi: forfeitedGfiPortion,
                  },
                ]),
              }
            }
          } else {
            return acc
          }
        },
        {
          fiduSum: new BigNumber(0),
          forfeitedGfiSum: new BigNumber(0),
          tokens: [],
        }
      )

      unstakeAndWithdraw = reduced

      withdrawalFiduAmountRemaining = withdrawalFiduAmountRemaining.minus(reduced.fiduSum)
    }

    if (!withdrawalFiduAmountRemaining.eq(0)) {
      throw new WithdrawalInfoError("Failed to prepare withdrawals of desired FIDU amount.")
    }

    // We perform the withdrawal transactions in FIDU, but want to be able to describe the
    // transaction (e.g. in the recent transactions shown in the network widget) in USDC
    // amounts that are recognizable to the user, i.e. that accord with the USDC amount
    // they entered into the form. So here we define the "recognizable" USDC amount corresponding
    // to the withdraw transaction and the unstake-and-withdraw transaction, ensuring that
    // they sum to the `withdrawalAmount` (which is what the user has entered into the form),
    // which would not otherwise be guaranteed, because converting from USDC -> FIDU -> USDC
    // could lose precision due to integer division. Note also that in defining these recognizable
    // amounts, we don't reflect the fee taken by the protocol; that deduction will be reflected
    // only in displaying the transactions in their "historical" form.
    if (withdraw && unstakeAndWithdraw) {
      const recognizableUsdcAmountWithdraw = getUsdcFromNumShares(withdraw.fiduAmount, props.capitalProvider.sharePrice)
      return {
        withdraw: {
          ...withdraw,
          recognizableUsdcAmount: recognizableUsdcAmountWithdraw,
        },
        unstakeAndWithdraw: {
          ...unstakeAndWithdraw,
          recognizableUsdcAmount: withdrawalAmount.minus(recognizableUsdcAmountWithdraw),
        },
      }
    } else if (withdraw && !unstakeAndWithdraw) {
      return {
        withdraw: {
          ...withdraw,
          recognizableUsdcAmount: withdrawalAmount,
        },
        unstakeAndWithdraw,
      }
    } else if (!withdraw && unstakeAndWithdraw) {
      return {
        withdraw,
        unstakeAndWithdraw: {
          ...unstakeAndWithdraw,
          recognizableUsdcAmount: withdrawalAmount,
        },
      }
    } else {
      throw new Error("Failed to identify withdraw and/or unstake-and-withdraw transaction info.")
    }
  }

  function action({transactionAmount}) {
    assertNonNullable(stakingRewards)

    const withdrawalAmountString = usdcToAtomic(transactionAmount)
    const withdrawalAmount = new BigNumber(withdrawalAmountString)
    const info = getWithdrawalInfo(withdrawalAmount)

    return (
      info.withdraw
        ? sendFromUser(
            pool.contract.methods.withdrawInFidu(info.withdraw.fiduAmount.toString(10)),
            {
              type: WITHDRAW_FROM_SENIOR_POOL_TX_TYPE,
              data: {
                recognizableUsdcAmount: usdcFromAtomic(info.withdraw.recognizableUsdcAmount),
                fiduAmount: fiduFromAtomic(info.withdraw.fiduAmount),
              },
            },
            {
              rejectOnError: true,
            }
          )
        : Promise.resolve()
    ).then(() =>
      info.unstakeAndWithdraw
        ? sendFromUser(
            info.unstakeAndWithdraw.tokens.length === 1
              ? stakingRewards.contract.methods.unstakeAndWithdrawInFidu(
                  info.unstakeAndWithdraw.tokens[0]!.tokenId,
                  info.unstakeAndWithdraw.tokens[0]!.fiduAmount.toString(10)
                )
              : stakingRewards.contract.methods.unstakeAndWithdrawMultipleInFidu(
                  info.unstakeAndWithdraw.tokens.map((info) => info.tokenId),
                  info.unstakeAndWithdraw.tokens.map((info) => info.fiduAmount.toString(10))
                ),
            {
              type: UNSTAKE_AND_WITHDRAW_FROM_SENIOR_POOL_TX_TYPE,
              data: {
                recognizableUsdcAmount: usdcFromAtomic(info.unstakeAndWithdraw.recognizableUsdcAmount),
                fiduAmount: fiduFromAtomic(info.unstakeAndWithdraw.fiduSum),
                tokens: info.unstakeAndWithdraw.tokens.map((info) => ({
                  id: info.tokenId,
                  fiduAmount: fiduFromAtomic(info.fiduAmount),
                })),
              },
            }
          )
        : Promise.resolve()
    )
  }

<<<<<<< HEAD
  const availableAmount = props.capitalProvider.availableToWithdrawInDollars
  const availableToWithdraw = minimumNumber(
    availableAmount,
    usdcFromAtomic(props.poolData.balance),
=======
  const availableToWithdrawInDollars = minimumNumber(
    capitalProvider?.availableToWithdrawInDollars,
    usdcFromAtomic(poolData.balance),
>>>>>>> 22987498
    usdcFromAtomic(goldfinchConfig.transactionLimit)
  )

  function renderForm({formMethods}) {
    // NOTE: `props.capitalProvider.rewardsInfo` reflects unvested rewards from *all* positions,
    // including any locked positions. Even though our UI doesn't enable using lock-up, it seems
    // appropriate to use unvested rewards info here from all positions (rather than only the
    // unstakeable positions), because (1) that does not impact correctness of the calculation
    // of how much would be forfeited for the user's intended withdrawal amount; and (2) that amount
    // of unvested rewards corresponds to what's shown as the "Still vesting" amount on the Rewards
    // page.
    const lastVestingEnd = props.capitalProvider.rewardsInfo.hasUnvested
      ? new Date(props.capitalProvider.rewardsInfo.lastVestingEndTime * 1000)
      : undefined

    // NOTE: The figure we show about how much GFI will be forfeited because it is unvested should
    // be considered an estimate. That's because the actual amount forfeited is determined at the
    // time of executing the unstaking transaction, and the unstaking transaction causes its own
    // checkpointing / updating of rewards info. So the sum of unvested rewards we have computed
    // here, as the basis for telling the user how much unvested rewards their withdrawal entails
    // forfeiting, will not necessarily equal the amount that will actually be forfeited when the
    // transaction is executed.
    const forfeitAdvisory = props.capitalProvider.rewardsInfo.hasUnvested ? (
      <div className="form-message paragraph">
        {"You have "}
        {displayNumber(gfiFromAtomic(props.capitalProvider.rewardsInfo.unvested), 2)}
        {" GFI ("}
        {displayDollars(props.capitalProvider.rewardsInfo.unvestedInDollars, 2)}
        {") that is still vesting until "}
        {lastVestingEnd!.toLocaleDateString(undefined, {
          year: "numeric",
          month: "short",
          day: "numeric",
        })}
        {". If you withdraw before then, you "}
        {props.capitalProvider.shares.parts.notStaked.gt(0) ? "might" : "will"}
        {" forfeit a portion of your unvested GFI."}
      </div>
    ) : undefined
    const protocolFeeAdvisory = (
      <div className="form-message paragraph">
        {forfeitAdvisory ? "Also as a reminder," : "Note that"}
        {" the protocol will deduct a 0.50% fee from your withdrawal amount for protocol reserves."}
      </div>
    )

    let notes: React.ReactNode[] = []
    let withdrawalInfo: WithdrawalInfo | undefined
    if (transactionAmount) {
      const withdrawalAmountString = usdcToAtomic(transactionAmount)
      const withdrawalAmount = new BigNumber(withdrawalAmountString)
      if (withdrawalAmount.gt(0)) {
        try {
          withdrawalInfo = getWithdrawalInfo(withdrawalAmount)
        } catch (err: unknown) {
          if (err instanceof ExcessiveWithdrawalError) {
            // It's possible for this case to arise due to the asynchronicity between when the form is
            // reset after a successful withdrawal and when the `props.capitalProvider` data (which
            // specify how many FIDU are withdrawable) are refreshed. That is, it's transiently possible
            // for the transaction amount (in FIDU) from the successful withdrawal to exceed the number
            // of withdrawable shares, if the `props.capitalProvider` data managed to be refreshed before
            // the form was reset. So we catch this error and ignore it, as we expect it to be transient.
          } else {
            throw err
          }
        }
        const forfeitedGfi =
          withdrawalInfo && withdrawalInfo.unstakeAndWithdraw
            ? withdrawalInfo.unstakeAndWithdraw.forfeitedGfiSum
            : new BigNumber(0)
        notes = [
          {
            key: "advisory",
            content: (
              <p>
                {"You will "}
                <span className="font-bold">
                  {"receive "}
                  {displayDollars(usdcFromAtomic(getUsdcAmountNetOfProtocolFee(withdrawalAmount)), 2)}
                </span>
                {" net of protocol reserves and "}
                <span className="font-bold">
                  {"forfeit "}
                  {displayNumber(gfiFromAtomic(forfeitedGfi), 2)}
                  {" GFI ("}
                  {displayDollars(gfiInDollars(gfiToDollarsAtomic(forfeitedGfi, props.capitalProvider.gfiPrice)), 2)}
                  {")"}
                </span>
                {" that is still unvested."}
              </p>
            ),
          },
        ]
      }
    }

    return (
      <div className="form-inputs">
        {forfeitAdvisory}
        {protocolFeeAdvisory}
        <div className="form-inputs-footer">
          <TransactionInput
            formMethods={formMethods}
<<<<<<< HEAD
            maxAmount={availableToWithdraw}
            onChange={(e) => {
              debouncedSetTransactionAmount(formMethods.getValues("transactionAmount"))
            }}
=======
            maxAmountInDollars={availableToWithdrawInDollars}
>>>>>>> 22987498
            rightDecoration={
              <button
                className="enter-max-amount"
                type="button"
                onClick={() => {
                  formMethods.setValue("transactionAmount", roundDownPenny(availableToWithdrawInDollars), {
                    shouldValidate: true,
                    shouldDirty: true,
                  })
                }}
              >
                Max
              </button>
            }
            notes={notes}
          />
          <LoadingButton
            disabled={!withdrawalInfo}
            action={async (data): Promise<void> => {
              await action(data)
              formMethods.reset()
              debouncedSetTransactionAmount(0)
            }}
          />
        </div>
      </div>
    )
  }

  return (
    <TransactionForm
      title="Withdraw"
      headerMessage={`Available to withdraw: ${displayDollars(availableToWithdrawInDollars)}`}
      render={renderForm}
<<<<<<< HEAD
      closeForm={props.closeForm}
=======
      closeForm={closeForm}
>>>>>>> 22987498
    />
  )
}

export default WithdrawalForm<|MERGE_RESOLUTION|>--- conflicted
+++ resolved
@@ -1,5 +1,5 @@
 import BigNumber from "bignumber.js"
-import {useState} from "react"
+import React, {useState} from "react"
 import {AppContext} from "../App"
 import {
   getNumSharesFromUsdc,
@@ -260,16 +260,9 @@
     )
   }
 
-<<<<<<< HEAD
-  const availableAmount = props.capitalProvider.availableToWithdrawInDollars
-  const availableToWithdraw = minimumNumber(
-    availableAmount,
+  const availableToWithdrawInDollars = minimumNumber(
+    props.capitalProvider?.availableToWithdrawInDollars,
     usdcFromAtomic(props.poolData.balance),
-=======
-  const availableToWithdrawInDollars = minimumNumber(
-    capitalProvider?.availableToWithdrawInDollars,
-    usdcFromAtomic(poolData.balance),
->>>>>>> 22987498
     usdcFromAtomic(goldfinchConfig.transactionLimit)
   )
 
@@ -316,7 +309,7 @@
       </div>
     )
 
-    let notes: React.ReactNode[] = []
+    let notes: Array<{key: string; content: React.ReactNode}> = []
     let withdrawalInfo: WithdrawalInfo | undefined
     if (transactionAmount) {
       const withdrawalAmountString = usdcToAtomic(transactionAmount)
@@ -373,14 +366,10 @@
         <div className="form-inputs-footer">
           <TransactionInput
             formMethods={formMethods}
-<<<<<<< HEAD
-            maxAmount={availableToWithdraw}
             onChange={(e) => {
               debouncedSetTransactionAmount(formMethods.getValues("transactionAmount"))
             }}
-=======
             maxAmountInDollars={availableToWithdrawInDollars}
->>>>>>> 22987498
             rightDecoration={
               <button
                 className="enter-max-amount"
@@ -415,11 +404,7 @@
       title="Withdraw"
       headerMessage={`Available to withdraw: ${displayDollars(availableToWithdrawInDollars)}`}
       render={renderForm}
-<<<<<<< HEAD
       closeForm={props.closeForm}
-=======
-      closeForm={closeForm}
->>>>>>> 22987498
     />
   )
 }
