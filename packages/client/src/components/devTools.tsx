import {PropsWithChildren, useContext, useState} from "react"
import useCloseOnClickOrEsc from "../hooks/useCloseOnClickOrEsc"
import {iconX} from "./icons"
import {AppContext} from "../App"
import {useForm} from "react-hook-form"
import useNonNullContext from "../hooks/useNonNullContext"

function SetKycStatus() {
  const formMethods = useForm({mode: "onChange"})
  const {handleSubmit, register} = formMethods
  const {user} = useNonNullContext(AppContext)
  const [disabled, setDisabled] = useState<boolean>(false)

  return (
    <form>
      <input type="hidden" defaultValue={user.address} name="address" ref={(ref) => register(ref)} />
      <label htmlFor="countryCode">Country code</label>
      <input name="countryCode" id="countryCode" type="text" ref={(ref) => register(ref)} />
      <label htmlFor="kycStatus">KYC status</label>
      <select name="kycStatus" id="kycStatus" ref={(ref) => register(ref)}>
        <option value="approved">approved</option>
        <option value="failed">failed</option>
        <option value="unknown">unknown</option>
      </select>
      <DevToolsButton
        disabled={disabled}
        setDisabled={setDisabled}
        onClick={async () => {
          handleSubmit(
            async (data) => {
              setDisabled(true)
              await fetch("/kycStatus", {
                method: "POST",
                headers: {"Content-Type": "application/json"},
                body: JSON.stringify(data),
              })
              setDisabled(false)
            },
            (errors) => {
              console.log("errors", errors)
            }
          )()
        }}
      >
        Set
      </DevToolsButton>
    </form>
  )
}

function DevToolsButton({
  disabled,
  setDisabled,
  onClick,
  children,
}: PropsWithChildren<{
  disabled: boolean
  setDisabled: React.Dispatch<React.SetStateAction<boolean>>
  onClick: () => Promise<any>
}>) {
  return (
    <button
      className={`button dark ${disabled ? "disabled" : ""}`}
      disabled={disabled}
      onClick={async (e) => {
        e.preventDefault()
        setDisabled(true)
        await onClick()
        setDisabled(false)
      }}
    >
      {children}
    </button>
  )
}

export default function DevTools(props) {
  const {open: showDevTools, setOpen: setShowDevTools} = useCloseOnClickOrEsc()

  const {user} = useContext(AppContext)
  const [disabled, setDisabled] = useState<boolean>(false)
  const [panel, setPanel] = useState<"default" | "kyc">("default")

  function toggleDevTools() {
    if (showDevTools === "") {
      setShowDevTools("open")
    } else if (panel !== "default") {
      setPanel("default")
    } else {
      setShowDevTools("")
    }
  }
<<<<<<< HEAD
  return user ? (
=======

  function renderPanel() {
    if (panel === "default") {
      return (
        <div className="actions">
          <DevToolsButton
            disabled={disabled}
            setDisabled={setDisabled}
            onClick={async () =>
              fetch("/setupForTesting", {
                method: "POST",
                headers: {"Content-Type": "application/json"},
                body: JSON.stringify({
                  address: user.address,
                }),
              })
            }
          >
            setupForTesting
          </DevToolsButton>
          <DevToolsButton
            disabled={disabled}
            setDisabled={setDisabled}
            onClick={async () =>
              fetch("/fundWithWhales", {
                method: "POST",
                headers: {"Content-Type": "application/json"},
                body: JSON.stringify({
                  address: user.address,
                }),
              })
            }
          >
            fundWithWhales
          </DevToolsButton>
          <DevToolsButton disabled={disabled} setDisabled={setDisabled} onClick={async () => setPanel("kyc")}>
            KYC
          </DevToolsButton>
        </div>
      )
    } else if (panel === "kyc") {
      return <SetKycStatus></SetKycStatus>
    }

    return
  }

  return (
>>>>>>> c54dc3b2
    <div
      className={`devTools ${showDevTools}`}
      onClick={() => {
        if (!showDevTools) {
          toggleDevTools()
        }
      }}
    >
      {!showDevTools && <div onClick={toggleDevTools}>Dev Tools</div>}
      {showDevTools && (
        <div className="content-container">
          <div className="header">
            <h2>Goldfinch Dev Tools</h2>
            <button className="close light outbound-link" onClick={toggleDevTools}>
              {iconX}
            </button>
          </div>
<<<<<<< HEAD
          <div className="actions">
            <button
              className={`button dark ${disabled ? "disabled" : ""}`}
              disabled={disabled}
              onClick={async (e) => {
                e.preventDefault()
                setDisabled(true)
                await fetch("/setupForTesting", {
                  method: "POST",
                  headers: {"Content-Type": "application/json"},
                  body: JSON.stringify({
                    address: user.address,
                  }),
                })
                setDisabled(false)
              }}
            >
              setupForTesting
            </button>
            <button
              className={`button dark ${disabled ? "disabled" : ""}`}
              disabled={disabled}
              onClick={async (e) => {
                e.preventDefault()
                setDisabled(true)
                await fetch("/fundWithWhales", {
                  method: "POST",
                  headers: {"Content-Type": "application/json"},
                  body: JSON.stringify({
                    address: user.address,
                  }),
                })
                setDisabled(false)
              }}
            >
              fundWithWhales
            </button>
            <button
              className={`button dark ${disabled ? "disabled" : ""}`}
              disabled={disabled}
              onClick={async (e) => {
                e.preventDefault()
                setDisabled(true)
                await fetch("/advanceTimeOneDay", {
                  method: "POST",
                  headers: {"Content-Type": "application/json"},
                })
                setDisabled(false)
              }}
            >
              advanceTimeOneDay
            </button>
          </div>
=======
          {renderPanel()}
>>>>>>> c54dc3b2
        </div>
      )}
    </div>
  ) : null
}<|MERGE_RESOLUTION|>--- conflicted
+++ resolved
@@ -4,6 +4,7 @@
 import {AppContext} from "../App"
 import {useForm} from "react-hook-form"
 import useNonNullContext from "../hooks/useNonNullContext"
+import {UserLoaded} from "../ethereum/user"
 
 function SetKycStatus() {
   const formMethods = useForm({mode: "onChange"})
@@ -90,11 +91,8 @@
       setShowDevTools("")
     }
   }
-<<<<<<< HEAD
-  return user ? (
-=======
 
-  function renderPanel() {
+  function renderPanel(user: UserLoaded) {
     if (panel === "default") {
       return (
         <div className="actions">
@@ -128,6 +126,18 @@
           >
             fundWithWhales
           </DevToolsButton>
+          <DevToolsButton
+            disabled={disabled}
+            setDisabled={setDisabled}
+            onClick={async () =>
+              fetch("/advanceTimeOneDay", {
+                method: "POST",
+                headers: {"Content-Type": "application/json"},
+              })
+            }
+          >
+            advanceTimeOneDay
+          </DevToolsButton>
           <DevToolsButton disabled={disabled} setDisabled={setDisabled} onClick={async () => setPanel("kyc")}>
             KYC
           </DevToolsButton>
@@ -140,8 +150,7 @@
     return
   }
 
-  return (
->>>>>>> c54dc3b2
+  return user ? (
     <div
       className={`devTools ${showDevTools}`}
       onClick={() => {
@@ -159,63 +168,7 @@
               {iconX}
             </button>
           </div>
-<<<<<<< HEAD
-          <div className="actions">
-            <button
-              className={`button dark ${disabled ? "disabled" : ""}`}
-              disabled={disabled}
-              onClick={async (e) => {
-                e.preventDefault()
-                setDisabled(true)
-                await fetch("/setupForTesting", {
-                  method: "POST",
-                  headers: {"Content-Type": "application/json"},
-                  body: JSON.stringify({
-                    address: user.address,
-                  }),
-                })
-                setDisabled(false)
-              }}
-            >
-              setupForTesting
-            </button>
-            <button
-              className={`button dark ${disabled ? "disabled" : ""}`}
-              disabled={disabled}
-              onClick={async (e) => {
-                e.preventDefault()
-                setDisabled(true)
-                await fetch("/fundWithWhales", {
-                  method: "POST",
-                  headers: {"Content-Type": "application/json"},
-                  body: JSON.stringify({
-                    address: user.address,
-                  }),
-                })
-                setDisabled(false)
-              }}
-            >
-              fundWithWhales
-            </button>
-            <button
-              className={`button dark ${disabled ? "disabled" : ""}`}
-              disabled={disabled}
-              onClick={async (e) => {
-                e.preventDefault()
-                setDisabled(true)
-                await fetch("/advanceTimeOneDay", {
-                  method: "POST",
-                  headers: {"Content-Type": "application/json"},
-                })
-                setDisabled(false)
-              }}
-            >
-              advanceTimeOneDay
-            </button>
-          </div>
-=======
-          {renderPanel()}
->>>>>>> c54dc3b2
+          {renderPanel(user)}
         </div>
       )}
     </div>
