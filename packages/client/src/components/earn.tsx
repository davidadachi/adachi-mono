import React, {useState, useEffect, useContext} from "react"
import {useHistory} from "react-router-dom"
import {CapitalProvider, fetchCapitalProviderData, PoolData, SeniorPool} from "../ethereum/pool"
import {AppContext} from "../App"
import {usdcFromAtomic, usdcToAtomic} from "../ethereum/erc20"
import {displayDollars, displayPercent, roundDownPenny} from "../utils"
import {GoldfinchProtocol} from "../ethereum/GoldfinchProtocol"
import {PoolBacker, TranchedPool} from "../ethereum/tranchedPool"
import {PoolCreated} from "@goldfinch-eng/protocol/typechain/web3/GoldfinchFactory"
import BigNumber from "bignumber.js"
import {User} from "../ethereum/user"
import ConnectionNotice from "./connectionNotice"
<<<<<<< HEAD
=======
import {useEarn} from "../contexts/EarnContext"
>>>>>>> 11024719
import Badge from "./badge"

// Filter out 0 limit (inactive) and test pools
const MIN_POOL_LIMIT = usdcToAtomic(process.env.REACT_APP_POOL_FILTER_LIMIT || "200")

function PoolList({title, children}) {
  return (
    <div className="pools-list table-spaced background-container">
      <div className="table-header background-container-inner">
        <div className="table-cell col40 title">{title}</div>
        <div className="table-cell col22 numeric balance">Your Balance</div>
        <div className="table-cell col22 numeric limit">Pool Limit</div>
        <div className="table-cell col16 numeric apy">Est. APY</div>
      </div>
      {children}
    </div>
  )
}

function PortfolioOverviewSkeleton() {
  return (
    <div className="background-container">
      <div className="background-container-inner">
        <div className="deposit-status-item">
          <div className="label">Portfolio balance</div>
          <div className="value disabled">$--.--</div>
          <div className="sub-value disabled">--.-- (--.--%)</div>
        </div>
        <div className="deposit-status-item">
          <div className="label">Est. Annual Growth</div>
          <div className="value disabled">$--.--</div>
          <div className="sub-value disabled">--.--% APY</div>
        </div>
      </div>
    </div>
  )
}

function PortfolioOverview({
  poolData,
  capitalProvider,
  poolBackers,
}: {
  poolData?: PoolData
  capitalProvider?: CapitalProvider
  poolBackers?: PoolBacker[]
}) {
  if (!poolData?.loaded || !capitalProvider?.loaded || !poolBackers) {
    return <></>
  }

  let totalBalance = capitalProvider.availableToWithdrawInDollars
  let totalUnrealizedGains = capitalProvider.unrealizedGainsInDollars
  let estimatedAnnualGrowth = capitalProvider.availableToWithdrawInDollars.multipliedBy(poolData.estimatedApy)
  poolBackers.forEach((p) => {
    totalBalance = totalBalance.plus(p.balanceInDollars)
    totalUnrealizedGains = totalUnrealizedGains.plus(p.unrealizedGainsInDollars)
    const estimatedJuniorApy = p.tranchedPool.estimateJuniorAPY(p.tranchedPool.estimatedLeverageRatio)
    estimatedAnnualGrowth = estimatedAnnualGrowth.plus(p.balanceInDollars.multipliedBy(estimatedJuniorApy))
  })
  let unrealizedAPY = totalUnrealizedGains.dividedBy(totalBalance)
  let estimatedAPY = estimatedAnnualGrowth.dividedBy(totalBalance)
  const displayUnrealizedGains = capitalProvider.empty ? null : roundDownPenny(totalUnrealizedGains)

  return (
    <div className="background-container">
      <div className="background-container-inner">
        <div className="deposit-status-item">
          <div className="label">Portfolio balance</div>
          <div className="value">{displayDollars(totalBalance)}</div>
          <div className="sub-value">
            {displayDollars(displayUnrealizedGains)} ({displayPercent(unrealizedAPY)})
          </div>
        </div>
        <div className="deposit-status-item">
          <div className="label">Est. Annual Growth</div>
          <div className="value">{displayDollars(roundDownPenny(estimatedAnnualGrowth))}</div>
          <div className="sub-value">{`${displayPercent(estimatedAPY)} APY`}</div>
        </div>
      </div>
    </div>
  )
}

function SeniorPoolCardSkeleton() {
  return (
    <div key="senior-pool" className="table-row background-container-inner clickable">
      <div className="table-cell col40 disabled">
        $--.--
        <span className="subheader">Total Pool Balance</span>
      </div>
      <div className="table-cell col22 numeric balance disabled">$--.--</div>
      <div className="table-cell col22 numeric limit disabled">$--.--</div>
      <div className="table-cell col16 numeric apy disabled">$--.--%</div>
    </div>
  )
}

export function SeniorPoolCard({balance, userBalance, apy, limit, remainingCapacity}) {
  const history = useHistory()

  return (
    <div
      key="senior-pool"
      className="table-row background-container-inner clickable pool-card"
      onClick={() => history.push("/pools/senior")}
    >
      <div className="table-cell col40">
        {balance}
        <span className="subheader">Total Pool Balance</span>
      </div>
      <div className="table-cell col22 numeric balance">{userBalance}</div>
      <div className="table-cell col22 numeric limit">{limit}</div>
      <div className="table-cell col16 numeric apy">{apy}</div>
      <div className="pool-capacity">
        {remainingCapacity?.isZero() ? (
          <Badge text="Full" variant="gray" fixedWidth />
        ) : (
          <Badge text="Open" variant="blue" fixedWidth />
        )}
      </div>
    </div>
  )
}

function TranchedPoolCardSkeleton() {
  return (
    <div className="table-row background-container-inner clickable">
      <div className="table-cell col40 pool-info fallback-content">
        <div className="circle-icon" />
        <div className="name">
          <span>Loading...</span>
        </div>
      </div>
      <div className="disabled table-cell col22 numeric balance">$--.--</div>
      <div className="disabled table-cell col22 numeric limit">$--.--</div>
      <div className="disabled table-cell col16 numeric apy">--.--%</div>
    </div>
  )
}

export function TranchedPoolCard({poolBacker}: {poolBacker: PoolBacker}) {
  const history = useHistory()
  const tranchedPool = poolBacker.tranchedPool
  const leverageRatio = tranchedPool.estimatedLeverageRatio
  const limit = usdcFromAtomic(tranchedPool.creditLine.limit)

  let estimatedApy = new BigNumber(NaN)
  let disabledClass = ""
  if (leverageRatio) {
    estimatedApy = tranchedPool.estimateJuniorAPY(leverageRatio)
  }

  if (poolBacker?.tokenInfos.length === 0) {
    disabledClass = "disabled"
  }

  return (
    <div
      className="table-row background-container-inner clickable pool-card"
      onClick={() => history.push(`/pools/${tranchedPool.address}`)}
    >
      <div className="table-cell col40 pool-info">
        <img className={"icon"} src={tranchedPool.metadata?.icon} alt="pool-icon" />
        <div className="name">
          <span>{tranchedPool.displayName}</span>
          <span className="subheader">{tranchedPool.metadata?.category}</span>
        </div>
      </div>
      <div className={`${disabledClass} table-cell col22 numeric balance`}>
        {displayDollars(poolBacker?.balanceInDollars)}
      </div>
      <div className="table-cell col22 numeric limit">{displayDollars(limit, 0)}</div>
      <div className="table-cell col16 numeric apy">{displayPercent(estimatedApy)}</div>
      <div className="pool-capacity">
        {tranchedPool.remainingCapacity().isZero() ? (
          <Badge text="Full" variant="gray" fixedWidth />
        ) : (
          <Badge text="Open" variant="blue" fixedWidth />
        )}
      </div>
    </div>
  )
}

function usePoolBackers({goldfinchProtocol, user}: {goldfinchProtocol?: GoldfinchProtocol; user?: User}): {
  backers: PoolBacker[]
  backersStatus: string
  poolsAddresses: string[]
  poolsAddressesStatus: string
} {
  let [backers, setBackers] = useState<PoolBacker[]>([])
  let [backersStatus, setBackersStatus] = useState<string>("loading")
  const [poolsAddresses, setPoolsAddresses] = useState<string[]>([])
  const [poolsAddressesStatus, setPoolsAddressesStatus] = useState<string>("loading")

  useEffect(() => {
    async function loadTranchedPools(goldfinchProtocol: GoldfinchProtocol, user: User) {
      let poolEvents = (await goldfinchProtocol.queryEvents("GoldfinchFactory", [
        "PoolCreated",
      ])) as unknown as PoolCreated[]
      let poolAddresses = poolEvents.map((e) => e.returnValues.pool)
      setPoolsAddresses(poolAddresses)
      setPoolsAddressesStatus("loaded")
      let tranchedPools = poolAddresses.map((a) => new TranchedPool(a, goldfinchProtocol))
      await Promise.all(tranchedPools.map((p) => p.initialize()))
      tranchedPools = tranchedPools.filter((p) => p.metadata)
      const activePoolBackers = tranchedPools
        .filter((p) => p.creditLine.limit.gte(MIN_POOL_LIMIT))
        .map((p) => new PoolBacker(user.address, p, goldfinchProtocol))
      await Promise.all(activePoolBackers.map((b) => b.initialize()))
      setBackers(
        activePoolBackers.sort(
          (a, b) =>
            // Primary sort: ascending by tranched pool status (Open -> JuniorLocked -> ...)
            a.tranchedPool.state - b.tranchedPool.state ||
            // Secondary sort: descending by user's balance
            b.balanceInDollars.comparedTo(a.balanceInDollars) ||
            // Tertiary sort: alphabetical by display name, for the sake of stable ordering.
            a.tranchedPool.displayName.localeCompare(b.tranchedPool.displayName)
        )
      )
      setBackersStatus("loaded")
    }

    if (goldfinchProtocol && user) {
      loadTranchedPools(goldfinchProtocol, user)
    }
    // eslint-disable-next-line react-hooks/exhaustive-deps
  }, [goldfinchProtocol, user])

  return {backers, backersStatus, poolsAddresses, poolsAddressesStatus}
}

function Earn(props) {
  const {pool, usdc, user, goldfinchProtocol, goldfinchConfig} = useContext(AppContext)
  const [capitalProvider, setCapitalProvider] = useState<CapitalProvider>()
  const {
    backers,
    backersStatus: tranchedPoolsStatus,
    poolsAddresses,
    poolsAddressesStatus,
  } = usePoolBackers({goldfinchProtocol, user})
  const {earnStore, setEarnStore} = useEarn()

  useEffect(() => {
    if (pool) {
      const capitalProviderAddress = user.loaded && user.address

      refreshCapitalProviderData(pool, capitalProviderAddress)
    }
  }, [pool, usdc, user])

  async function refreshCapitalProviderData(pool: SeniorPool, address: string | boolean) {
    const capitalProvider = await fetchCapitalProviderData(pool, address)
    setCapitalProvider(capitalProvider)
  }

  useEffect(() => {
    if (capitalProvider?.loaded) {
      setEarnStore({...earnStore, capitalProvider})
    }
    if (backers.length > 0) {
      setEarnStore({...earnStore, backers})
    }
    // eslint-disable-next-line react-hooks/exhaustive-deps
  }, [capitalProvider, backers])

  const capitalProviderData = earnStore.capitalProvider
  const backersData = earnStore.backers
  const tranchedPoolsStatusData = earnStore.backers.length > 0 ? "loaded" : tranchedPoolsStatus

  const isLoading = !(capitalProviderData?.loaded || user.noWeb3)
  const earnMessage = isLoading ? "Loading..." : "Pools"

  return (
    <div className="content-section">
      <div className="page-header">
        <div>{earnMessage}</div>
      </div>
      {isLoading ? (
        <PortfolioOverviewSkeleton />
      ) : (
        <>
          <ConnectionNotice />
          <PortfolioOverview poolData={pool?.gf} capitalProvider={capitalProviderData} poolBackers={backersData} />
        </>
      )}
      <div className="pools">
        <PoolList title="Senior Pool">
          {isLoading ? (
            <SeniorPoolCardSkeleton />
          ) : (
            <SeniorPoolCard
              balance={displayDollars(usdcFromAtomic(pool?.gf.totalPoolAssets))}
              userBalance={displayDollars(capitalProviderData?.availableToWithdrawInDollars)}
              apy={displayPercent(pool?.gf.estimatedApy)}
              limit={displayDollars(usdcFromAtomic(goldfinchConfig?.totalFundsLimit), 0)}
              remainingCapacity={pool?.gf.remainingCapacity(goldfinchConfig?.totalFundsLimit)}
            />
          )}
        </PoolList>
        <PoolList title="Borrower Pools">
          {tranchedPoolsStatusData === "loading" && poolsAddressesStatus === "loading" && (
            <>
              <TranchedPoolCardSkeleton />
              <TranchedPoolCardSkeleton />
              <TranchedPoolCardSkeleton />
            </>
          )}

          {tranchedPoolsStatusData === "loading" && poolsAddresses.map((a) => <TranchedPoolCardSkeleton key={a} />)}

          {tranchedPoolsStatusData !== "loading" &&
            backersData.map((p) => <TranchedPoolCard key={`${p.tranchedPool.address}`} poolBacker={p} />)}
        </PoolList>
      </div>
    </div>
  )
}

export default Earn<|MERGE_RESOLUTION|>--- conflicted
+++ resolved
@@ -10,10 +10,7 @@
 import BigNumber from "bignumber.js"
 import {User} from "../ethereum/user"
 import ConnectionNotice from "./connectionNotice"
-<<<<<<< HEAD
-=======
 import {useEarn} from "../contexts/EarnContext"
->>>>>>> 11024719
 import Badge from "./badge"
 
 // Filter out 0 limit (inactive) and test pools
