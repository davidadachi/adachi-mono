import React, {useState, useEffect, useContext} from "react"
import {useHistory} from "react-router-dom"
import {CapitalProvider, fetchCapitalProviderData, PoolData, SeniorPool} from "../ethereum/pool"
import {AppContext} from "../App"
import {usdcFromAtomic, usdcToAtomic} from "../ethereum/erc20"
import {displayDollars, displayPercent, roundDownPenny} from "../utils"
import {GoldfinchProtocol} from "../ethereum/GoldfinchProtocol"
import {PoolBacker, TranchedPool} from "../ethereum/tranchedPool"
import {PoolCreated} from "@goldfinch-eng/protocol/typechain/web3/GoldfinchFactory"
import BigNumber from "bignumber.js"
import {User} from "../ethereum/user"
import ConnectionNotice from "./connectionNotice"
<<<<<<< HEAD
=======
import {useEarn} from "../contexts/EarnContext"
>>>>>>> f608f8fe
import Badge from "./badge"

// Filter out 0 limit (inactive) and test pools
const MIN_POOL_LIMIT = usdcToAtomic(process.env.REACT_APP_POOL_FILTER_LIMIT || "200")

function PoolList({title, children}) {
  return (
    <div className="pools-list table-spaced background-container">
      <div className="table-header background-container-inner">
        <div className="table-cell col40 title">{title}</div>
        <div className="table-cell col22 numeric balance">Your Balance</div>
        <div className="table-cell col22 numeric limit">Pool Limit</div>
        <div className="table-cell col16 numeric apy">Est. APY</div>
      </div>
      {children}
    </div>
  )
}

function PortfolioOverviewSkeleton() {
  return (
    <div className="background-container">
      <div className="background-container-inner">
        <div className="deposit-status-item">
          <div className="label">Portfolio balance</div>
          <div className="value disabled">$--.--</div>
          <div className="sub-value disabled">--.-- (--.--%)</div>
        </div>
        <div className="deposit-status-item">
          <div className="label">Est. Annual Growth</div>
          <div className="value disabled">$--.--</div>
          <div className="sub-value disabled">--.--% APY</div>
        </div>
      </div>
    </div>
  )
}

function PortfolioOverview({
  poolData,
  capitalProvider,
  poolBackers,
}: {
  poolData?: PoolData
  capitalProvider?: CapitalProvider
  poolBackers?: PoolBacker[]
}) {
  if (!poolData?.loaded || !capitalProvider?.loaded || !poolBackers) {
    return <></>
  }

  let totalBalance = capitalProvider.availableToWithdrawInDollars
  let totalUnrealizedGains = capitalProvider.unrealizedGainsInDollars
  let estimatedAnnualGrowth = capitalProvider.availableToWithdrawInDollars.multipliedBy(poolData.estimatedApy)
  poolBackers.forEach((p) => {
    totalBalance = totalBalance.plus(p.balanceInDollars)
    totalUnrealizedGains = totalUnrealizedGains.plus(p.unrealizedGainsInDollars)
    const estimatedJuniorApy = p.tranchedPool.estimateJuniorAPY(p.tranchedPool.estimatedLeverageRatio)
    estimatedAnnualGrowth = estimatedAnnualGrowth.plus(p.balanceInDollars.multipliedBy(estimatedJuniorApy))
  })
  let unrealizedAPY = totalUnrealizedGains.dividedBy(totalBalance)
  let estimatedAPY = estimatedAnnualGrowth.dividedBy(totalBalance)
  const displayUnrealizedGains = capitalProvider.empty ? null : roundDownPenny(totalUnrealizedGains)

  return (
    <div className="background-container">
      <div className="background-container-inner">
        <div className="deposit-status-item">
          <div className="label">Portfolio balance</div>
          <div className="value">{displayDollars(totalBalance)}</div>
          <div className="sub-value">
            {displayDollars(displayUnrealizedGains)} ({displayPercent(unrealizedAPY)})
          </div>
        </div>
        <div className="deposit-status-item">
          <div className="label">Est. Annual Growth</div>
          <div className="value">{displayDollars(roundDownPenny(estimatedAnnualGrowth))}</div>
          <div className="sub-value">{`${displayPercent(estimatedAPY)} APY`}</div>
        </div>
      </div>
    </div>
  )
}

function SeniorPoolCardSkeleton() {
  return (
    <div key="senior-pool" className="table-row background-container-inner clickable">
      <div className="table-cell col40 disabled">
        $--.--
        <span className="subheader">Total Pool Balance</span>
      </div>
      <div className="table-cell col22 numeric balance disabled">$--.--</div>
      <div className="table-cell col22 numeric limit disabled">$--.--</div>
      <div className="table-cell col16 numeric apy disabled">$--.--%</div>
    </div>
  )
}

export function SeniorPoolCard({balance, userBalance, apy, limit, remainingCapacity}) {
  const history = useHistory()

  return (
    <div
      key="senior-pool"
      className="table-row background-container-inner clickable pool-card"
      onClick={() => history.push("/pools/senior")}
    >
      <div className="table-cell col40">
        {balance}
        <span className="subheader">Total Pool Balance</span>
      </div>
      <div className="table-cell col22 numeric balance">{userBalance}</div>
      <div className="table-cell col22 numeric limit">{limit}</div>
      <div className="table-cell col16 numeric apy">{apy}</div>
      <div className="pool-capacity">
        {remainingCapacity?.isZero() ? (
          <Badge text="Full" variant="gray" fixedWidth />
        ) : (
          <Badge text="Open" variant="blue" fixedWidth />
        )}
      </div>
    </div>
  )
}

function TranchedPoolCardSkeleton() {
  return (
    <div className="table-row background-container-inner clickable">
      <div className="table-cell col40 pool-info fallback-content">
        <div className="circle-icon" />
        <div className="name">
          <span>Loading...</span>
        </div>
      </div>
      <div className="disabled table-cell col22 numeric balance">$--.--</div>
      <div className="disabled table-cell col22 numeric limit">$--.--</div>
      <div className="disabled table-cell col16 numeric apy">--.--%</div>
    </div>
  )
}

<<<<<<< HEAD
export function TranchedPoolCard({poolBacker}: {poolBacker: PoolBacker}) {
=======
export function TranchedPoolCard({poolBacker, disabled}: {poolBacker: PoolBacker; disabled: boolean}) {
>>>>>>> f608f8fe
  const history = useHistory()
  const tranchedPool = poolBacker.tranchedPool
  const leverageRatio = tranchedPool.estimatedLeverageRatio
  const limit = usdcFromAtomic(tranchedPool.creditLine.limit)

  let estimatedApy = new BigNumber(NaN)
  if (leverageRatio) {
    estimatedApy = tranchedPool.estimateJuniorAPY(leverageRatio)
  }

  const disabledClass = disabled ? "disabled" : ""
  const balanceDisabledClass = poolBacker?.tokenInfos.length === 0 ? "disabled" : ""

  return (
    <div
      className="table-row background-container-inner clickable pool-card"
      onClick={() => history.push(`/pools/${tranchedPool.address}`)}
    >
      <div className={`table-cell col40 pool-info ${disabledClass}`}>
        <img className={`icon ${disabledClass}`} src={tranchedPool.metadata?.icon} alt="pool-icon" />
        <div className="name">
          <span>{tranchedPool.displayName}</span>
          <span className={`subheader ${disabledClass}`}>{tranchedPool.metadata?.category}</span>
        </div>
      </div>
      <div className={`${balanceDisabledClass} ${disabledClass} table-cell col22 numeric balance`}>
        {displayDollars(poolBacker?.balanceInDollars)}
      </div>
<<<<<<< HEAD
      <div className="table-cell col22 numeric limit">{displayDollars(limit, 0)}</div>
      <div className="table-cell col16 numeric apy">{displayPercent(estimatedApy)}</div>
=======
      <div className={`table-cell col22 numeric limit ${disabledClass}`}>{displayDollars(limit, 0)}</div>
      <div className={`table-cell col16 numeric apy ${disabledClass}`}>{displayPercent(estimatedApy)}</div>
>>>>>>> f608f8fe
      <div className="pool-capacity">
        {tranchedPool.remainingCapacity().isZero() ? (
          <Badge text="Full" variant="gray" fixedWidth />
        ) : (
          <Badge text="Open" variant="blue" fixedWidth />
        )}
      </div>
    </div>
  )
}

function usePoolBackers({goldfinchProtocol, user}: {goldfinchProtocol?: GoldfinchProtocol; user?: User}): {
  backers: PoolBacker[]
  backersStatus: string
  poolsAddresses: string[]
  poolsAddressesStatus: string
} {
  let [backers, setBackers] = useState<PoolBacker[]>([])
  let [backersStatus, setBackersStatus] = useState<string>("loading")
  const [poolsAddresses, setPoolsAddresses] = useState<string[]>([])
  const [poolsAddressesStatus, setPoolsAddressesStatus] = useState<string>("loading")

  useEffect(() => {
    async function loadTranchedPools(goldfinchProtocol: GoldfinchProtocol, user: User) {
      let poolEvents = (await goldfinchProtocol.queryEvents("GoldfinchFactory", [
        "PoolCreated",
      ])) as unknown as PoolCreated[]
      let poolAddresses = poolEvents.map((e) => e.returnValues.pool)
      setPoolsAddresses(poolAddresses)
      setPoolsAddressesStatus("loaded")
      let tranchedPools = poolAddresses.map((a) => new TranchedPool(a, goldfinchProtocol))
      await Promise.all(tranchedPools.map((p) => p.initialize()))
      tranchedPools = tranchedPools.filter((p) => p.metadata)
      const activePoolBackers = tranchedPools
        .filter((p) => p.creditLine.limit.gte(MIN_POOL_LIMIT))
        .map((p) => new PoolBacker(user.address, p, goldfinchProtocol))
      await Promise.all(activePoolBackers.map((b) => b.initialize()))
      setBackers(
        activePoolBackers.sort(
          (a, b) =>
            // Primary sort: ascending by tranched pool status (Open -> JuniorLocked -> ...)
            a.tranchedPool.state - b.tranchedPool.state ||
            // Secondary sort: descending by user's balance
            b.balanceInDollars.comparedTo(a.balanceInDollars) ||
            // Tertiary sort: alphabetical by display name, for the sake of stable ordering.
            a.tranchedPool.displayName.localeCompare(b.tranchedPool.displayName)
        )
      )
      setBackersStatus("loaded")
    }

    if (goldfinchProtocol && user) {
      loadTranchedPools(goldfinchProtocol, user)
    }
    // eslint-disable-next-line react-hooks/exhaustive-deps
  }, [goldfinchProtocol, user])

  return {backers, backersStatus, poolsAddresses, poolsAddressesStatus}
}

function Earn() {
  const {pool, usdc, user, goldfinchProtocol, goldfinchConfig} = useContext(AppContext)
  const [capitalProvider, setCapitalProvider] = useState<CapitalProvider>()
  const {
    backers,
    backersStatus: tranchedPoolsStatus,
    poolsAddresses,
    poolsAddressesStatus,
  } = usePoolBackers({goldfinchProtocol, user})
  const {earnStore, setEarnStore} = useEarn()

  useEffect(() => {
    if (pool) {
      const capitalProviderAddress = user.loaded && user.address

      refreshCapitalProviderData(pool, capitalProviderAddress)
    }
  }, [pool, usdc, user])

  async function refreshCapitalProviderData(pool: SeniorPool, address: string | boolean) {
    const capitalProvider = await fetchCapitalProviderData(pool, address)
    setCapitalProvider(capitalProvider)
  }

  useEffect(() => {
    if (capitalProvider?.loaded) {
      setEarnStore({...earnStore, capitalProvider})
    }
    if (backers.length > 0) {
      setEarnStore({...earnStore, backers})
    }
    // eslint-disable-next-line react-hooks/exhaustive-deps
  }, [capitalProvider, backers])

  const capitalProviderData = earnStore.capitalProvider
  const backersData = earnStore.backers
  const tranchedPoolsStatusData = earnStore.backers.length > 0 ? "loaded" : tranchedPoolsStatus

  const disabled = !capitalProvider?.loaded || !(backers.length > 0)

  const isLoading = !(capitalProviderData?.loaded || user.noWeb3)
  const earnMessage = isLoading ? "Loading..." : "Pools"

  return (
    <div className="content-section">
      <div className="page-header">
        <div>{earnMessage}</div>
      </div>
      {isLoading ? (
        <PortfolioOverviewSkeleton />
      ) : (
        <>
          <ConnectionNotice />
          <PortfolioOverview poolData={pool?.gf} capitalProvider={capitalProviderData} poolBackers={backersData} />
        </>
      )}
      <div className="pools">
        <PoolList title="Senior Pool">
          {isLoading ? (
            <SeniorPoolCardSkeleton />
          ) : (
            <SeniorPoolCard
              balance={displayDollars(usdcFromAtomic(pool?.gf.totalPoolAssets))}
              userBalance={displayDollars(capitalProviderData?.availableToWithdrawInDollars)}
              apy={displayPercent(pool?.gf.estimatedApy)}
              limit={displayDollars(usdcFromAtomic(goldfinchConfig?.totalFundsLimit), 0)}
              remainingCapacity={pool?.gf.remainingCapacity(goldfinchConfig?.totalFundsLimit)}
            />
          )}
        </PoolList>
        <PoolList title="Borrower Pools">
          {tranchedPoolsStatusData === "loading" && poolsAddressesStatus === "loading" && (
            <>
              <TranchedPoolCardSkeleton />
              <TranchedPoolCardSkeleton />
              <TranchedPoolCardSkeleton />
            </>
          )}

          {tranchedPoolsStatusData === "loading" && poolsAddresses.map((a) => <TranchedPoolCardSkeleton key={a} />)}

          {tranchedPoolsStatusData !== "loading" &&
            backersData.map((p) => (
              <TranchedPoolCard key={`${p.tranchedPool.address}`} poolBacker={p} disabled={disabled} />
            ))}
        </PoolList>
      </div>
    </div>
  )
}

export default Earn<|MERGE_RESOLUTION|>--- conflicted
+++ resolved
@@ -10,10 +10,7 @@
 import BigNumber from "bignumber.js"
 import {User} from "../ethereum/user"
 import ConnectionNotice from "./connectionNotice"
-<<<<<<< HEAD
-=======
 import {useEarn} from "../contexts/EarnContext"
->>>>>>> f608f8fe
 import Badge from "./badge"
 
 // Filter out 0 limit (inactive) and test pools
@@ -155,11 +152,7 @@
   )
 }
 
-<<<<<<< HEAD
-export function TranchedPoolCard({poolBacker}: {poolBacker: PoolBacker}) {
-=======
 export function TranchedPoolCard({poolBacker, disabled}: {poolBacker: PoolBacker; disabled: boolean}) {
->>>>>>> f608f8fe
   const history = useHistory()
   const tranchedPool = poolBacker.tranchedPool
   const leverageRatio = tranchedPool.estimatedLeverageRatio
@@ -188,13 +181,8 @@
       <div className={`${balanceDisabledClass} ${disabledClass} table-cell col22 numeric balance`}>
         {displayDollars(poolBacker?.balanceInDollars)}
       </div>
-<<<<<<< HEAD
-      <div className="table-cell col22 numeric limit">{displayDollars(limit, 0)}</div>
-      <div className="table-cell col16 numeric apy">{displayPercent(estimatedApy)}</div>
-=======
       <div className={`table-cell col22 numeric limit ${disabledClass}`}>{displayDollars(limit, 0)}</div>
       <div className={`table-cell col16 numeric apy ${disabledClass}`}>{displayPercent(estimatedApy)}</div>
->>>>>>> f608f8fe
       <div className="pool-capacity">
         {tranchedPool.remainingCapacity().isZero() ? (
           <Badge text="Full" variant="gray" fixedWidth />
