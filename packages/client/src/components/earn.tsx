import BigNumber from "bignumber.js"
import React, {useContext, useEffect, useState} from "react"
import {useHistory} from "react-router-dom"
import {useEarn} from "../contexts/EarnContext"
import {AppContext} from "../App"
import {usdcFromAtomic, usdcToAtomic} from "../ethereum/erc20"
import {POOL_CREATED_EVENT} from "../types/events"
import {GFI, GFILoaded} from "../ethereum/gfi"
import {GoldfinchProtocol} from "../ethereum/GoldfinchProtocol"
import {
  CapitalProvider,
  fetchCapitalProviderData,
  PoolData,
  SeniorPoolLoaded,
  StakingRewardsLoaded,
} from "../ethereum/pool"
import {PoolBacker, TranchedPool} from "../ethereum/tranchedPool"
import {User, UserLoaded} from "../ethereum/user"
import {Loadable, Loaded} from "../types/loadable"
import {InfoIcon} from "../ui/icons"
import {BlockInfo, displayDollars, displayPercent, roundDownPenny} from "../utils"
import AnnualGrowthTooltipContent from "./AnnualGrowthTooltipContent"
import Badge from "./badge"
import ConnectionNotice from "./connectionNotice"

// Filter out 0 limit (inactive) and test pools
const MIN_POOL_LIMIT = usdcToAtomic(process.env.REACT_APP_POOL_FILTER_LIMIT || "200")

function PoolList({title, children}) {
  return (
    <div className="pools-list table-spaced background-container">
      <div className="table-header background-container-inner">
        <div className="table-cell col40 title">{title}</div>
        <div className="table-cell col22 numeric balance">Your Balance</div>
        <div className="table-cell col22 numeric limit">Pool Limit</div>
        <div className="table-cell col16 numeric apy">Est. APY</div>
      </div>
      {children}
    </div>
  )
}

function PortfolioOverviewSkeleton() {
  return (
    <div className="background-container">
      <div className="background-container-inner">
        <div className="deposit-status-item">
          <div className="label">Portfolio balance</div>
          <div className="value disabled">$--.--</div>
          <div className="sub-value disabled">--.-- (--.--%)</div>
        </div>
        <div className="deposit-status-item">
          <div className="label">Est. Annual Growth</div>

          <div className="value disabled">$--.--</div>
          <div className="sub-value disabled">--.--% APY</div>
        </div>
      </div>
    </div>
  )
}

function PortfolioOverview({
  poolData,
  capitalProvider,
  poolBackers,
}: {
  poolData: PoolData | undefined
  capitalProvider: Loaded<CapitalProvider>
  poolBackers: Loaded<PoolBacker[]>
}) {
  const loaded = poolData && capitalProvider.loaded && poolBackers.loaded
  if (!loaded) {
    return <></>
  }

  const globalEstimatedApyFromSupplying = poolData.estimatedApy

  let totalBalance = capitalProvider.value.totalSeniorPoolBalanceInDollars
  let totalUnrealizedGains = capitalProvider.value.unrealizedGainsInDollars
  let estimatedAnnualGrowth = totalBalance.multipliedBy(globalEstimatedApyFromSupplying)
  poolBackers.value.forEach((p) => {
    totalBalance = totalBalance.plus(p.balanceInDollars)
    totalUnrealizedGains = totalUnrealizedGains.plus(p.unrealizedGainsInDollars)
    const estimatedJuniorApy = p.tranchedPool.estimateJuniorAPY(p.tranchedPool.estimatedLeverageRatio)
    estimatedAnnualGrowth = estimatedAnnualGrowth.plus(p.balanceInDollars.multipliedBy(estimatedJuniorApy))
  })

  const userEstimatedApyFromSupplying = estimatedAnnualGrowth.dividedBy(totalBalance)
  const estimatedApyFromSupplying = totalBalance.gt(0) ? userEstimatedApyFromSupplying : globalEstimatedApyFromSupplying

  const globalEstimatedApyFromGfi = poolData.estimatedApyFromGfi
  const estimatedApyFromGfi = GFI.estimateApyFromGfi(
    capitalProvider.value.stakedSeniorPoolBalanceInDollars,
    totalBalance,
    globalEstimatedApyFromGfi
  )

  const estimatedApy = estimatedApyFromSupplying.plus(estimatedApyFromGfi)

  const unrealizedGainsPercent = totalUnrealizedGains.dividedBy(totalBalance)
  const displayUnrealizedGains = roundDownPenny(totalUnrealizedGains)

  return (
    <div className="background-container">
      <div className="background-container-inner">
        <div className="deposit-status-item">
          <div className="label">Portfolio balance</div>
          <div className="value">{displayDollars(totalBalance)}</div>
          <div className="sub-value">
            {displayDollars(displayUnrealizedGains)} ({displayPercent(unrealizedGainsPercent)})
          </div>
        </div>
        <div className="deposit-status-item">
          <div className="deposit-status-item-flex">
            <div className="label">Est. Annual Growth</div>
            <span data-tip="" data-for="annual-growth-tooltip" data-offset="{'top': 0, 'left': 0}" data-place="bottom">
              <InfoIcon />
            </span>
          </div>
          <div className="value">{displayDollars(roundDownPenny(estimatedAnnualGrowth))}</div>
          <div className="sub-value">{`${displayPercent(estimatedApy)} APY${
            estimatedApyFromGfi.gt(0) ? " (with GFI)" : ""
          }`}</div>
        </div>
      </div>
      <AnnualGrowthTooltipContent
        supplyingCombined={true}
        estimatedApyFromSupplying={estimatedApyFromSupplying}
        estimatedApyFromGfi={estimatedApyFromGfi}
        estimatedApy={estimatedApy}
      />
    </div>
  )
}

function SeniorPoolCardSkeleton() {
  return (
    <div key="senior-pool" className="table-row background-container-inner clickable">
      <div className="table-cell col40 disabled">
        $--.--
        <span className="subheader">Total Pool Balance</span>
      </div>
      <div className="table-cell col22 numeric balance disabled">$--.--</div>
      <div className="table-cell col22 numeric limit disabled">$--.--</div>
      <div className="table-cell col16 numeric apy disabled">$--.--%</div>
    </div>
  )
}

export function SeniorPoolCard({balance, userBalance, apy, limit, remainingCapacity}) {
  const history = useHistory()

  return (
    <div
      key="senior-pool"
      className="table-row background-container-inner clickable pool-card"
      onClick={() => history.push("/pools/senior")}
    >
      <div className="table-cell col40">
        {balance}
        <span className="subheader">Total Pool Balance</span>
      </div>
      <div className="table-cell col22 numeric balance">{userBalance}</div>
      <div className="table-cell col22 numeric limit">{limit}</div>
      <div className="table-cell col16 numeric apy">{apy}</div>
      <div className="pool-capacity">
        {remainingCapacity?.isZero() ? (
          <Badge text="Full" variant="gray" fixedWidth />
        ) : (
          <Badge text="Open" variant="blue" fixedWidth />
        )}
      </div>
    </div>
  )
}

function TranchedPoolCardSkeleton() {
  return (
    <div className="table-row background-container-inner clickable">
      <div className="table-cell col40 pool-info fallback-content">
        <div className="circle-icon" />
        <div className="name">
          <span>Loading...</span>
        </div>
      </div>
      <div className="disabled table-cell col22 numeric balance">$--.--</div>
      <div className="disabled table-cell col22 numeric limit">$--.--</div>
      <div className="disabled table-cell col16 numeric apy">--.--%</div>
    </div>
  )
}

export function TranchedPoolCard({poolBacker, disabled}: {poolBacker: PoolBacker; disabled: boolean}) {
  const history = useHistory()
  const tranchedPool = poolBacker.tranchedPool
  const leverageRatio = tranchedPool.estimatedLeverageRatio
  const limit = usdcFromAtomic(tranchedPool.creditLine.limit)

  const estimatedApy = leverageRatio ? tranchedPool.estimateJuniorAPY(leverageRatio) : new BigNumber(NaN)

  const disabledClass = disabled ? "disabled" : ""
  const balanceDisabledClass = poolBacker?.tokenInfos.length === 0 ? "disabled" : ""
  const badge = tranchedPool.isPaused ? (
    <Badge text="Paused" variant="gray" fixedWidth={false} />
  ) : tranchedPool.isFull ? (
    <Badge text="Full" variant="gray" fixedWidth={true} />
  ) : (
    <Badge text="Open" variant="blue" fixedWidth={true} />
  )

  return (
    <div
      className="table-row background-container-inner clickable pool-card"
      onClick={() => history.push(`/pools/${tranchedPool.address}`)}
    >
      <div className={`table-cell col40 pool-info ${disabledClass}`}>
        <img className={`icon ${disabledClass}`} src={tranchedPool.metadata?.icon} alt="pool-icon" />
        <div className="name">
          <span>{tranchedPool.displayName}</span>
          <span className={`subheader ${disabledClass}`}>{tranchedPool.metadata?.category}</span>
        </div>
      </div>
      <div className={`${balanceDisabledClass} ${disabledClass} table-cell col22 numeric balance`}>
        {displayDollars(poolBacker?.balanceInDollars)}
      </div>
      <div className={`table-cell col22 numeric limit ${disabledClass}`}>{displayDollars(limit, 0)}</div>
      <div className={`table-cell col16 numeric apy ${disabledClass}`}>{displayPercent(estimatedApy)}</div>
      <div className="pool-capacity">{badge}</div>
    </div>
  )
}

function usePoolBackers({
  goldfinchProtocol,
  user,
  currentBlock,
}: {
  goldfinchProtocol: GoldfinchProtocol | undefined
  user: User | undefined
  currentBlock: BlockInfo | undefined
}): {
  backers: Loadable<PoolBacker[]>
  poolsAddresses: Loadable<string[]>
} {
  let [backers, setBackers] = useState<Loadable<PoolBacker[]>>({
    loaded: false,
    value: undefined,
  })
  const [poolsAddresses, setPoolsAddresses] = useState<Loadable<string[]>>({
    loaded: false,
    value: undefined,
  })

  useEffect(() => {
    async function loadTranchedPools(goldfinchProtocol: GoldfinchProtocol, user: User, currentBlock: BlockInfo) {
      let poolEvents = await goldfinchProtocol.queryEvents(
        "GoldfinchFactory",
        [POOL_CREATED_EVENT],
        undefined,
        currentBlock.number
      )
      let poolAddresses = poolEvents.map((e) => e.returnValues.pool)
      setPoolsAddresses({
        loaded: true,
        value: poolAddresses,
      })
      let tranchedPools = poolAddresses.map((a) => new TranchedPool(a, goldfinchProtocol))
      await Promise.all(tranchedPools.map((p) => p.initialize(currentBlock)))
      tranchedPools = tranchedPools.filter((p) => p.metadata)
      const activePoolBackers = tranchedPools
        .filter((p) => p.creditLine.limit.gte(MIN_POOL_LIMIT))
        .map((p) => new PoolBacker(user.address, p, goldfinchProtocol))
      await Promise.all(activePoolBackers.map((b) => b.initialize(currentBlock)))
      setBackers({
        loaded: true,
        value: activePoolBackers.sort(
          (a, b) =>
            // Primary sort: ascending by tranched pool status (Open -> JuniorLocked -> ...)
            a.tranchedPool.state - b.tranchedPool.state ||
            // Secondary sort: descending by user's balance
            b.balanceInDollars.comparedTo(a.balanceInDollars) ||
            // Tertiary sort: alphabetical by display name, for the sake of stable ordering.
            a.tranchedPool.displayName.localeCompare(b.tranchedPool.displayName)
        ),
      })
    }

    if (goldfinchProtocol && user && currentBlock) {
      loadTranchedPools(goldfinchProtocol, user, currentBlock)
    }
    // eslint-disable-next-line react-hooks/exhaustive-deps
  }, [goldfinchProtocol, user, currentBlock])

  return {backers, poolsAddresses}
}

function Earn() {
<<<<<<< HEAD
  const {pool, usdc, user, goldfinchProtocol, goldfinchConfig, stakingRewards, gfi, currentBlock} =
    useContext(AppContext)
=======
  const {
    web3Status,
    pool,
    usdc,
    user,
    goldfinchProtocol,
    goldfinchConfig,
    stakingRewards,
    gfi,
    backersByTranchedPoolAddress,
    setBackersByTranchedPoolAddress,
    currentBlock,
  } = useContext(AppContext)
>>>>>>> 39d8fb0f
  const {earnStore, setEarnStore} = useEarn()
  const [capitalProvider, setCapitalProvider] = useState<Loadable<CapitalProvider>>({
    loaded: false,
    value: undefined,
  })
  const {backers, poolsAddresses} = usePoolBackers({
    goldfinchProtocol,
    user,
    currentBlock,
  })

  useEffect(() => {
    if (pool && stakingRewards && gfi && user) {
      refreshCapitalProviderData(pool, stakingRewards, gfi, user)
    }
  }, [pool, stakingRewards, gfi, usdc, user])

  async function refreshCapitalProviderData(
    pool: SeniorPoolLoaded,
    stakingRewards: StakingRewardsLoaded,
    gfi: GFILoaded,
    user: UserLoaded
  ) {
    // TODO Would be ideal to refactor this component so that the child components it renders all
    // receive state that is consistent, i.e. using `pool.poolData`, `capitalProvider` state,
    // `stakingRewards`, `gfi`, and `user` that are guaranteed to be based on the same block number. For now, here
    // we ensure that the derivation of `capitalProvider` state is done using `pool.poolData`,
    // `stakingRewards`, `gfi`, and `user` that are consistent with each other.
    const poolBlockNumber = pool.info.value.currentBlock.number
    const stakingRewardsBlockNumber = stakingRewards.info.value.currentBlock.number
    const gfiBlockNumber = gfi.info.value.currentBlock.number
    const userBlockNumber = user.info.value.currentBlock.number
    if (
      poolBlockNumber === stakingRewardsBlockNumber &&
      poolBlockNumber === gfiBlockNumber &&
      poolBlockNumber === userBlockNumber
    ) {
      const capitalProvider = await fetchCapitalProviderData(pool, stakingRewards, gfi, user)
      setCapitalProvider(capitalProvider)
    }
  }

  useEffect(() => {
    setEarnStore({
      capitalProvider,
      backers,
    })
    // eslint-disable-next-line react-hooks/exhaustive-deps
  }, [capitalProvider, backers])

  const capitalProviderData = earnStore.capitalProvider
  const backersData = earnStore.backers

  const loaded = pool && capitalProviderData.loaded && backersData.loaded && user
  const earnMessage = web3Status?.type === "no_web3" || loaded ? "Pools" : "Loading..."

  return (
    <div className="content-section">
      <div className="page-header">
        <div>{earnMessage}</div>
      </div>
      <ConnectionNotice requireUnlock={false} />
      {web3Status?.type === "no_web3" || !loaded ? (
        <PortfolioOverviewSkeleton />
      ) : (
        <PortfolioOverview
          poolData={pool.info.value.poolData}
          capitalProvider={capitalProviderData}
          poolBackers={backersData}
        />
      )}
      <div className="pools">
        <PoolList title="Senior Pool">
          {web3Status?.type === "no_web3" || !loaded ? (
            <SeniorPoolCardSkeleton />
          ) : (
            <SeniorPoolCard
              balance={displayDollars(usdcFromAtomic(pool.info.value.poolData.totalPoolAssets))}
              userBalance={displayDollars(capitalProviderData.value.availableToWithdrawInDollars)}
              apy={displayPercent(pool.info.value.poolData.estimatedApy)}
              limit={displayDollars(goldfinchConfig ? usdcFromAtomic(goldfinchConfig.totalFundsLimit) : undefined, 0)}
              remainingCapacity={
                goldfinchConfig
                  ? pool.info.value.poolData.remainingCapacity(goldfinchConfig.totalFundsLimit)
                  : undefined
              }
            />
          )}
        </PoolList>
        <PoolList title="Borrower Pools">
          {!poolsAddresses.loaded && !backersData.loaded && (
            <>
              <TranchedPoolCardSkeleton />
              <TranchedPoolCardSkeleton />
              <TranchedPoolCardSkeleton />
            </>
          )}

          {poolsAddresses.loaded &&
            !backersData.loaded &&
            poolsAddresses.value.map((a) => <TranchedPoolCardSkeleton key={a} />)}

          {backersData.loaded &&
            backersData.value.map((p) => (
<<<<<<< HEAD
              <TranchedPoolCard key={`${p.tranchedPool.address}`} poolBacker={p} disabled={isLoading} />
=======
              <TranchedPoolCard
                key={`${p.tranchedPool.address}`}
                poolBacker={p}
                backers={backersByTranchedPoolAddress?.[p.tranchedPool.address]}
                disabled={!loaded}
              />
>>>>>>> 39d8fb0f
            ))}
        </PoolList>
      </div>
    </div>
  )
}

export default Earn<|MERGE_RESOLUTION|>--- conflicted
+++ resolved
@@ -296,24 +296,8 @@
 }
 
 function Earn() {
-<<<<<<< HEAD
-  const {pool, usdc, user, goldfinchProtocol, goldfinchConfig, stakingRewards, gfi, currentBlock} =
+  const {web3Status, pool, usdc, user, goldfinchProtocol, goldfinchConfig, stakingRewards, gfi, currentBlock} =
     useContext(AppContext)
-=======
-  const {
-    web3Status,
-    pool,
-    usdc,
-    user,
-    goldfinchProtocol,
-    goldfinchConfig,
-    stakingRewards,
-    gfi,
-    backersByTranchedPoolAddress,
-    setBackersByTranchedPoolAddress,
-    currentBlock,
-  } = useContext(AppContext)
->>>>>>> 39d8fb0f
   const {earnStore, setEarnStore} = useEarn()
   const [capitalProvider, setCapitalProvider] = useState<Loadable<CapitalProvider>>({
     loaded: false,
@@ -418,16 +402,7 @@
 
           {backersData.loaded &&
             backersData.value.map((p) => (
-<<<<<<< HEAD
-              <TranchedPoolCard key={`${p.tranchedPool.address}`} poolBacker={p} disabled={isLoading} />
-=======
-              <TranchedPoolCard
-                key={`${p.tranchedPool.address}`}
-                poolBacker={p}
-                backers={backersByTranchedPoolAddress?.[p.tranchedPool.address]}
-                disabled={!loaded}
-              />
->>>>>>> 39d8fb0f
+              <TranchedPoolCard key={`${p.tranchedPool.address}`} poolBacker={p} disabled={!loaded} />
             ))}
         </PoolList>
       </div>
