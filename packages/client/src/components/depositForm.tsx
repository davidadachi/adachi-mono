--- conflicted
+++ resolved
@@ -138,11 +138,12 @@
       )
     )
 
+    const toggleRewards = process.env.REACT_APP_TOGGLE_REWARDS === "true"
+
     return (
       <div className="form-inputs">
         {warningMessage}
-<<<<<<< HEAD
-        {process.env.REACT_APP_TOGGLE_REWARDS === "true" && (
+        {toggleRewards && (
           <div className="checkbox-container form-input-label">
             <input
               className="checkbox"
@@ -160,32 +161,10 @@
                 </div>
                 <div className="form-input-note">
                   <p>
-                    Goldfinch incentivizes long term participation. Maximum GFI rewards will be earned by those who hold
-                    for at least 12 months. Staking incurs additional gas.
+                    Staking incurs additional gas. Goldfinch incentivizes long term participation, and you will earn
+                    maximum GFI by staking for at least 12 months.
                   </p>
                 </div>
-=======
-        <div className="checkbox-container form-input-label">
-          <input
-            className="checkbox"
-            type="checkbox"
-            name={STAKING_FORM_VAL}
-            id={STAKING_FORM_VAL}
-            ref={(ref) => formMethods.register(ref)}
-          />
-          <label className="checkbox-label with-note" htmlFor={STAKING_FORM_VAL}>
-            <div>
-              <div className="checkbox-label-primary">
-                <div>{`I want to stake my supply to earn GFI rewards (additional ${displayPercent(
-                  pool.info.value.poolData.estimatedApyFromGfi
-                )} APY).`}</div>
-              </div>
-              <div className="form-input-note">
-                <p>
-                  Staking incurs additional gas. Goldfinch incentivizes long term participation, and you will earn
-                  maximum GFI by staking for at least 12 months.
-                </p>
->>>>>>> ff6c3abf
               </div>
             </label>
           </div>
