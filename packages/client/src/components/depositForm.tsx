import {usdcFromAtomic, usdcToAtomic} from "../ethereum/erc20"
import {AppContext} from "../App"
import {assertNonNullable, displayDollars} from "../utils"
import TransactionForm from "./transactionForm"
import TransactionInput from "./transactionInput"
import LoadingButton from "./loadingButton"
import useSendFromUser from "../hooks/useSendFromUser"
import useNonNullContext from "../hooks/useNonNullContext"
import BigNumber from "bignumber.js"
import {decimalPlaces} from "../ethereum/utils"
import useERC20Permit from "../hooks/useERC20Permit"
import {USDC_APPROVAL_TX_TYPE, SUPPLY_AND_STAKE_TX_TYPE} from "../types/transactions"

interface DepositFormProps {
  actionComplete: () => void
  closeForm: () => void
}

function DepositForm(props: DepositFormProps) {
  const {pool, usdc, user, goldfinchConfig, stakingRewards} = useNonNullContext(AppContext)
  const sendFromUser = useSendFromUser()
  const {gatherPermitSignature} = useERC20Permit()

  async function action({transactionAmount}) {
    assertNonNullable(stakingRewards)
    const depositAmountString = usdcToAtomic(transactionAmount)
    // USDC permit doesn't work on mainnet forking due to mismatch between hardcoded chain id in the contract
    if (process.env.REACT_APP_HARDHAT_FORK) {
      const alreadyApprovedAmount = new BigNumber(
        await usdc.contract.methods.allowance(user.address, stakingRewards.address).call(undefined, "latest")
      )
      const amountRequiringApproval = new BigNumber(depositAmountString).minus(alreadyApprovedAmount)
      const approval = amountRequiringApproval.gt(0)
        ? sendFromUser(
            usdc.contract.methods.approve(stakingRewards.address, amountRequiringApproval.toString(10)),
            {
              type: USDC_APPROVAL_TX_TYPE,
              data: {
                amount: usdcFromAtomic(amountRequiringApproval),
              },
            },
            {rejectOnError: true}
          )
        : Promise.resolve()
      return approval
        .then(() =>
          sendFromUser(stakingRewards.contract.methods.depositAndStake(depositAmountString), {
            type: SUPPLY_AND_STAKE_TX_TYPE,
            data: {
              amount: transactionAmount,
            },
          })
        )
        .then(props.actionComplete)
    } else {
      let signatureData = await gatherPermitSignature({
        token: usdc,
        value: new BigNumber(depositAmountString),
        spender: stakingRewards.address,
      })
      return sendFromUser(
        stakingRewards.contract.methods.depositWithPermitAndStake(
          signatureData.value,
          signatureData.deadline,
          signatureData.v,
          signatureData.r,
          signatureData.s
        ),
        {
          type: SUPPLY_AND_STAKE_TX_TYPE,
          data: {
            amount: transactionAmount,
          },
        }
      ).then(props.actionComplete)
    }
  }

  function renderForm({formMethods}) {
    let warningMessage, disabled, submitDisabled
    if (!user || user.info.value.usdcBalance.eq(0)) {
      disabled = true
      warningMessage = (
        <p className="form-message">
          You don't have any USDC to supply. You'll need to first send USDC to your address to supply capital.
        </p>
      )
    } else if (pool.info.value.poolData.totalPoolAssets.gte(goldfinchConfig.totalFundsLimit)) {
      disabled = true
      warningMessage = (
        <p className="form-message">
          The pool is currently at its limit. Please check back later to see if the pool has new capacity.
        </p>
      )
    }

    // Must destructure or react-hook-forms does not detect state changes
    const {isDirty, isValid} = formMethods.formState
    if (!isDirty || !isValid) {
      submitDisabled = true
    }
    submitDisabled = submitDisabled || disabled

<<<<<<< HEAD
    const remainingPoolCapacity = pool.info.value.poolData.remainingCapacity(goldfinchConfig.totalFundsLimit)
    const maxTxAmount = BigNumber.min(
      remainingPoolCapacity,
      goldfinchConfig.transactionLimit,
      user ? user.info.value.usdcBalance : new BigNumber(0)
=======
    const remainingPoolCapacity = pool.gf.remainingCapacity(goldfinchConfig.totalFundsLimit)
    const maxTxAmountInDollars = usdcFromAtomic(
      BigNumber.min(remainingPoolCapacity, goldfinchConfig.transactionLimit, user.usdcBalance)
>>>>>>> 22987498
    )

    return (
      <div className="form-inputs">
        {warningMessage}
        <div className="checkbox-container form-input-label">
          <input
            className="checkbox"
            type="checkbox"
            name="agreement"
            id="agreement"
            ref={(ref) => formMethods.register(ref, {required: "You must agree to the Senior Pool Agreement."})}
          />
          <label className="checkbox-label" htmlFor="agreement">
            <div>
              I agree to the&nbsp;
              <a className="form-link" href="/senior-pool-agreement-non-us" target="_blank">
                Senior Pool Agreement.
              </a>
            </div>
          </label>
        </div>
        <div>
          <div className="form-input-label">Amount</div>
          <div className="form-inputs-footer">
            <TransactionInput
              formMethods={formMethods}
              disabled={disabled}
              maxAmountInDollars={maxTxAmountInDollars}
              rightDecoration={
                <button
                  className="enter-max-amount"
                  type="button"
                  onClick={() => {
                    formMethods.setValue(
                      "transactionAmount",
                      new BigNumber(maxTxAmountInDollars).decimalPlaces(decimalPlaces, 1).toString(10),
                      {
                        shouldValidate: true,
                        shouldDirty: true,
                      }
                    )
                  }}
                >
                  Max
                </button>
              }
              validations={{
                wallet: (value) =>
                  (user && user.info.value.usdcBalanceInDollars.gte(value)) || "You do not have enough USDC",
                transactionLimit: (value) =>
                  goldfinchConfig.transactionLimit.gte(usdcToAtomic(value)) ||
                  `This is over the per-transaction limit of ${displayDollars(
                    usdcFromAtomic(goldfinchConfig.transactionLimit),
                    0
                  )}`,
                totalFundsLimit: (value) => {
                  return (
                    remainingPoolCapacity.gte(usdcToAtomic(value)) ||
                    `This amount would put the pool over its limit. It can accept a max of $${usdcFromAtomic(
                      remainingPoolCapacity
                    )}.`
                  )
                },
              }}
            />
            <LoadingButton action={action} disabled={submitDisabled} />
          </div>
        </div>
      </div>
    )
  }
  return (
    <TransactionForm
      title="Supply"
      headerMessage={`Available to supply: ${displayDollars(user ? user.info.value.usdcBalanceInDollars : undefined)}`}
      render={renderForm}
      closeForm={props.closeForm}
    />
  )
}

export default DepositForm<|MERGE_RESOLUTION|>--- conflicted
+++ resolved
@@ -101,17 +101,13 @@
     }
     submitDisabled = submitDisabled || disabled
 
-<<<<<<< HEAD
     const remainingPoolCapacity = pool.info.value.poolData.remainingCapacity(goldfinchConfig.totalFundsLimit)
-    const maxTxAmount = BigNumber.min(
-      remainingPoolCapacity,
-      goldfinchConfig.transactionLimit,
-      user ? user.info.value.usdcBalance : new BigNumber(0)
-=======
-    const remainingPoolCapacity = pool.gf.remainingCapacity(goldfinchConfig.totalFundsLimit)
     const maxTxAmountInDollars = usdcFromAtomic(
-      BigNumber.min(remainingPoolCapacity, goldfinchConfig.transactionLimit, user.usdcBalance)
->>>>>>> 22987498
+      BigNumber.min(
+        remainingPoolCapacity,
+        goldfinchConfig.transactionLimit,
+        user ? user.info.value.usdcBalance : new BigNumber(0)
+      )
     )
 
     return (
