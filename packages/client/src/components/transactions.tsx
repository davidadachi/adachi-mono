--- conflicted
+++ resolved
@@ -314,18 +314,12 @@
   }
 
   // Only show txs from currentTxs that are not already in user.pastTxs
-<<<<<<< HEAD
-  let pendingTxs = _.differenceBy(props.currentTXs, user.pastTxs, "id")
-  let allTxs = _.reverse(
-    _.sortBy(_.compact(_.concat(pendingTxs, user.pastTxs, tranchedPoolTxs)), ["blockNumber", "transactionIndex"])
-=======
   let pendingTxs = _.differenceBy(props.currentTxs, user ? user.info.value.pastTxs : [], "id")
   let allTxs = _.reverse(
-    _.sortBy(
-      _.compact([...pendingTxs, ...(user ? user.info.value.pastTxs : []), ...(tranchedPoolTxs || [])]),
-      "blockNumber"
-    )
->>>>>>> e46e8602
+    _.sortBy(_.compact([...pendingTxs, ...(user ? user.info.value.pastTxs : []), ...(tranchedPoolTxs || [])]), [
+      "blockNumber",
+      "transactionIndex",
+    ])
   )
   allTxs = _.uniqBy(allTxs, "eventId")
   let transactionRows: React.ReactNode[] = [
