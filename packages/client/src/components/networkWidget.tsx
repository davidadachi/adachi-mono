--- conflicted
+++ resolved
@@ -83,7 +83,10 @@
   }
 
   async function handleEnable(): Promise<void> {
-    if (userWalletWeb3Status?.type === "no_web3") {
+    if (
+      userWalletWeb3Status?.type === "no_web3" ||
+      (!window.hasOwnProperty("ethereum") && userWalletWeb3Status?.type === "has_web3")
+    ) {
       return setNoWeb3Widget(true)
     }
     setIsEnablePending(true)
@@ -326,14 +329,7 @@
         </div>
       </div>
     )
-<<<<<<< HEAD
-  } else if (
-    userWalletWeb3Status?.type === "no_web3" ||
-    (!window.hasOwnProperty("ethereum") && userWalletWeb3Status?.type === "has_web3")
-  ) {
-=======
   } else if (showInstallWallet) {
->>>>>>> 4c4ae0c8
     return (
       <div ref={node} className={`network-widget ${showNetworkWidgetInfo}`}>
         <button className="network-widget-button bold" onClick={toggleOpenWidget}>
