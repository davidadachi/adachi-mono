--- conflicted
+++ resolved
@@ -67,7 +67,7 @@
 
   function transactionItem(tx) {
     const transactionlabel = tx.name === "Approval" || tx.name === "Mint UID" ? tx.name : `$${tx.amount} ${tx.name}`
-    let etherscanSubdomain
+    let etherscanSubdomain: string
     if (props.network) {
       etherscanSubdomain = props.network.name === "mainnet" ? "" : props.network.name
     }
@@ -225,15 +225,10 @@
         <div className="network-widget-button disabled">Wrong Network</div>
       </div>
     )
-<<<<<<< HEAD
   } else if (
-    props.user.web3Connected &&
-    session.status !== "authenticated" &&
+    (props.user.web3Connected && session.status !== "authenticated") ||
     isSessionDataInvalid(sessionData, currentTimestamp)
   ) {
-=======
-  } else if ((props.user.web3Connected && session.status !== "authenticated") || isSessionDataInvalid(sessionData)) {
->>>>>>> c54dc3b2
     return connectMetamaskNetworkWidget
   } else {
     return enabledNetworkWidget
