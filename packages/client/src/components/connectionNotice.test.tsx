import "@testing-library/jest-dom"
import {Matcher, render, screen} from "@testing-library/react"
import _ from "lodash"
import React from "react"
import {MemoryRouter} from "react-router-dom"
import {AppContext, GlobalState} from "../App"
import {CreditLine, defaultCreditLine} from "../ethereum/creditLine"
import {getERC20, Tickers} from "../ethereum/erc20"
import {GoldfinchProtocol} from "../ethereum/GoldfinchProtocol"
import {UserLoaded} from "../ethereum/user"
import {AsyncResult} from "../hooks/useAsync"
import {KYC} from "../hooks/useGoldfinchClient"
import {SessionData} from "../types/session"
import {Web3Status} from "../types/web3"
import ConnectionNotice, {ConnectionNoticeProps, strategies} from "./connectionNotice"

interface Scenario {
  devName: string
  setUpMatch: ({store, props, context}: {store: GlobalState; props: ConnectionNoticeProps; context: Context}) => void
  setUpFallthrough: ({
    store,
    props,
    context,
  }: {
    store: GlobalState
    props: ConnectionNoticeProps
    context: Context
  }) => void
  expectedText: Matcher
}

const testUserAddress = "0xtest"
const noWeb3: Web3Status = {
  type: "no_web3",
  networkName: undefined,
  address: undefined,
}
const hasWeb3: Web3Status = {
  type: "has_web3",
  networkName: "localhost",
  address: undefined,
}
const connected: Web3Status = {
  type: "connected",
  networkName: "localhost",
  address: testUserAddress,
}

const scenarios: Scenario[] = [
  {
    devName: "install_metamask",
    setUpMatch: ({store}) => {
      store.web3Status = noWeb3
    },
<<<<<<< HEAD
    setUpFallthrough: (_props) => {},
    expectedText: /The pool is currently paused/,
=======
    setUpFallthrough: ({store}) => {
      store.web3Status = hasWeb3
    },
    expectedText: /you'll first need to download and install the Metamask plug-in/,
>>>>>>> 7fe56d8b
  },
  {
    devName: "wrong_network",
    setUpMatch: ({store}) => {
      store.network = {
        name: "localhost",
        supported: false,
      }
    },
    setUpFallthrough: ({store}) => {
      store.network = {
        name: "localhost",
        supported: true,
      }
    },
    expectedText: /It looks like you aren't on the right Ethereum network/,
  },
  {
    devName: "not_connected_to_metamask",
    setUpMatch: ({store}) => {
      store.web3Status = hasWeb3
    },
    setUpFallthrough: ({store}) => {
      store.web3Status = connected
      store.user = {
        address: testUserAddress,
        info: {loaded: true, value: {goListed: false}},
      } as UserLoaded
    },
    expectedText: /You are not currently connected to Metamask./,
  },
  {
    devName: "connected_user_with_expired_session",
    setUpMatch: ({store, props}) => {
      store.web3Status = connected
      store.user = {
        address: testUserAddress,
        info: {loaded: true, value: {goListed: false}},
      } as UserLoaded
      store.sessionData = {signatureBlockNum: 42, signatureBlockNumTimestamp: 47} as SessionData
    },
    setUpFallthrough: ({store}) => {
      store.sessionData = {signature: "foo", signatureBlockNum: 42, signatureBlockNumTimestamp: 47, version: 1}
    },
    expectedText: /Your session has expired. To use Goldfinch, you first need to reconnect to Metamask./,
  },
  {
    devName: "no_credit_line",
    setUpMatch: ({store, props}) => {
      store.sessionData = {signature: "foo", signatureBlockNum: 42, signatureBlockNumTimestamp: 47, version: 1}
      defaultCreditLine.loaded = true
      props.creditLine = defaultCreditLine as unknown as CreditLine
    },
    setUpFallthrough: ({store}) => {
      defaultCreditLine.loaded = false
    },
    expectedText: /You do not have any credit lines./,
  },
  {
    devName: "no_golist",
    setUpMatch: ({store, props}) => {
      props.requireGolist = true
    },
    setUpFallthrough: ({props}) => {
      props.requireGolist = false
    },
    expectedText:
      /This offering is only available to non-U.S. persons. To participate, you must first verify your address./,
  },
  {
    devName: "kyc_error",
    setUpMatch: ({store, props}) => {
      const erroredResult: AsyncResult<KYC> = {status: "errored", error: new Error("test")}
      props.requireKYC = {
        kyc: erroredResult,
        condition: (_) => true,
      }
    },
    setUpFallthrough: ({props}) => {
      props.requireKYC = undefined
    },
    expectedText: /Something went wrong./,
  },
  {
    devName: "kyc_loading",
    setUpMatch: ({store, props}) => {
      const loadingResult: AsyncResult<KYC> = {status: "loading"}
      props.requireKYC = {
        kyc: loadingResult,
        condition: (_) => true,
      }
    },
    setUpFallthrough: ({props}) => {},
    expectedText: /Loading/,
  },
  {
    devName: "kyc_succeeded",
    setUpMatch: ({store, props}) => {
      const kyc: AsyncResult<KYC> = {
        status: "succeeded",
        value: {
          status: "approved",
          countryCode: "CA",
        },
      }
      props.requireKYC = {
        kyc: kyc,
        // They don't meet the KYC check
        condition: (_) => false,
      }
    },
    setUpFallthrough: ({props}) => {
      const kyc: AsyncResult<KYC> = {
        status: "succeeded",
        value: {
          status: "approved",
          countryCode: "CA",
        },
      }
      props.requireKYC = {
        kyc: kyc,
        // They meet the KYC check
        condition: (_) => true,
      }
    },
    expectedText: /verify your address/,
  },
  {
    devName: "require_unlock",
    setUpMatch: ({store, props, context}) => {
      context.route = "/pools/senior"
      store.user = {
        address: testUserAddress,
        info: {
          loaded: true,
          value: {usdcIsUnlocked: {earn: {isUnlocked: false, unlockAddress: "0xtestpooladdress"}}},
        },
      } as UserLoaded
      props.requireUnlock = true
    },
    setUpFallthrough: ({props}) => {
      props.requireUnlock = false
    },
    expectedText: /Unlock USDC/,
  },
  {
    devName: "pool_paused",
    setUpMatch: ({store, props}) => {
      props.isPaused = true
    },
    setUpFallthrough: (_props) => {},
    expectedText: /The pool is currently paused/,
  },
  {
    devName: "pool_closed_to_user",
    setUpMatch: ({store, props}) => {
      props.isClosedToUser = true
    },
    setUpFallthrough: (_props) => {},
    expectedText: /The pool is currently closed to new participants\./,
  },
]

const scenariosMap = _.keyBy(scenarios, (s) => s.devName)

interface Context {
  route: string
}

describe("ConnectionNotice", () => {
  let store: GlobalState
  let context: Context
  let wrapper: React.FunctionComponent

  beforeEach(async () => {
    let network = {name: "mainnet", supported: true}
    let goldfinchProtocol = new GoldfinchProtocol(network)
    await goldfinchProtocol.initialize()
    store = {
      user: undefined,
      usdc: getERC20(Tickers.USDC, goldfinchProtocol),
      network,
    }
    context = {
      route: "/",
    }
    wrapper = ({children}) => (
      <AppContext.Provider value={store}>
        <MemoryRouter initialEntries={[context.route]}>{children}</MemoryRouter>
      </AppContext.Provider>
    )
  })

  describe.each(scenarios)("scenario %#", (scenario) => {
    describe("all other strategies fall through", () => {
      it("renders this component", async () => {
        const {devName} = scenario
        const strategyPosition = _.findIndex(strategies, (s) => devName === s.devName)
        const strategiesBefore = _.slice(strategies, 0, strategyPosition)
        const strategiesAfter = _.slice(strategies, strategyPosition + 1)
        let props = {}

        strategiesBefore.forEach((s) => {
          let scenario = scenariosMap[s.devName]
          scenario?.setUpFallthrough({store, props, context})
        })

        strategiesAfter.forEach((s) => {
          let scenario = scenariosMap[s.devName]
          scenario?.setUpFallthrough({store, props, context})
        })

        scenario.setUpMatch({store, props, context})

        render(<ConnectionNotice {...props} />, {wrapper})
        const renderedText = await screen.findByText(scenario.expectedText)
        expect(renderedText).toBeVisible()
      })
    })

    describe("strategies after this one match", () => {
      it("renders this component", async () => {
        const {devName} = scenario
        const strategyPosition = _.findIndex(strategies, (s) => devName === s.devName)
        const strategiesBefore = _.slice(strategies, 0, strategyPosition)
        const strategiesAfter = _.slice(strategies, strategyPosition + 1)
        let props = {}

        strategiesBefore.forEach((s) => {
          let scenario = scenariosMap[s.devName]
          scenario?.setUpFallthrough({store, props, context})
        })

        strategiesAfter.forEach((s) => {
          let scenario = scenariosMap[s.devName]
          scenario?.setUpMatch({store, props, context})
        })

        scenario.setUpMatch({store, props, context})

        render(<ConnectionNotice {...props} />, {wrapper})

        expect(await screen.findByText(scenario.expectedText)).toBeVisible()
      })
    })
  })
})<|MERGE_RESOLUTION|>--- conflicted
+++ resolved
@@ -52,15 +52,10 @@
     setUpMatch: ({store}) => {
       store.web3Status = noWeb3
     },
-<<<<<<< HEAD
-    setUpFallthrough: (_props) => {},
-    expectedText: /The pool is currently paused/,
-=======
     setUpFallthrough: ({store}) => {
       store.web3Status = hasWeb3
     },
     expectedText: /you'll first need to download and install the Metamask plug-in/,
->>>>>>> 7fe56d8b
   },
   {
     devName: "wrong_network",
@@ -213,14 +208,6 @@
     },
     setUpFallthrough: (_props) => {},
     expectedText: /The pool is currently paused/,
-  },
-  {
-    devName: "pool_closed_to_user",
-    setUpMatch: ({store, props}) => {
-      props.isClosedToUser = true
-    },
-    setUpFallthrough: (_props) => {},
-    expectedText: /The pool is currently closed to new participants\./,
   },
 ]
 
