import {useContext, useEffect, useState} from "react"
import {AppContext} from "../../App"
import {useEarn} from "../../contexts/EarnContext"
import {usdcFromAtomic} from "../../ethereum/erc20"
import {GFILoaded} from "../../ethereum/gfi"
import {CapitalProvider, fetchCapitalProviderData, SeniorPoolLoaded, StakingRewardsLoaded} from "../../ethereum/pool"
import {UserLoaded} from "../../ethereum/user"
import {Loadable, Loaded} from "../../types/loadable"
import {assertNonNullable, displayDollars, displayPercent, sameBlock} from "../../utils"
import ConnectionNotice from "../connectionNotice"
import {useCurrentRoute} from "../../hooks/useCurrentRoute"
import {ONE_QUADRILLION_USDC} from "../../ethereum/utils"
import PortfolioOverviewSkeleton from "./PortfolioOverviewSkeleton"
import PoolList from "./PoolList"
import SeniorPoolCardSkeleton from "./SeniorPoolCardSkeleton"
import TranchedPoolCardSkeleton from "./TranchedPoolCardSkeleton"
import SeniorPoolCard from "./SeniorPoolCard"
import PortfolioOverview from "./PortfolioOverview"
import TranchedPoolCard from "./TranchedPoolCard"
import {TranchedPoolsEstimatedApyFromGfi} from "./types"
import {TranchedPoolBacker} from "../../ethereum/tranchedPool"
import {BackerRewardsLoaded} from "../../ethereum/backerRewards"
import BigNumber from "bignumber.js"

export default function Earn() {
  const {
    userWalletWeb3Status,
    pool,
    usdc,
    user,
    stakingRewards,
    backerRewards,
    gfi,
    currentBlock,
    setLeafCurrentBlock,
  } = useContext(AppContext)
  const {earnStore, setEarnStore} = useEarn()
  const [_capitalProvider, _setCapitalProvider] = useState<Loadable<CapitalProvider>>({
    loaded: false,
    value: undefined,
  })
  const [tranchedPoolsEstimatedApyFromGfi, setTranchedPoolsEstimatedApyFromGfi] = useState<
    Loadable<TranchedPoolsEstimatedApyFromGfi>
  >({
    loaded: false,
    value: undefined,
  })
  const {backers, seniorPoolStatus, poolsAddresses, capitalProvider} = earnStore
  const currentRoute = useCurrentRoute()

  useEffect(() => {
    setEarnStore({
      ...earnStore,
      capitalProvider: _capitalProvider,
    })
    // eslint-disable-next-line react-hooks/exhaustive-deps
  }, [_capitalProvider])

  useEffect(() => {
    if (pool && stakingRewards && gfi && user) {
      refreshCapitalProviderData(pool, stakingRewards, gfi, user)
    }
    // eslint-disable-next-line react-hooks/exhaustive-deps
  }, [pool, stakingRewards, gfi, usdc, user])

  async function refreshCapitalProviderData(
    pool: SeniorPoolLoaded,
    stakingRewards: StakingRewardsLoaded,
    gfi: GFILoaded,
    user: UserLoaded
  ) {
    // To ensure `pool`, `stakingRewards`, `gfi`, `user`, and `capitalProvider` are from
    // the same block, we'd use `useFromSameBlock()` in this component. But holding off
    // on that due to the decision to abandon https://github.com/warbler-labs/mono/pull/140.
    const poolBlockNumber = pool.info.value.currentBlock.number
    const stakingRewardsBlockNumber = stakingRewards.info.value.currentBlock.number
    const gfiBlockNumber = gfi.info.value.currentBlock.number
    const userBlockNumber = user.info.value.currentBlock.number
    if (
      poolBlockNumber === stakingRewardsBlockNumber &&
      poolBlockNumber === gfiBlockNumber &&
      poolBlockNumber === userBlockNumber
    ) {
      const capitalProvider = await fetchCapitalProviderData(pool, stakingRewards, gfi, user)
      _setCapitalProvider(capitalProvider)
    }
  }

  useEffect(() => {
    if (backers.loaded && pool && gfi && backerRewards) {
      refreshTranchedPoolsEstimatedApyFromGfi(backers, pool, gfi, backerRewards)
    }
    // eslint-disable-next-line react-hooks/exhaustive-deps
  }, [backers, pool, gfi, backerRewards])

  async function refreshTranchedPoolsEstimatedApyFromGfi(
    backers: Loaded<TranchedPoolBacker[]>,
    pool: SeniorPoolLoaded,
    gfi: GFILoaded,
    backerRewards: BackerRewardsLoaded
  ) {
    assertNonNullable(setLeafCurrentBlock)
    assertNonNullable(currentRoute)

    if (
      sameBlock(pool.info.value.currentBlock, gfi.info.value.currentBlock) &&
      sameBlock(gfi.info.value.currentBlock, backerRewards.info.value.currentBlock)
    ) {
      const estimatedApyFromGfi = await backerRewards.estimateApyFromGfiByTranchedPool(
        backers.value.map((backer) => backer.tranchedPool),
        pool,
        gfi
      )
      setTranchedPoolsEstimatedApyFromGfi({
        loaded: true,
        value: {
          currentBlock: gfi.info.value.currentBlock,
          estimatedApyFromGfi,
        },
      })
    }
  }

  useEffect(() => {
    // Once capital provider data and tranched pools' estimated APY-from-GFI are finished refreshing,
    // call `setLeafCurrentBlock()`, as no more data remains to be refreshed.
    if (
      capitalProvider.loaded &&
      tranchedPoolsEstimatedApyFromGfi.loaded &&
      sameBlock(capitalProvider.value.currentBlock, tranchedPoolsEstimatedApyFromGfi.value.currentBlock) &&
      sameBlock(capitalProvider.value.currentBlock, currentBlock)
    ) {
      assertNonNullable(setLeafCurrentBlock)
      assertNonNullable(currentRoute)

      const leafCurrentBlock = capitalProvider.value.currentBlock

      setLeafCurrentBlock(currentRoute, leafCurrentBlock)
    }
    // eslint-disable-next-line react-hooks/exhaustive-deps
  }, [capitalProvider, tranchedPoolsEstimatedApyFromGfi, currentBlock])

  const loaded = pool && backers.loaded
  const earnMessage = userWalletWeb3Status?.type === "no_web3" || loaded ? "Pools" : "Loading..."
  let limitToDisplay: string
  if (seniorPoolStatus.value?.totalFundsLimit?.gte(ONE_QUADRILLION_USDC)) {
    limitToDisplay = "No Limit"
  } else if (seniorPoolStatus.value?.totalFundsLimit) {
    limitToDisplay = displayDollars(usdcFromAtomic(seniorPoolStatus.value.totalFundsLimit), 0)
  } else {
    limitToDisplay = displayDollars(undefined)
  }

<<<<<<< HEAD
  let seniorPoolDisplayApy: BigNumber | undefined
  if (pool?.info.value.poolData.estimatedApyFromGfi && seniorPoolStatus?.value?.estimatedApy) {
    seniorPoolDisplayApy = pool.info.value.poolData.estimatedApyFromGfi.plus(seniorPoolStatus.value.estimatedApy)
  } else {
    seniorPoolDisplayApy = seniorPoolStatus.value?.estimatedApy
  }

=======
>>>>>>> a8086abe
  return (
    <div className="content-section">
      <div className="page-header">
        <div>{earnMessage}</div>
      </div>
      <ConnectionNotice requireUnlock={false} />
      {userWalletWeb3Status?.type === "no_web3" ||
      !pool ||
      !capitalProvider.loaded ||
      !backers.loaded ||
      !tranchedPoolsEstimatedApyFromGfi.loaded ? (
        <PortfolioOverviewSkeleton />
      ) : (
        <PortfolioOverview
          seniorPoolData={pool.info.value.poolData}
          capitalProvider={capitalProvider}
          tranchedPoolBackers={backers}
          tranchedPoolsEstimatedApyFromGfi={tranchedPoolsEstimatedApyFromGfi}
        />
      )}
      <div className="pools">
        <PoolList
          title="Senior Pool"
          subtitle="The simple, lower risk, lower return option. Capital is automatically diversified across Borrower pools, and protected by Backer capital."
        >
          {seniorPoolStatus.loaded ? (
            <SeniorPoolCard
              balance={displayDollars(usdcFromAtomic(seniorPoolStatus.value.totalPoolAssets))}
              userBalance={displayDollars(seniorPoolStatus.value.availableToWithdrawInDollars)}
<<<<<<< HEAD
              apy={displayPercent(seniorPoolDisplayApy)}
=======
              estimatedApy={pool?.info.value.poolData.estimatedApy}
              estimatedApyFromGfi={pool?.info.value.poolData.estimatedApyFromGfi}
>>>>>>> a8086abe
              limit={limitToDisplay}
              remainingCapacity={seniorPoolStatus.value.remainingCapacity}
              disabled={!loaded}
              userBalanceDisabled={!seniorPoolStatus.value.availableToWithdrawInDollars}
            />
          ) : (
            <SeniorPoolCardSkeleton />
          )}
        </PoolList>
<<<<<<< HEAD
        <PoolList title="Borrower Pools">
          {!poolsAddresses.loaded && !backers.loaded ? (
=======
        <PoolList
          title="Borrower Pools"
          subtitle="The more active, higher risk, higher return option. Earn higher APYs by vetting borrowers and supplying first-loss capital directly to individual pools."
        >
          {!poolsAddresses.loaded && !backersData.loaded ? (
>>>>>>> a8086abe
            <>
              <TranchedPoolCardSkeleton />
              <TranchedPoolCardSkeleton />
              <TranchedPoolCardSkeleton />
            </>
          ) : undefined}

          {poolsAddresses.loaded &&
            !backers.loaded &&
            poolsAddresses.value.map((a) => <TranchedPoolCardSkeleton key={a} />)}

          {backers.loaded &&
            backers.value.map((p) => (
              <TranchedPoolCard
                key={`${p.tranchedPool.address}`}
                poolBacker={p}
                poolEstimatedBackersOnlyApyFromGfi={
                  tranchedPoolsEstimatedApyFromGfi.value?.estimatedApyFromGfi?.[p.tranchedPool.address]?.backersOnly
                }
                poolEstimatedSeniorPoolMatchingApyFromGfi={
                  tranchedPoolsEstimatedApyFromGfi.value?.estimatedApyFromGfi?.[p.tranchedPool.address]
                    ?.seniorPoolMatching
                }
                disabled={!loaded}
              />
            ))}
        </PoolList>
      </div>
    </div>
  )
}<|MERGE_RESOLUTION|>--- conflicted
+++ resolved
@@ -1,26 +1,26 @@
+import BigNumber from "bignumber.js"
 import {useContext, useEffect, useState} from "react"
 import {AppContext} from "../../App"
 import {useEarn} from "../../contexts/EarnContext"
+import {BackerRewardsLoaded} from "../../ethereum/backerRewards"
 import {usdcFromAtomic} from "../../ethereum/erc20"
 import {GFILoaded} from "../../ethereum/gfi"
 import {CapitalProvider, fetchCapitalProviderData, SeniorPoolLoaded, StakingRewardsLoaded} from "../../ethereum/pool"
+import {TranchedPoolBacker} from "../../ethereum/tranchedPool"
 import {UserLoaded} from "../../ethereum/user"
+import {ONE_QUADRILLION_USDC} from "../../ethereum/utils"
+import {useCurrentRoute} from "../../hooks/useCurrentRoute"
 import {Loadable, Loaded} from "../../types/loadable"
-import {assertNonNullable, displayDollars, displayPercent, sameBlock} from "../../utils"
+import {assertNonNullable, displayDollars, sameBlock} from "../../utils"
 import ConnectionNotice from "../connectionNotice"
-import {useCurrentRoute} from "../../hooks/useCurrentRoute"
-import {ONE_QUADRILLION_USDC} from "../../ethereum/utils"
+import PoolList from "./PoolList"
+import PortfolioOverview from "./PortfolioOverview"
 import PortfolioOverviewSkeleton from "./PortfolioOverviewSkeleton"
-import PoolList from "./PoolList"
+import SeniorPoolCard from "./SeniorPoolCard"
 import SeniorPoolCardSkeleton from "./SeniorPoolCardSkeleton"
+import TranchedPoolCard from "./TranchedPoolCard"
 import TranchedPoolCardSkeleton from "./TranchedPoolCardSkeleton"
-import SeniorPoolCard from "./SeniorPoolCard"
-import PortfolioOverview from "./PortfolioOverview"
-import TranchedPoolCard from "./TranchedPoolCard"
 import {TranchedPoolsEstimatedApyFromGfi} from "./types"
-import {TranchedPoolBacker} from "../../ethereum/tranchedPool"
-import {BackerRewardsLoaded} from "../../ethereum/backerRewards"
-import BigNumber from "bignumber.js"
 
 export default function Earn() {
   const {
@@ -151,16 +151,6 @@
     limitToDisplay = displayDollars(undefined)
   }
 
-<<<<<<< HEAD
-  let seniorPoolDisplayApy: BigNumber | undefined
-  if (pool?.info.value.poolData.estimatedApyFromGfi && seniorPoolStatus?.value?.estimatedApy) {
-    seniorPoolDisplayApy = pool.info.value.poolData.estimatedApyFromGfi.plus(seniorPoolStatus.value.estimatedApy)
-  } else {
-    seniorPoolDisplayApy = seniorPoolStatus.value?.estimatedApy
-  }
-
-=======
->>>>>>> a8086abe
   return (
     <div className="content-section">
       <div className="page-header">
@@ -190,12 +180,15 @@
             <SeniorPoolCard
               balance={displayDollars(usdcFromAtomic(seniorPoolStatus.value.totalPoolAssets))}
               userBalance={displayDollars(seniorPoolStatus.value.availableToWithdrawInDollars)}
-<<<<<<< HEAD
-              apy={displayPercent(seniorPoolDisplayApy)}
-=======
-              estimatedApy={pool?.info.value.poolData.estimatedApy}
+              estimatedApyFromSupplying={seniorPoolStatus.value.estimatedApy}
               estimatedApyFromGfi={pool?.info.value.poolData.estimatedApyFromGfi}
->>>>>>> a8086abe
+              estimatedApy={
+                seniorPoolStatus.value.estimatedApy || pool?.info.value.poolData.estimatedApyFromGfi
+                  ? (seniorPoolStatus.value.estimatedApy || new BigNumber(0)).plus(
+                      pool?.info.value.poolData.estimatedApyFromGfi || new BigNumber(0)
+                    )
+                  : undefined
+              }
               limit={limitToDisplay}
               remainingCapacity={seniorPoolStatus.value.remainingCapacity}
               disabled={!loaded}
@@ -205,16 +198,11 @@
             <SeniorPoolCardSkeleton />
           )}
         </PoolList>
-<<<<<<< HEAD
-        <PoolList title="Borrower Pools">
-          {!poolsAddresses.loaded && !backers.loaded ? (
-=======
         <PoolList
           title="Borrower Pools"
           subtitle="The more active, higher risk, higher return option. Earn higher APYs by vetting borrowers and supplying first-loss capital directly to individual pools."
         >
-          {!poolsAddresses.loaded && !backersData.loaded ? (
->>>>>>> a8086abe
+          {!poolsAddresses.loaded && !backers.loaded ? (
             <>
               <TranchedPoolCardSkeleton />
               <TranchedPoolCardSkeleton />
