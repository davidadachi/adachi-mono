--- conflicted
+++ resolved
@@ -1,12 +1,8 @@
 import BigNumber from "bignumber.js"
 import {useHistory} from "react-router-dom"
 import {usdcFromAtomic} from "../../ethereum/erc20"
-<<<<<<< HEAD
 import {TranchedPoolBacker} from "../../ethereum/tranchedPool"
-=======
-import {PoolBacker} from "../../ethereum/tranchedPool"
 import {InfoIcon} from "../../ui/icons"
->>>>>>> 96615bb8
 import {displayDollars, displayPercent} from "../../utils"
 import Badge from "../badge"
 
@@ -26,7 +22,6 @@
   const leverageRatio = tranchedPool.estimatedLeverageRatio
   const limit = usdcFromAtomic(tranchedPool.creditLine.limit)
 
-<<<<<<< HEAD
   const estimatedApyFromSupplying = leverageRatio ? tranchedPool.estimateJuniorAPY(leverageRatio) : undefined
   const estimatedApy =
     estimatedApyFromSupplying || poolEstimatedBackersOnlyApyFromGfi || poolEstimatedSeniorPoolMatchingApyFromGfi
@@ -34,10 +29,6 @@
           .plus(poolEstimatedBackersOnlyApyFromGfi || new BigNumber(0))
           .plus(poolEstimatedSeniorPoolMatchingApyFromGfi || new BigNumber(0))
       : new BigNumber(NaN)
-=======
-  const estimatedApy = leverageRatio ? tranchedPool.estimateJuniorAPY(leverageRatio) : new BigNumber(NaN)
-  const estimatedApyFromGfi = undefined
->>>>>>> 96615bb8
 
   const disabledClass = disabled ? "disabled" : ""
   const balanceDisabledClass = poolBacker?.tokenInfos.length === 0 ? "disabled" : ""
@@ -67,9 +58,9 @@
         </div>
       </div>
       <div className={`table-cell col22 numeric apy ${disabledClass}`}>
-        <div className="usdc-apy">{displayPercent(estimatedApy)} USDC</div>
+        <div className="usdc-apy">{displayPercent(estimatedApyFromSupplying)} USDC</div>
         <div className="gfi-apy">
-          {estimatedApyFromGfi === undefined ? "0%" : displayPercent(estimatedApyFromGfi)} with GFI
+          {displayPercent(estimatedApy)} with GFI
           <span data-tip="" data-for="" data-offset="{'top': 0, 'left': 0}" data-place="bottom">
             <InfoIcon />
           </span>
