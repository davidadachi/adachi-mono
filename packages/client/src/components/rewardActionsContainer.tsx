import {MerkleDistributorGrantInfo} from "@goldfinch-eng/protocol/blockchain_scripts/merkle/merkleDistributor/types"
import {MerkleDirectDistributorGrantInfo} from "@goldfinch-eng/protocol/blockchain_scripts/merkle/merkleDirectDistributor/types"
import {assertUnreachable} from "@goldfinch-eng/utils/src/type"
import BigNumber from "bignumber.js"
import React, {useState} from "react"
import {useMediaQuery} from "react-responsive"
import {
  CommunityRewardsGrant,
  CommunityRewardsLoaded,
  MerkleDirectDistributor,
  MerkleDirectDistributorLoaded,
} from "../ethereum/communityRewards"
import {gfiFromAtomic, gfiInDollars, GFILoaded, gfiToDollarsAtomic} from "../ethereum/gfi"
import {StakingRewardsLoaded, StakingRewardsPosition} from "../ethereum/pool"
import {ACCEPT_TX_TYPE, CLAIM_TX_TYPE} from "../types/transactions"
import useSendFromUser from "../hooks/useSendFromUser"
import {
  Column,
  ColumnsContainer,
  Detail,
  DetailLabel,
  DetailsContainer,
  DetailValue,
  EtherscanLinkContainer,
} from "../pages/rewards/styles"
import {assertNonNullable, displayDollars, displayNumber, displayPercent} from "../utils"
import EtherscanLink from "./etherscanLink"
import {iconCarrotDown, iconCarrotUp, iconOutArrow} from "./icons"
import LoadingButton from "./loadingButton"
import {WIDTH_TYPES} from "./styleConstants"
import TransactionForm from "./transactionForm"
import {NotAcceptedMerkleDistributorGrant} from "../types/merkleDistributor"
import {
  AcceptedMerkleDirectDistributorGrant,
  NotAcceptedMerkleDirectDistributorGrant,
} from "../types/merkleDirectDistributor"
import {MerkleDistributor, MerkleDistributorLoaded} from "../ethereum/merkleDistributor"

const ONE_WEEK_SECONDS = new BigNumber(60 * 60 * 24 * 7)
const TOKEN_LAUNCH_TIME_IN_SECONDS = 1638900000 // Tuesday, December 7, 2021 10:00:00 AM GMT-08:00

enum RewardStatus {
  Acceptable,
  Claimable,
  TemporarilyAllClaimed,
  PermanentlyAllClaimed,
}

enum ActionButtonTexts {
  accept = "Accept",
  accepting = "Accepting...",
  claimGFI = "Claim GFI",
  claimed = "Claimed",
  vesting = "Vesting",
}

interface ActionButtonProps {
  text: ActionButtonTexts
  disabled: boolean
  onClick: () => Promise<void>
}

function ActionButton(props: ActionButtonProps) {
  const [isPending, setIsPending] = useState<boolean>(false)
  const isTabletOrMobile = useMediaQuery({query: `(max-width: ${WIDTH_TYPES.screenL})`})
  const disabledClass = props.disabled || isPending ? "disabled-button" : ""

  async function action(e): Promise<void> {
    if (e.target === e.currentTarget) {
      e.stopPropagation()
    }
    setIsPending(true)
    await props.onClick()
    setIsPending(false)
  }

  const isAccepting = props.text === ActionButtonTexts.accept && isPending

  return (
    <button className={`${!isTabletOrMobile && "table-cell"} action ${disabledClass}`} onClick={action}>
      {isAccepting ? ActionButtonTexts.accepting : props.text}
    </button>
  )
}

interface OpenDetailsProps {
  open: boolean
}

function OpenDetails(props: OpenDetailsProps) {
  if (props.open) {
    return <button className="expand close">{iconCarrotUp}</button>
  }

  return <button className="expand">{iconCarrotDown}</button>
}

type StakingRewardsDetails = {
  type: StakingRewardsRewardType
  transactionDetails: string
  vestingSchedule: string
  claimStatus: string
  currentEarnRate: string
  vestingStatus: string
  etherscanAddress: string
}
type CommunityRewardsDetails = {
  type: CommunityRewardsRewardType
  transactionDetails: string
  vestingSchedule: string
  claimStatus: undefined
  currentEarnRate: undefined
  vestingStatus: string
  etherscanAddress: string
}
type MerkleDistributorGrantDetails = {
  type: MerkleDistributorRewardType
  transactionDetails: string
  vestingSchedule: string
  claimStatus: undefined
  currentEarnRate: undefined
  vestingStatus: string
  etherscanAddress: string
}
type MerkleDirectDistributorGrantDetails = {
  type: MerkleDirectDistributorRewardType
  transactionDetails: string
  vestingSchedule: string
  claimStatus: undefined
  currentEarnRate: undefined
  vestingStatus: string
  etherscanAddress: string
}
type ItemDetails =
  | MerkleDistributorGrantDetails
  | MerkleDirectDistributorGrantDetails
  | CommunityRewardsDetails
  | StakingRewardsDetails

type DetailsProps = {
  open: boolean
  disabled: boolean
  itemDetails: ItemDetails
}

function Details(props: DetailsProps) {
  let columns: React.ReactElement<typeof ColumnsContainer>
  if (props.itemDetails.type === "stakingRewards") {
    const {transactionDetails, vestingSchedule, claimStatus, currentEarnRate, vestingStatus} = props.itemDetails
    columns = (
      <ColumnsContainer>
        <Column>
          <Detail>
            <DetailLabel>Transaction details</DetailLabel>
            <DetailValue>{transactionDetails}</DetailValue>
          </Detail>
          <Detail>
            <DetailLabel>Vesting schedule</DetailLabel>
            <DetailValue>{vestingSchedule}</DetailValue>
          </Detail>
          <Detail>
            <DetailLabel>Claim status</DetailLabel>
            <DetailValue>{claimStatus}</DetailValue>
          </Detail>
        </Column>
        <Column>
          <Detail>
            <DetailLabel>Current earn rate</DetailLabel>
            <DetailValue>{currentEarnRate}</DetailValue>
          </Detail>
          <Detail>
            <DetailLabel>Vesting status</DetailLabel>
            <DetailValue>{vestingStatus}</DetailValue>
          </Detail>
        </Column>
      </ColumnsContainer>
    )
  } else {
    const {transactionDetails, vestingSchedule, vestingStatus} = props.itemDetails
    columns = (
      <ColumnsContainer>
        <Column>
          <Detail>
            <DetailLabel>Transaction details</DetailLabel>
            <DetailValue>{transactionDetails}</DetailValue>
          </Detail>
          <Detail>
            <DetailLabel>Vesting status</DetailLabel>
            <DetailValue>{vestingStatus}</DetailValue>
          </Detail>
        </Column>
        <Column>
          <Detail>
            <DetailLabel>Vesting schedule</DetailLabel>
            <DetailValue>{vestingSchedule}</DetailValue>
          </Detail>
        </Column>
      </ColumnsContainer>
    )
  }
  return (
    <DetailsContainer open={props.open} disabled={props.disabled}>
      {columns}
      {props.itemDetails.etherscanAddress && (
        <EtherscanLinkContainer className="pool-links">
          <EtherscanLink address={props.itemDetails.etherscanAddress}>
            Etherscan<span className="outbound-link">{iconOutArrow}</span>
          </EtherscanLink>
        </EtherscanLinkContainer>
      )}
    </DetailsContainer>
  )
}

interface ClaimFormProps {
  totalUSD: BigNumber
  claimable: BigNumber
  disabled: boolean
  onCloseForm: () => void
  action: () => Promise<void>
}

function ClaimForm(props: ClaimFormProps) {
  function renderForm({formMethods}) {
    return (
      <div className="info-banner background-container subtle">
        <div className="message">
          Claim the total available {displayNumber(gfiFromAtomic(props.claimable), 2)} GFI (
          {displayDollars(props.totalUSD)}) that has vested.
        </div>
        <LoadingButton text="Submit" action={props.action} disabled={props.disabled} />
      </div>
    )
  }

  return <TransactionForm headerMessage="Claim" render={renderForm} closeForm={props.onCloseForm} />
}

function getActionButtonProps(props: RewardsListItemProps): ActionButtonProps {
  const baseProps: Pick<ActionButtonProps, "onClick"> = {
    onClick: props.handleOnClick,
  }
  switch (props.status) {
    case RewardStatus.Acceptable:
      return {
        ...baseProps,
        text: ActionButtonTexts.accept,
        disabled: false,
      }
    case RewardStatus.Claimable:
      return {
        ...baseProps,
        text: ActionButtonTexts.claimGFI,
        disabled: false,
      }
    case RewardStatus.TemporarilyAllClaimed:
      return {
        ...baseProps,
        text: ActionButtonTexts.vesting,
        disabled: true,
      }
    case RewardStatus.PermanentlyAllClaimed:
      return {
        ...baseProps,
        text: ActionButtonTexts.claimed,
        disabled: true,
      }
    default:
      return assertUnreachable(props.status)
  }
}

interface RewardsListItemProps {
  title: string
  grantedGFI: BigNumber
  claimableGFI: BigNumber
  status: RewardStatus
  details: ItemDetails
  handleOnClick: () => Promise<void>
}

function RewardsListItem(props: RewardsListItemProps) {
  const [open, setOpen] = useState<boolean>(false)
  const isTabletOrMobile = useMediaQuery({query: `(max-width: ${WIDTH_TYPES.screenL})`})

  const disabledText = props.status === RewardStatus.Acceptable
  const valueDisabledClass = disabledText ? "disabled-text" : ""

  const actionButtonComponent = <ActionButton {...getActionButtonProps(props)} />

  const detailsComponent = <Details open={open} disabled={disabledText} itemDetails={props.details} />

  return (
    <>
      {isTabletOrMobile ? (
        <li>
          <div onClick={() => setOpen(!open)}>
            <div className="rewards-list-item background-container clickable mobile">
              <div className="item-header">
                <div>{props.title}</div>
                <OpenDetails open={open} />
              </div>
              <div className="item-details">
                <div className="detail-container">
                  <span className="detail-label">Granted GFI</span>
                  <div className={`${valueDisabledClass}`} data-testid="detail-granted">
                    {displayNumber(gfiFromAtomic(props.grantedGFI), 2)}
                  </div>
                </div>
                <div className="detail-container">
                  <span className="detail-label">
                    {
                      // NOTE: Consistently with our approach in the rewards summary, we describe
                      // the value to the user here as what's vested, though the value we use is what's
                      // claimable. What's claimable is the relevant piece of information that informs
                      // their understanding of whether they should be able to take any action with the button.
                      "Vested GFI"
                    }
                  </span>
                  <div className={`${valueDisabledClass}`} data-testid="detail-claimable">
                    {displayNumber(gfiFromAtomic(props.claimableGFI), 2)}
                  </div>
                </div>
              </div>
              {actionButtonComponent}
            </div>
          </div>
          {open && detailsComponent}
        </li>
      ) : (
        <li>
          <div onClick={() => setOpen(!open)}>
            <div className="rewards-list-item table-row background-container clickable">
              <div className="table-cell col32">{props.title}</div>
              <div className={`table-cell col20 numeric ${valueDisabledClass}`} data-testid="detail-granted">
                {displayNumber(gfiFromAtomic(props.grantedGFI), 2)}
              </div>
              <div className={`table-cell col20 numeric ${valueDisabledClass}`} data-testid="detail-claimable">
                {displayNumber(gfiFromAtomic(props.claimableGFI), 2)}
              </div>
              {actionButtonComponent}
              <OpenDetails open={open} />
            </div>
          </div>
          {open && detailsComponent}
        </li>
      )}
    </>
  )
}

function getGrantVestingIntervalDisplay(vestingInterval: BigNumber): string | undefined {
  // Right now we decided that it was best not to show the vesting interval.
  return undefined
}
function getGrantVestingCliffDisplay(cliffLength: BigNumber): string | undefined {
  const cliffLengthString = cliffLength.toString(10)
  switch (cliffLengthString) {
    case "0":
      return undefined
    case "15768000":
      return ", with six-month cliff"
    default:
      console.warn(`Unexpected cliff length: ${cliffLengthString}`)
      const cliffLengthInDays = Math.ceil(parseInt(cliffLengthString, 10) / (3600 * 24))
      return ` with ${cliffLengthInDays}-day cliff`
  }
}
function getGrantVestingLengthDisplay(end: {absolute: boolean; value: number}): string {
  const endDate = new Date(
    (end.absolute ? end.value : TOKEN_LAUNCH_TIME_IN_SECONDS + end.value) * 1000
  ).toLocaleDateString(undefined, {
    year: "numeric",
    month: "short",
    day: "numeric",
  })
  return ` on ${endDate}`
}
function getGrantVestingSchedule(
  cliffLength: BigNumber,
  vestingInterval: BigNumber,
  end: {absolute: boolean; value: number} | null
): string {
  if (end) {
    const displayCliff = getGrantVestingCliffDisplay(cliffLength)
    const displayInterval = getGrantVestingIntervalDisplay(vestingInterval)
    const displayEnd = getGrantVestingLengthDisplay(end)
    return `Linear${displayInterval || ""}${displayCliff || ""}${
      displayInterval || displayCliff ? "," : ""
    } until 100%${displayEnd}`
  } else {
    return "Immediate"
  }
}
function getDirectGrantVestingSchedule(): string {
  return "Immediate"
}
function getStakingRewardsVestingSchedule(endTime: number) {
  const vestingEndDate = new Date(endTime * 1000).toLocaleDateString(undefined, {
    year: "numeric",
    month: "short",
    day: "numeric",
  })
  return `Linear until 100% on ${vestingEndDate}`
}
function getClaimStatus(claimed: BigNumber, vested: BigNumber): string {
  return `${displayNumber(gfiFromAtomic(claimed))} claimed of your total vested ${displayNumber(
    gfiFromAtomic(vested),
    2
  )} GFI`
}
function getVestingStatus(vested: BigNumber, granted: BigNumber): string {
  return `${displayPercent(vested.dividedBy(granted))} (${displayNumber(gfiFromAtomic(vested), 2)} GFI) vested`
}
function getCurrentEarnRate(currentEarnRate: BigNumber): string {
  return `+${displayNumber(gfiFromAtomic(currentEarnRate.multipliedBy(ONE_WEEK_SECONDS)), 2)} granted per week`
}

function getNotAcceptedMerkleDistributorGrantDetails(
  item: NotAcceptedMerkleDistributorGrant,
  gfi: GFILoaded,
  merkleDistributor: MerkleDistributorLoaded
): MerkleDistributorGrantDetails {
  const displayReason = MerkleDistributor.getDisplayReason(item.grantInfo.reason)
  const vestingLength = new BigNumber(item.grantInfo.grant.vestingLength).toNumber()
  return {
    type: "merkleDistributor",
    transactionDetails: `${displayNumber(gfiFromAtomic(item.granted))} GFI reward for participating ${displayReason}`,
    vestingSchedule: getGrantVestingSchedule(
      new BigNumber(item.grantInfo.grant.cliffLength),
      new BigNumber(item.grantInfo.grant.vestingInterval),
      vestingLength ? {absolute: false, value: vestingLength} : null
    ),
    claimStatus: undefined,
    currentEarnRate: undefined,
    vestingStatus: `${displayDollars(
      gfiInDollars(gfiToDollarsAtomic(item.vested, gfi.info.value.price))
    )} (${displayNumber(gfiFromAtomic(item.vested))} GFI) vested`,
    etherscanAddress: merkleDistributor.address,
  }
}
function getMerkleDirectDistributorGrantDetails(
  item: AcceptedMerkleDirectDistributorGrant | NotAcceptedMerkleDirectDistributorGrant,
  gfi: GFILoaded,
  merkleDirectDistributor: MerkleDirectDistributorLoaded
): MerkleDirectDistributorGrantDetails {
  const displayReason = MerkleDirectDistributor.getDisplayReason(item.grantInfo.reason)
  return {
    type: "merkleDirectDistributor",
    transactionDetails: `${displayNumber(gfiFromAtomic(item.granted))} GFI reward for participating ${displayReason}`,
    vestingSchedule: getDirectGrantVestingSchedule(),
    claimStatus: undefined,
    currentEarnRate: undefined,
    vestingStatus: `${displayDollars(
      gfiInDollars(gfiToDollarsAtomic(item.vested, gfi.info.value.price))
    )} (${displayNumber(gfiFromAtomic(item.vested))} GFI) vested`,
    etherscanAddress: merkleDirectDistributor.address,
  }
}
function getStakingOrCommunityRewardsDetails(
  item: StakingRewardsPosition | CommunityRewardsGrant,
  stakingRewards: StakingRewardsLoaded,
  communityRewards: CommunityRewardsLoaded
): StakingRewardsDetails | CommunityRewardsDetails {
  if (item instanceof StakingRewardsPosition) {
    return {
      type: "stakingRewards",
      transactionDetails: item.description,
      vestingSchedule: getStakingRewardsVestingSchedule(item.storedPosition.rewards.endTime),
      claimStatus: getClaimStatus(item.claimed, item.vested),
      currentEarnRate: getCurrentEarnRate(item.currentEarnRate),
      vestingStatus: getVestingStatus(item.vested, item.granted),
      etherscanAddress: stakingRewards.address,
    }
  } else {
    return {
      type: "communityRewards",
      transactionDetails: item.description,
      vestingSchedule: getGrantVestingSchedule(
        item.rewards.cliffLength,
        item.rewards.vestingInterval,
        item.rewards.endTime > item.rewards.startTime
          ? {
              absolute: true,
              value: item.rewards.endTime,
            }
          : null
      ),
      claimStatus: undefined,
      currentEarnRate: undefined,
      vestingStatus: getVestingStatus(item.vested, item.granted),
      etherscanAddress: communityRewards.address,
    }
  }
}

type CommunityRewardsRewardType = "communityRewards"
type StakingRewardsRewardType = "stakingRewards"
type MerkleDistributorRewardType = "merkleDistributor"
type MerkleDirectDistributorRewardType = "merkleDirectDistributor"

type RewardActionsContainerProps = {
  gfi: GFILoaded
  merkleDistributor: MerkleDistributorLoaded
  merkleDirectDistributor: MerkleDirectDistributorLoaded
  stakingRewards: StakingRewardsLoaded
  communityRewards: CommunityRewardsLoaded
} & (
  | {
      type: CommunityRewardsRewardType
      item: CommunityRewardsGrant
    }
  | {
      type: StakingRewardsRewardType
      item: StakingRewardsPosition
    }
  | {
      type: MerkleDistributorRewardType
      item: NotAcceptedMerkleDistributorGrant
    }
  | {
      type: MerkleDirectDistributorRewardType
      item: AcceptedMerkleDirectDistributorGrant | NotAcceptedMerkleDirectDistributorGrant
    }
)

function RewardActionsContainer(props: RewardActionsContainerProps) {
  const sendFromUser = useSendFromUser()
  const [showAction, setShowAction] = useState<boolean>(false)

  function onCloseForm() {
    setShowAction(false)
  }

  function handleClaim(rewards: CommunityRewardsLoaded | StakingRewardsLoaded, tokenId: string) {
    assertNonNullable(rewards)
    return sendFromUser(rewards.contract.methods.getReward(tokenId), {
      type: CLAIM_TX_TYPE,
      data: {},
    })
  }

  function handleAcceptMerkleDistributorGrant(info: MerkleDistributorGrantInfo): Promise<void> {
    assertNonNullable(props.merkleDistributor)
    return sendFromUser(
      props.merkleDistributor.contract.methods.acceptGrant(
        info.index,
        info.grant.amount,
        info.grant.vestingLength,
        info.grant.cliffLength,
        info.grant.vestingInterval,
        info.proof
      ),
      {
        type: ACCEPT_TX_TYPE,
        data: {
          index: info.index,
        },
      }
    )
  }
  function handleAcceptMerkleDirectDistributorGrant(info: MerkleDirectDistributorGrantInfo): Promise<void> {
    assertNonNullable(props.merkleDirectDistributor)
    return sendFromUser(
      props.merkleDirectDistributor.contract.methods.acceptGrant(info.index, info.grant.amount, info.proof),
      {
        type: ACCEPT_TX_TYPE,
        data: {
          index: info.index,
        },
      }
    )
  }

  if (props.type === "communityRewards" || props.type === "stakingRewards") {
    const item = props.item
    const title = item.title
    const details = getStakingOrCommunityRewardsDetails(item, props.stakingRewards, props.communityRewards)

    if (item.claimable.eq(0)) {
<<<<<<< HEAD
      const status: RewardStatus =
        item instanceof CommunityRewardsGrant
          ? item.claimed.lt(item.granted)
            ? item.revoked
              ? RewardStatus.PermanentlyAllClaimed
              : RewardStatus.TemporarilyAllClaimed
            : RewardStatus.PermanentlyAllClaimed
          : item.storedPosition.amount.eq(0)
          ? RewardStatus.PermanentlyAllClaimed
          : RewardStatus.TemporarilyAllClaimed
=======
      let status: RewardStatus
      if (item instanceof CommunityRewardsGrant) {
        if (item.claimed.lt(item.granted)) {
          status = item.revoked ? RewardStatus.PermanentlyAllClaimed : RewardStatus.TemporarilyAllClaimed
        } else {
          status = RewardStatus.PermanentlyAllClaimed
        }
      } else {
        // Staking rewards are never "permanently" all-claimed; even after vesting is finished, stakings keep
        // earning rewards that vest immediately.
        status = RewardStatus.TemporarilyAllClaimed
      }
>>>>>>> af942d81
      return (
        <RewardsListItem
          status={status}
          title={title}
          grantedGFI={item.granted}
          claimableGFI={item.claimable}
          handleOnClick={() => Promise.resolve()}
          details={details}
        />
      )
    } else if (!showAction) {
      return (
        <RewardsListItem
          status={RewardStatus.Claimable}
          title={title}
          grantedGFI={item.granted}
          claimableGFI={item.claimable}
          handleOnClick={async () => setShowAction(true)}
          details={details}
        />
      )
    }

    const reward = item instanceof StakingRewardsPosition ? props.stakingRewards : props.communityRewards
    return (
      <ClaimForm
        action={async (): Promise<void> => {
          await handleClaim(reward, item.tokenId)
          onCloseForm()
        }}
        disabled={item.claimable.eq(0)}
        claimable={item.claimable}
        totalUSD={gfiInDollars(gfiToDollarsAtomic(item.claimable, props.gfi.info.value.price))}
        onCloseForm={onCloseForm}
      />
    )
  } else if (props.type === "merkleDistributor") {
    const item = props.item
    const details = getNotAcceptedMerkleDistributorGrantDetails(item, props.gfi, props.merkleDistributor)
    return (
      <RewardsListItem
        status={RewardStatus.Acceptable}
        title={MerkleDistributor.getDisplayTitle(item.grantInfo.reason)}
        grantedGFI={item.granted}
        claimableGFI={item.claimable}
        handleOnClick={() => handleAcceptMerkleDistributorGrant(item.grantInfo)}
        details={details}
      />
    )
  } else if (props.type === "merkleDirectDistributor") {
    const item = props.item
    const details = getMerkleDirectDistributorGrantDetails(item, props.gfi, props.merkleDirectDistributor)
    return (
      <RewardsListItem
        status={item.accepted ? RewardStatus.PermanentlyAllClaimed : RewardStatus.Acceptable}
        title={MerkleDirectDistributor.getDisplayTitle(item.grantInfo.reason)}
        grantedGFI={item.granted}
        claimableGFI={item.claimable}
        handleOnClick={() => handleAcceptMerkleDirectDistributorGrant(item.grantInfo)}
        details={details}
      />
    )
  } else {
    assertUnreachable(props)
  }
}

export default RewardActionsContainer<|MERGE_RESOLUTION|>--- conflicted
+++ resolved
@@ -578,31 +578,24 @@
     const details = getStakingOrCommunityRewardsDetails(item, props.stakingRewards, props.communityRewards)
 
     if (item.claimable.eq(0)) {
-<<<<<<< HEAD
-      const status: RewardStatus =
-        item instanceof CommunityRewardsGrant
-          ? item.claimed.lt(item.granted)
-            ? item.revoked
-              ? RewardStatus.PermanentlyAllClaimed
-              : RewardStatus.TemporarilyAllClaimed
-            : RewardStatus.PermanentlyAllClaimed
-          : item.storedPosition.amount.eq(0)
-          ? RewardStatus.PermanentlyAllClaimed
-          : RewardStatus.TemporarilyAllClaimed
-=======
       let status: RewardStatus
       if (item instanceof CommunityRewardsGrant) {
         if (item.claimed.lt(item.granted)) {
-          status = item.revoked ? RewardStatus.PermanentlyAllClaimed : RewardStatus.TemporarilyAllClaimed
+          if (item.revoked) {
+            status = RewardStatus.PermanentlyAllClaimed
+          } else {
+            status = RewardStatus.TemporarilyAllClaimed
+          }
         } else {
           status = RewardStatus.PermanentlyAllClaimed
         }
       } else {
-        // Staking rewards are never "permanently" all-claimed; even after vesting is finished, stakings keep
-        // earning rewards that vest immediately.
-        status = RewardStatus.TemporarilyAllClaimed
+        if (item.storedPosition.amount.eq(0)) {
+          status = RewardStatus.PermanentlyAllClaimed
+        } else {
+          status = RewardStatus.TemporarilyAllClaimed
+        }
       }
->>>>>>> af942d81
       return (
         <RewardsListItem
           status={status}
