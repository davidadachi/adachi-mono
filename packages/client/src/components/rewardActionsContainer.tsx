--- conflicted
+++ resolved
@@ -35,11 +35,8 @@
 import useNonNullContext from "../hooks/useNonNullContext"
 import {BackerMerkleDirectDistributorLoaded} from "../ethereum/backerMerkleDirectDistributor"
 import {BackerMerkleDistributorLoaded} from "../ethereum/backerMerkleDistributor"
-<<<<<<< HEAD
 import {BackerRewardsLoaded, BackerRewardsPosition} from "../ethereum/backerRewards"
-=======
 import {requestUserAddGfiTokenToWallet} from "../web3"
->>>>>>> 7c9b0e12
 
 const IMMEDIATE_VESTING_SCHEDULE = "Immediate"
 const ONE_WEEK_SECONDS = new BigNumber(60 * 60 * 24 * 7)
@@ -553,7 +550,7 @@
     setShowAction(false)
   }
 
-  async function handleAddGfiTokenToWallet(previousGfiBalance: BigNumber, address: string): Promise<void> {
+  async function handleAddGfiTokenToWallet(previousGfiBalance: BigNumber): Promise<void> {
     if (previousGfiBalance.eq(0)) {
       await requestUserAddGfiTokenToWallet(props.gfi.address)
     } else {
@@ -582,7 +579,7 @@
       },
       {rejectOnError: true}
     )
-    await handleAddGfiTokenToWallet(previousGfiBalance, props.gfi.address)
+    await handleAddGfiTokenToWallet(previousGfiBalance)
   }
 
   async function handleClaimMultiple(rewards: BackerRewardsLoaded, tokenIds: string[]) {
@@ -596,7 +593,7 @@
       },
       {rejectOnError: true}
     )
-    await requestUserAddGfiTokenToWallet(previousGfiBalance)
+    await handleAddGfiTokenToWallet(previousGfiBalance)
   }
 
   function handleAcceptMerkleDistributorGrant(info: MerkleDistributorGrantInfo): Promise<void> {
@@ -618,7 +615,7 @@
       },
       {rejectOnError: true}
     )
-    // NOTE: We do not call `requestUserAddGfiTokenToWallet()` here because accepting a MerkleDistributor
+    // NOTE: We do not call `handleAddGfiTokenToWallet()` here because accepting a MerkleDistributor
     // grant does not transfer GFI to the user. For MerkleDistributor grants, it's most relevant to ask the user to
     // add GFI to their wallet only as part of `handleClaim()`.
   }
@@ -638,7 +635,7 @@
     )
     // For MerkleDirectDistributor grants (unlike MerkleDistributor grants), accepting the grant does transfer GFI
     // to them, so it is relevant to ask the user here to add GFI to their wallet.
-    await handleAddGfiTokenToWallet(previousGfiBalance, props.gfi.address)
+    await handleAddGfiTokenToWallet(previousGfiBalance)
   }
 
   function renderRewardsItemWithForm<T extends ClaimableItemWithDetails>(
