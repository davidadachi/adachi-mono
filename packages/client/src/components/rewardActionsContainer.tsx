import {MerkleDistributorGrantInfo} from "@goldfinch-eng/protocol/blockchain_scripts/merkle/merkleDistributor/types"
import {assertUnreachable} from "@goldfinch-eng/utils/src/type"
import BigNumber from "bignumber.js"
import React, {useContext, useState} from "react"
import {useMediaQuery} from "react-responsive"
import {
  CommunityRewardsGrant,
  CommunityRewardsLoaded,
  MerkleDistributor,
  MerkleDistributorLoaded,
} from "../ethereum/communityRewards"
import {gfiFromAtomic, gfiInDollars, GFILoaded, gfiToDollarsAtomic} from "../ethereum/gfi"
import {StakingRewardsLoaded, StakingRewardsPosition} from "../ethereum/pool"
import {ACCEPT_TX_TYPE, CLAIM_TX_TYPE} from "../types/transactions"
import useSendFromUser from "../hooks/useSendFromUser"
import {
  Column,
  ColumnsContainer,
  Detail,
  DetailLabel,
  DetailsContainer,
  DetailValue,
  EtherscanLinkContainer,
} from "../pages/rewards/styles"
import {assertNonNullable, displayDollars, displayNumber, displayPercent} from "../utils"
import EtherscanLink from "./etherscanLink"
import {iconCarrotDown, iconCarrotUp, iconOutArrow} from "./icons"
import LoadingButton from "./loadingButton"
import {WIDTH_TYPES} from "./styleConstants"
import TransactionForm from "./transactionForm"
import {AppContext} from "../App"

const ONE_WEEK_SECONDS = new BigNumber(60 * 60 * 24 * 7)

enum RewardStatus {
  Acceptable,
  Claimable,
  TemporarilyAllClaimed,
  PermanentlyAllClaimed,
  FullyUnstakedAndClaimed,
}

enum ActionButtonTexts {
  accept = "Accept",
  accepting = "Accepting...",
  claimGFI = "Claim GFI",
  claimed = "Claimed",
  vesting = "Vesting",
}

interface ActionButtonProps {
  text: ActionButtonTexts
  disabled: boolean
  onClick: () => Promise<void>
}

function ActionButton(props: ActionButtonProps) {
  const [isPending, setIsPending] = useState<boolean>(false)
  const isTabletOrMobile = useMediaQuery({query: `(max-width: ${WIDTH_TYPES.screenL})`})
  const disabledClass = props.disabled || isPending ? "disabled-button" : ""

  async function action(e): Promise<void> {
    if (e.target === e.currentTarget) {
      e.stopPropagation()
    }
    setIsPending(true)
    await props.onClick()
    setIsPending(false)
  }

  const isAccepting = props.text === ActionButtonTexts.accept && isPending

  return (
    <button className={`${!isTabletOrMobile && "table-cell"} action ${disabledClass}`} onClick={action}>
      {isAccepting ? ActionButtonTexts.accepting : props.text}
    </button>
  )
}

interface OpenDetailsProps {
  open: boolean
}

function OpenDetails(props: OpenDetailsProps) {
  if (props.open) {
    return <button className="expand close">{iconCarrotUp}</button>
  }

  return <button className="expand">{iconCarrotDown}</button>
}

type ItemDetails = {
  transactionDetails: string
  vestingSchedule: string
  claimStatus: string | undefined
  currentEarnRate: string | undefined
  vestingStatus: string
  etherscanAddress: string
}

type DetailsProps = ItemDetails & {
  open: boolean
  disabled: boolean
}

function Details(props: DetailsProps) {
  let columns
  if (props.claimStatus && props.currentEarnRate) {
    columns = (
      <ColumnsContainer>
        <Column>
          <Detail>
            <DetailLabel>Transaction details</DetailLabel>
            <DetailValue>{props.transactionDetails}</DetailValue>
          </Detail>
          <Detail>
            <DetailLabel>Vesting schedule</DetailLabel>
            <DetailValue>{props.vestingSchedule}</DetailValue>
          </Detail>
          <Detail>
            <DetailLabel>Claim status</DetailLabel>
            <DetailValue>{props.claimStatus}</DetailValue>
          </Detail>
        </Column>
        <Column>
          <Detail>
            <DetailLabel>Current earn rate</DetailLabel>
            <DetailValue>{props.currentEarnRate}</DetailValue>
          </Detail>
          <Detail>
            <DetailLabel>Vesting status</DetailLabel>
            <DetailValue>{props.vestingStatus}</DetailValue>
          </Detail>
        </Column>
      </ColumnsContainer>
    )
  } else {
    columns = (
      <ColumnsContainer>
        <Column>
          <Detail>
            <DetailLabel>Transaction details</DetailLabel>
            <DetailValue>{props.transactionDetails}</DetailValue>
          </Detail>
          {props.vestingStatus && (
            <Detail>
              <DetailLabel>Vesting status</DetailLabel>
              <DetailValue>{props.vestingStatus}</DetailValue>
            </Detail>
          )}
        </Column>
        <Column>
          <Detail>
            <DetailLabel>Vesting schedule</DetailLabel>
            <DetailValue>{props.vestingSchedule}</DetailValue>
          </Detail>
        </Column>
      </ColumnsContainer>
    )
  }
  return (
    <DetailsContainer open={props.open} disabled={props.disabled}>
      {columns}
      {props.etherscanAddress && (
        <EtherscanLinkContainer className="pool-links">
          <EtherscanLink address={props.etherscanAddress}>
            Etherscan<span className="outbound-link">{iconOutArrow}</span>
          </EtherscanLink>
        </EtherscanLinkContainer>
      )}
    </DetailsContainer>
  )
}

interface ClaimFormProps {
  totalUSD: BigNumber
  claimable: BigNumber
  disabled: boolean
  onCloseForm: () => void
  action: () => Promise<void>
}

function ClaimForm(props: ClaimFormProps) {
  function renderForm({formMethods}) {
    return (
      <div className="info-banner background-container subtle">
        <div className="message">
          Claim the total available {displayNumber(gfiFromAtomic(props.claimable), 2)} GFI (
          {displayDollars(props.totalUSD)}) that has vested.
        </div>
        <LoadingButton text="Submit" action={props.action} disabled={props.disabled} />
      </div>
    )
  }

  return <TransactionForm headerMessage="Claim" render={renderForm} closeForm={props.onCloseForm} />
}

function getActionButtonProps(props: RewardsListItemProps): ActionButtonProps {
  const baseProps: Pick<ActionButtonProps, "onClick"> = {
    onClick: props.handleOnClick,
  }
  switch (props.status) {
    case RewardStatus.Acceptable:
      return {
        ...baseProps,
        text: ActionButtonTexts.accept,
        disabled: false,
      }
    case RewardStatus.Claimable:
      return {
        ...baseProps,
        text: ActionButtonTexts.claimGFI,
        disabled: false,
      }
    case RewardStatus.TemporarilyAllClaimed:
      return {
        ...baseProps,
        text: ActionButtonTexts.vesting,
        disabled: true,
      }
    case RewardStatus.PermanentlyAllClaimed:
      return {
        ...baseProps,
        text: ActionButtonTexts.claimed,
        disabled: true,
      }
    case RewardStatus.FullyUnstakedAndClaimed:
      return {
        ...baseProps,
        text: ActionButtonTexts.claimed,
        disabled: true,
      }
    default:
      return assertUnreachable(props.status)
  }
}

interface RewardsListItemProps {
  title: string
  grantedGFI: BigNumber
  claimableGFI: BigNumber
  status: RewardStatus
  details: ItemDetails
  handleOnClick: () => Promise<void>
}

function RewardsListItem(props: RewardsListItemProps) {
  const [open, setOpen] = useState<boolean>(false)
  const isTabletOrMobile = useMediaQuery({query: `(max-width: ${WIDTH_TYPES.screenL})`})

  const disabledText = props.status === RewardStatus.Acceptable
  const valueDisabledClass = disabledText ? "disabled-text" : ""

  const actionButtonComponent = <ActionButton {...getActionButtonProps(props)} />

  const detailsComponent = (
    <Details
      open={open}
      disabled={disabledText}
      transactionDetails={props.details.transactionDetails}
      vestingSchedule={props.details.vestingSchedule}
      claimStatus={props.details.claimStatus}
      currentEarnRate={props.details.currentEarnRate}
      vestingStatus={props.details.vestingStatus}
      etherscanAddress={props.details.etherscanAddress}
    />
  )

  return (
    <>
      {isTabletOrMobile ? (
<<<<<<< HEAD
        <li>
          <div onClick={() => setOpen(!open)}>
            <div className="rewards-list-item background-container clickable mobile">
              <div className="item-header">
                <div>{props.title}</div>
                <OpenDetails open={open} />
              </div>
              <div className="item-details">
                <div className="detail-container">
                  <span className="detail-label">Granted GFI</span>
                  <div className={`${valueDisabledClass}`}>{displayNumber(gfiFromAtomic(props.grantedGFI), 2)}</div>
                </div>
                <div className="detail-container">
                  <span className="detail-label">Claimable GFI</span>
                  <div className={`${valueDisabledClass}`}>{displayNumber(gfiFromAtomic(props.claimableGFI), 2)}</div>
=======
        <li onClick={() => setOpen(!open)}>
          <div className="rewards-list-item background-container clickable mobile">
            <div className="item-header">
              <div>{props.title}</div>
              <OpenDetails open={open} />
            </div>
            <div className="item-details">
              <div className="detail-container">
                <span className="detail-label">Granted GFI</span>
                <div className={`${valueDisabledClass}`} data-testid="detail-granted">
                  {displayNumber(gfiFromAtomic(props.grantedGFI), 2)}
                </div>
              </div>
              <div className="detail-container">
                <span className="detail-label">Claimable GFI</span>
                <div className={`${valueDisabledClass}`} data-testid="detail-claimable">
                  {displayNumber(gfiFromAtomic(props.claimableGFI), 2)}
>>>>>>> cdebc4e5
                </div>
              </div>
              {actionButtonComponent}
            </div>
          </div>
          {open && detailsComponent}
        </li>
      ) : (
<<<<<<< HEAD
        <li>
          <div onClick={() => setOpen(!open)}>
            <div className="rewards-list-item table-row background-container clickable">
              <div className="table-cell col32">{props.title}</div>
              <div className={`table-cell col20 numeric ${valueDisabledClass}`}>
                {displayNumber(gfiFromAtomic(props.grantedGFI), 2)}
              </div>
              <div className={`table-cell col20 numeric ${valueDisabledClass}`}>
                {displayNumber(gfiFromAtomic(props.claimableGFI), 2)}
              </div>
              {actionButtonComponent}
              <OpenDetails open={open} />
=======
        <li onClick={() => setOpen(!open)}>
          <div className="rewards-list-item table-row background-container clickable">
            <div className="table-cell col32">{props.title}</div>
            <div className={`table-cell col20 numeric ${valueDisabledClass}`} data-testid="detail-granted">
              {displayNumber(gfiFromAtomic(props.grantedGFI), 2)}
            </div>
            <div className={`table-cell col20 numeric ${valueDisabledClass}`} data-testid="detail-claimable">
              {displayNumber(gfiFromAtomic(props.claimableGFI), 2)}
>>>>>>> cdebc4e5
            </div>
          </div>
          {open && detailsComponent}
        </li>
      )}
    </>
  )
}

function getGrantVestingCliffDisplay(cliffLength: BigNumber): string | undefined {
  const cliffLengthString = cliffLength.toString(10)
  const cliffLengthInDays = Math.floor(Number(cliffLengthString) / (3600 * 24))
  switch (cliffLengthString) {
    case "0":
      return undefined
    case "15768000":
      return ", with six-month cliff"
    default:
<<<<<<< HEAD
      console.error(`Unexpected cliff length: ${cliffLengthString}`)
      const cliffDisplayText = ` with ${cliffLengthInDays}${cliffLengthInDays === 1 ? " day" : " days"} cliff`
      return cliffLengthInDays ? cliffDisplayText : ""
  }
}
function getGrantVestingLengthDisplay(duration: number, currentTimestamp: number | undefined): string {
  const endDate = currentTimestamp
    ? new Date((currentTimestamp + duration) * 1000).toLocaleDateString(undefined, {
        year: "numeric",
        month: "short",
        day: "numeric",
      })
    : null
=======
      console.warn(`Unexpected cliff length: ${cliffLengthString}`)
      return `, with ${cliffLengthString}-second cliff`
  }
}
function getGrantVestingIntervalDisplay(vestingInterval: BigNumber): string | undefined {
  const vestingIntervalString = vestingInterval.toString(10)
  switch (vestingIntervalString) {
    case "1":
      return undefined
    case "2628000":
      return ", vesting every month"
    default:
      console.warn(`Unexpected vesting interval: ${vestingIntervalString}`)
      return `, vesting every ${vestingIntervalString} seconds`
  }
}
function getGrantVestingLengthDisplay(duration: number): string {
>>>>>>> cdebc4e5
  switch (duration) {
    case 0:
      throw new Error("Grant without vesting length should have avoided calling this method.")
    case 31536000:
      return " after 1 year"
    default:
<<<<<<< HEAD
      console.error(`Unexpected vesting length: ${duration}`)
      return endDate ? ` on ${endDate}` : `after ${duration} seconds`
=======
      console.warn(`Unexpected vesting length: ${duration}`)
      return ` after ${duration} seconds`
>>>>>>> cdebc4e5
  }
}
function getGrantVestingSchedule(
  cliffLength: BigNumber,
  end: {absolute: boolean; value: number} | null,
  currentTimestamp: number | undefined
): string {
  if (end) {
    const displayCliff = getGrantVestingCliffDisplay(cliffLength)
    const displayEnd = end.absolute
      ? ` on ${new Date(end.value * 1000).toLocaleDateString(undefined, {
          year: "numeric",
          month: "short",
          day: "numeric",
        })}`
      : `${getGrantVestingLengthDisplay(end.value, currentTimestamp)}`
    return `Linear ${displayCliff || ""}${displayCliff ? "," : ""} until 100%${displayEnd}`
  } else {
    // Since we will not have a vesting length here, we don't need to sum the duration to
    // the current timestamp to show the end date.
    const endDate = currentTimestamp
      ? new Date(currentTimestamp * 1000).toLocaleDateString(undefined, {
          year: "numeric",
          month: "short",
          day: "numeric",
        })
      : null
    return endDate ? `Linear until 100% on ${endDate}` : "None"
  }
}
function getStakingRewardsVestingSchedule(endTime: number) {
  const vestingEndDate = new Date(endTime * 1000).toLocaleDateString(undefined, {
    year: "numeric",
    month: "short",
    day: "numeric",
  })
  return `Linear until 100% on ${vestingEndDate}`
}
function getClaimStatus(claimed: BigNumber, vested: BigNumber): string {
  return `${displayNumber(gfiFromAtomic(claimed))} claimed of your total vested ${displayNumber(
    gfiFromAtomic(vested),
    2
  )} GFI`
}
function getVestingStatus(vested: BigNumber, granted: BigNumber): string {
  return `${displayPercent(vested.dividedBy(granted))} (${displayNumber(gfiFromAtomic(vested), 2)} GFI) vested`
}
function getCurrentEarnRate(currentEarnRate: BigNumber): string {
  return `+${displayNumber(gfiFromAtomic(currentEarnRate.multipliedBy(ONE_WEEK_SECONDS)), 2)} granted per week`
}

function getMerkleDistributorGrantInfoDetails(
  grantInfo: MerkleDistributorGrantInfo,
  merkleDistributor: MerkleDistributorLoaded,
  currentTimestamp: number | undefined
): ItemDetails {
  const amount = new BigNumber(grantInfo.grant.amount)
  const displayReason = MerkleDistributor.getDisplayReason(grantInfo.reason)
  const vestingLength = new BigNumber(grantInfo.grant.vestingLength).toNumber()
  const zero = new BigNumber(0)
  return {
    transactionDetails: `${displayNumber(gfiFromAtomic(amount))} GFI reward for participating ${displayReason}`,
    vestingSchedule: getGrantVestingSchedule(
      new BigNumber(grantInfo.grant.cliffLength),
      vestingLength ? {absolute: false, value: vestingLength} : null,
      currentTimestamp
    ),
    claimStatus: undefined,
    currentEarnRate: undefined,
    vestingStatus: `${displayDollars(undefined)} (${displayNumber(zero)} GFI) vested`,
    etherscanAddress: merkleDistributor.address,
  }
}
function getStakingOrCommunityRewardsDetails(
  item: StakingRewardsPosition | CommunityRewardsGrant,
  stakingRewards: StakingRewardsLoaded,
  communityRewards: CommunityRewardsLoaded,
  currentTimestamp: number | undefined
): ItemDetails {
  if (item instanceof StakingRewardsPosition) {
    return {
      transactionDetails: item.description,
      vestingSchedule: getStakingRewardsVestingSchedule(item.storedPosition.rewards.endTime),
      claimStatus: getClaimStatus(item.claimed, item.vested),
      currentEarnRate: getCurrentEarnRate(item.currentEarnRate),
      vestingStatus: getVestingStatus(item.vested, item.granted),
      etherscanAddress: stakingRewards.address,
    }
  } else {
    return {
      transactionDetails: item.description,
      vestingSchedule: getGrantVestingSchedule(
        item.rewards.cliffLength,
        item.rewards.endTime > item.rewards.startTime
          ? {
              absolute: true,
              value: item.rewards.endTime,
            }
          : null,
        currentTimestamp
      ),
      claimStatus: undefined,
      currentEarnRate: undefined,
      vestingStatus: getVestingStatus(item.vested, item.granted),
      etherscanAddress: communityRewards.address,
    }
  }
}

interface RewardActionsContainerProps {
  gfi: GFILoaded
  merkleDistributor: MerkleDistributorLoaded
  stakingRewards: StakingRewardsLoaded
  communityRewards: CommunityRewardsLoaded
  item: CommunityRewardsGrant | StakingRewardsPosition | MerkleDistributorGrantInfo
}

function RewardActionsContainer(props: RewardActionsContainerProps) {
  const sendFromUser = useSendFromUser()
  const {currentBlock} = useContext(AppContext)
  const [showAction, setShowAction] = useState<boolean>(false)
  const {item} = props

  function onCloseForm() {
    setShowAction(false)
  }

  function handleClaim(rewards: CommunityRewardsLoaded | StakingRewardsLoaded, tokenId: string) {
    assertNonNullable(rewards)
    return sendFromUser(rewards.contract.methods.getReward(tokenId), {
      type: CLAIM_TX_TYPE,
      data: {},
    })
  }

  function handleAccept(info: MerkleDistributorGrantInfo): Promise<void> {
    assertNonNullable(props.merkleDistributor)
    return sendFromUser(
      props.merkleDistributor.contract.methods.acceptGrant(
        info.index,
        info.grant.amount,
        info.grant.vestingLength,
        info.grant.cliffLength,
        info.grant.vestingInterval,
        info.proof
      ),
      {
        type: ACCEPT_TX_TYPE,
        data: {
          index: info.index,
        },
      }
    )
  }

  if (item instanceof CommunityRewardsGrant || item instanceof StakingRewardsPosition) {
    const title = item.title
    const details = getStakingOrCommunityRewardsDetails(
      item,
      props.stakingRewards,
      props.communityRewards,
      currentBlock?.timestamp
    )

    if (item.claimable.eq(0)) {
      let status: RewardStatus
      if (item instanceof CommunityRewardsGrant) {
        if (item.claimed.lt(item.granted)) {
          status = RewardStatus.TemporarilyAllClaimed
        } else {
          status = RewardStatus.PermanentlyAllClaimed
        }
      } else {
        const origStakedAmount = item.stakedEvent.returnValues.amount
        const remainingAmount = item.storedPosition.amount
        if (!remainingAmount.isEqualTo(origStakedAmount) && remainingAmount.isZero()) {
          status = RewardStatus.FullyUnstakedAndClaimed
        } else {
          // Staking rewards are never "permanently" all-claimed; even after vesting is finished, stakings keep
          // earning rewards that vest immediately.
          status = RewardStatus.TemporarilyAllClaimed
        }
      }
      return (
        <RewardsListItem
          status={status}
          title={title}
          grantedGFI={item.granted}
          claimableGFI={item.claimable}
          handleOnClick={() => Promise.resolve()}
          details={details}
        />
      )
    } else if (!showAction) {
      return (
        <RewardsListItem
          status={RewardStatus.Claimable}
          title={title}
          grantedGFI={item.granted}
          claimableGFI={item.claimable}
          handleOnClick={async () => setShowAction(true)}
          details={details}
        />
      )
    }

    const reward = item instanceof StakingRewardsPosition ? props.stakingRewards : props.communityRewards
    return (
      <ClaimForm
        action={async (): Promise<void> => {
          await handleClaim(reward, item.tokenId)
          onCloseForm()
        }}
        disabled={item.claimable.eq(0)}
        claimable={item.claimable}
        totalUSD={gfiInDollars(gfiToDollarsAtomic(item.claimable, props.gfi.info.value.price))}
        onCloseForm={onCloseForm}
      />
    )
  } else {
    const details = getMerkleDistributorGrantInfoDetails(item, props.merkleDistributor, currentBlock?.timestamp)
    return (
      <RewardsListItem
        status={RewardStatus.Acceptable}
        title={MerkleDistributor.getDisplayTitle(item.reason)}
        grantedGFI={new BigNumber(item.grant.amount)}
        claimableGFI={new BigNumber(0)}
        handleOnClick={() => handleAccept(item)}
        details={details}
      />
    )
  }
}

export default RewardActionsContainer<|MERGE_RESOLUTION|>--- conflicted
+++ resolved
@@ -270,7 +270,6 @@
   return (
     <>
       {isTabletOrMobile ? (
-<<<<<<< HEAD
         <li>
           <div onClick={() => setOpen(!open)}>
             <div className="rewards-list-item background-container clickable mobile">
@@ -281,30 +280,15 @@
               <div className="item-details">
                 <div className="detail-container">
                   <span className="detail-label">Granted GFI</span>
-                  <div className={`${valueDisabledClass}`}>{displayNumber(gfiFromAtomic(props.grantedGFI), 2)}</div>
+                  <div className={`${valueDisabledClass}`} data-testid="detail-granted">
+                    {displayNumber(gfiFromAtomic(props.grantedGFI), 2)}
+                  </div>
                 </div>
                 <div className="detail-container">
                   <span className="detail-label">Claimable GFI</span>
-                  <div className={`${valueDisabledClass}`}>{displayNumber(gfiFromAtomic(props.claimableGFI), 2)}</div>
-=======
-        <li onClick={() => setOpen(!open)}>
-          <div className="rewards-list-item background-container clickable mobile">
-            <div className="item-header">
-              <div>{props.title}</div>
-              <OpenDetails open={open} />
-            </div>
-            <div className="item-details">
-              <div className="detail-container">
-                <span className="detail-label">Granted GFI</span>
-                <div className={`${valueDisabledClass}`} data-testid="detail-granted">
-                  {displayNumber(gfiFromAtomic(props.grantedGFI), 2)}
-                </div>
-              </div>
-              <div className="detail-container">
-                <span className="detail-label">Claimable GFI</span>
-                <div className={`${valueDisabledClass}`} data-testid="detail-claimable">
-                  {displayNumber(gfiFromAtomic(props.claimableGFI), 2)}
->>>>>>> cdebc4e5
+                  <div className={`${valueDisabledClass}`} data-testid="detail-claimable">
+                    {displayNumber(gfiFromAtomic(props.claimableGFI), 2)}
+                  </div>
                 </div>
               </div>
               {actionButtonComponent}
@@ -313,29 +297,18 @@
           {open && detailsComponent}
         </li>
       ) : (
-<<<<<<< HEAD
         <li>
           <div onClick={() => setOpen(!open)}>
             <div className="rewards-list-item table-row background-container clickable">
               <div className="table-cell col32">{props.title}</div>
-              <div className={`table-cell col20 numeric ${valueDisabledClass}`}>
+              <div className={`table-cell col20 numeric ${valueDisabledClass}`} data-testid="detail-granted">
                 {displayNumber(gfiFromAtomic(props.grantedGFI), 2)}
               </div>
-              <div className={`table-cell col20 numeric ${valueDisabledClass}`}>
+              <div className={`table-cell col20 numeric ${valueDisabledClass}`} data-testid="detail-claimable">
                 {displayNumber(gfiFromAtomic(props.claimableGFI), 2)}
               </div>
               {actionButtonComponent}
               <OpenDetails open={open} />
-=======
-        <li onClick={() => setOpen(!open)}>
-          <div className="rewards-list-item table-row background-container clickable">
-            <div className="table-cell col32">{props.title}</div>
-            <div className={`table-cell col20 numeric ${valueDisabledClass}`} data-testid="detail-granted">
-              {displayNumber(gfiFromAtomic(props.grantedGFI), 2)}
-            </div>
-            <div className={`table-cell col20 numeric ${valueDisabledClass}`} data-testid="detail-claimable">
-              {displayNumber(gfiFromAtomic(props.claimableGFI), 2)}
->>>>>>> cdebc4e5
             </div>
           </div>
           {open && detailsComponent}
@@ -354,23 +327,9 @@
     case "15768000":
       return ", with six-month cliff"
     default:
-<<<<<<< HEAD
-      console.error(`Unexpected cliff length: ${cliffLengthString}`)
+      console.warn(`Unexpected cliff length: ${cliffLengthString}`)
       const cliffDisplayText = ` with ${cliffLengthInDays}${cliffLengthInDays === 1 ? " day" : " days"} cliff`
       return cliffLengthInDays ? cliffDisplayText : ""
-  }
-}
-function getGrantVestingLengthDisplay(duration: number, currentTimestamp: number | undefined): string {
-  const endDate = currentTimestamp
-    ? new Date((currentTimestamp + duration) * 1000).toLocaleDateString(undefined, {
-        year: "numeric",
-        month: "short",
-        day: "numeric",
-      })
-    : null
-=======
-      console.warn(`Unexpected cliff length: ${cliffLengthString}`)
-      return `, with ${cliffLengthString}-second cliff`
   }
 }
 function getGrantVestingIntervalDisplay(vestingInterval: BigNumber): string | undefined {
@@ -385,21 +344,22 @@
       return `, vesting every ${vestingIntervalString} seconds`
   }
 }
-function getGrantVestingLengthDisplay(duration: number): string {
->>>>>>> cdebc4e5
+function getGrantVestingLengthDisplay(duration: number, currentTimestamp: number | undefined): string {
+  const endDate = currentTimestamp
+    ? new Date((currentTimestamp + duration) * 1000).toLocaleDateString(undefined, {
+        year: "numeric",
+        month: "short",
+        day: "numeric",
+      })
+    : null
   switch (duration) {
     case 0:
       throw new Error("Grant without vesting length should have avoided calling this method.")
     case 31536000:
       return " after 1 year"
     default:
-<<<<<<< HEAD
-      console.error(`Unexpected vesting length: ${duration}`)
+      console.warn(`Unexpected vesting length: ${duration}`)
       return endDate ? ` on ${endDate}` : `after ${duration} seconds`
-=======
-      console.warn(`Unexpected vesting length: ${duration}`)
-      return ` after ${duration} seconds`
->>>>>>> cdebc4e5
   }
 }
 function getGrantVestingSchedule(
