import {MerkleDistributorGrantInfo} from "@goldfinch-eng/protocol/blockchain_scripts/merkleDistributor/types"
import {assertUnreachable} from "@goldfinch-eng/utils/src/type"
import BigNumber from "bignumber.js"
import React, {useContext, useState} from "react"
import {useMediaQuery} from "react-responsive"
import {
  CommunityRewardsGrant,
  CommunityRewardsLoaded,
  MerkleDistributor,
  MerkleDistributorLoaded,
} from "../ethereum/communityRewards"
import {gfiFromAtomic, gfiInDollars, GFILoaded, gfiToDollarsAtomic} from "../ethereum/gfi"
import {StakingRewardsLoaded, StakingRewardsPosition} from "../ethereum/pool"
import {ACCEPT_TX_TYPE, CLAIM_TX_TYPE} from "../types/transactions"
import useSendFromUser from "../hooks/useSendFromUser"
import {
  Column,
  ColumnsContainer,
  Detail,
  DetailLabel,
  DetailsContainer,
  DetailValue,
  EtherscanLinkContainer,
} from "../pages/rewards/styles"
import {assertNonNullable, displayDollars, displayNumber, displayPercent} from "../utils"
import EtherscanLink from "./etherscanLink"
import {iconCarrotDown, iconCarrotUp, iconOutArrow} from "./icons"
import LoadingButton from "./loadingButton"
import {WIDTH_TYPES} from "./styleConstants"
import TransactionForm from "./transactionForm"
import {AppContext} from "../App"

const ONE_WEEK_SECONDS = new BigNumber(60 * 60 * 24 * 7)

enum RewardStatus {
  Acceptable,
  Claimable,
  TemporarilyAllClaimed,
  PermanentlyAllClaimed,
}

enum ActionButtonTexts {
  accept = "Accept",
  accepting = "Accepting...",
  claimGFI = "Claim GFI",
  claimed = "Claimed",
}

interface ActionButtonProps {
  text: ActionButtonTexts
  disabled: boolean
  onClick: () => Promise<void>
}

function ActionButton(props: ActionButtonProps) {
  const [isPending, setIsPending] = useState<boolean>(false)
  const isTabletOrMobile = useMediaQuery({query: `(max-width: ${WIDTH_TYPES.screenL})`})
  const disabledClass = props.disabled || isPending ? "disabled-button" : ""

  async function action(e): Promise<void> {
    if (e.target === e.currentTarget) {
      e.stopPropagation()
    }
    setIsPending(true)
    await props.onClick()
    setIsPending(false)
  }

  const isAccepting = props.text === ActionButtonTexts.accept && isPending

  return (
    <button className={`${!isTabletOrMobile && "table-cell"} action ${disabledClass}`} onClick={action}>
      {isAccepting ? ActionButtonTexts.accepting : props.text}
    </button>
  )
}

interface OpenDetailsProps {
  open: boolean
}

function OpenDetails(props: OpenDetailsProps) {
  if (props.open) {
    return <button className="expand close">{iconCarrotUp}</button>
  }

  return <button className="expand">{iconCarrotDown}</button>
}

type ItemDetails = {
  transactionDetails: string
  vestingSchedule: string
  claimStatus: string | undefined
  currentEarnRate: string | undefined
  vestingStatus: string
  etherscanAddress: string
}

type DetailsProps = ItemDetails & {
  open: boolean
  disabled: boolean
}

function Details(props: DetailsProps) {
  let columns
  if (props.claimStatus && props.currentEarnRate) {
    columns = (
      <ColumnsContainer>
        <Column>
          <Detail>
            <DetailLabel>Transaction details</DetailLabel>
            <DetailValue>{props.transactionDetails}</DetailValue>
          </Detail>
          <Detail>
            <DetailLabel>Vesting schedule</DetailLabel>
            <DetailValue>{props.vestingSchedule}</DetailValue>
          </Detail>
          <Detail>
            <DetailLabel>Claim status</DetailLabel>
            <DetailValue>{props.claimStatus}</DetailValue>
          </Detail>
        </Column>
        <Column>
          <Detail>
            <DetailLabel>Current earn rate</DetailLabel>
            <DetailValue>{props.currentEarnRate}</DetailValue>
          </Detail>
          <Detail>
            <DetailLabel>Vesting status</DetailLabel>
            <DetailValue>{props.vestingStatus}</DetailValue>
          </Detail>
        </Column>
      </ColumnsContainer>
    )
  } else {
    columns = (
      <ColumnsContainer>
        <Column>
          <Detail>
            <DetailLabel>Transaction details</DetailLabel>
            <DetailValue>{props.transactionDetails}</DetailValue>
          </Detail>
          {props.vestingStatus && (
            <Detail>
              <DetailLabel>Vesting status</DetailLabel>
              <DetailValue>{props.vestingStatus}</DetailValue>
            </Detail>
          )}
        </Column>
        <Column>
          <Detail>
            <DetailLabel>Vesting schedule</DetailLabel>
            <DetailValue>{props.vestingSchedule}</DetailValue>
          </Detail>
        </Column>
      </ColumnsContainer>
    )
  }
  return (
    <DetailsContainer open={props.open} disabled={props.disabled}>
      {columns}
      {props.etherscanAddress && (
        <EtherscanLinkContainer className="pool-links">
          <EtherscanLink address={props.etherscanAddress}>
            Etherscan<span className="outbound-link">{iconOutArrow}</span>
          </EtherscanLink>
        </EtherscanLinkContainer>
      )}
    </DetailsContainer>
  )
}

interface ClaimFormProps {
  totalUSD: BigNumber
  claimable: BigNumber
  disabled: boolean
  onCloseForm: () => void
  action: () => Promise<void>
}

function ClaimForm(props: ClaimFormProps) {
  function renderForm({formMethods}) {
    return (
      <div className="info-banner background-container subtle">
        <div className="message">
          Claim the total available {displayNumber(gfiFromAtomic(props.claimable), 2)} GFI (
          {displayDollars(props.totalUSD)}) that has vested.
        </div>
        <LoadingButton text="Submit" action={props.action} disabled={props.disabled} />
      </div>
    )
  }

  return <TransactionForm headerMessage="Claim" render={renderForm} closeForm={props.onCloseForm} />
}

<<<<<<< HEAD
enum RewardStatus {
  Acceptable,
  Claimable,
  TemporarilyAllClaimed,
  PermanentlyAllClaimed,
  FullyUnstakedAndClaimed,
}

=======
>>>>>>> 8058310f
function getActionButtonProps(props: RewardsListItemProps): ActionButtonProps {
  const baseProps: Pick<ActionButtonProps, "onClick"> = {
    onClick: props.handleOnClick,
  }
  switch (props.status) {
    case RewardStatus.Acceptable:
      return {
        ...baseProps,
        text: ActionButtonTexts.accept,
        disabled: false,
      }
    case RewardStatus.Claimable:
      return {
        ...baseProps,
        text: ActionButtonTexts.claimGFI,
        disabled: false,
      }
    case RewardStatus.TemporarilyAllClaimed:
      return {
        ...baseProps,
        text: ActionButtonTexts.claimGFI,
        disabled: true,
      }
    case RewardStatus.PermanentlyAllClaimed:
      return {
        ...baseProps,
        text: ActionButtonTexts.claimed,
        disabled: true,
      }
    case RewardStatus.FullyUnstakedAndClaimed:
      return {
        ...baseProps,
        text: "Claimed",
        disabled: true,
      }
    default:
      assertUnreachable(props.status)
  }
}

interface RewardsListItemProps {
  title: string
  grantedGFI: BigNumber
  claimableGFI: BigNumber
  status: RewardStatus
  details: ItemDetails
  handleOnClick: () => Promise<void>
}

function RewardsListItem(props: RewardsListItemProps) {
  const [open, setOpen] = useState<boolean>(false)
  const isTabletOrMobile = useMediaQuery({query: `(max-width: ${WIDTH_TYPES.screenL})`})

  const disabledText = props.status === RewardStatus.Acceptable
  const valueDisabledClass = disabledText ? "disabled-text" : ""

  const actionButtonComponent = <ActionButton {...getActionButtonProps(props)} />

  const detailsComponent = (
    <Details
      open={open}
      disabled={disabledText}
      transactionDetails={props.details.transactionDetails}
      vestingSchedule={props.details.vestingSchedule}
      claimStatus={props.details.claimStatus}
      currentEarnRate={props.details.currentEarnRate}
      vestingStatus={props.details.vestingStatus}
      etherscanAddress={props.details.etherscanAddress}
    />
  )

  return (
    <>
      {isTabletOrMobile ? (
        <li>
          <div onClick={() => setOpen(!open)}>
            <div className="rewards-list-item background-container clickable mobile">
              <div className="item-header">
                <div>{props.title}</div>
                <OpenDetails open={open} />
              </div>
              <div className="item-details">
                <div className="detail-container">
                  <span className="detail-label">Granted GFI</span>
                  <div className={`${valueDisabledClass}`}>{displayNumber(gfiFromAtomic(props.grantedGFI), 2)}</div>
                </div>
                <div className="detail-container">
                  <span className="detail-label">Claimable GFI</span>
                  <div className={`${valueDisabledClass}`}>{displayNumber(gfiFromAtomic(props.claimableGFI), 2)}</div>
                </div>
              </div>
              {actionButtonComponent}
            </div>
          </div>
          {open && detailsComponent}
        </li>
      ) : (
        <li>
          <div onClick={() => setOpen(!open)}>
            <div className="rewards-list-item table-row background-container clickable">
              <div className="table-cell col32">{props.title}</div>
              <div className={`table-cell col20 numeric ${valueDisabledClass}`}>
                {displayNumber(gfiFromAtomic(props.grantedGFI), 2)}
              </div>
              <div className={`table-cell col20 numeric ${valueDisabledClass}`}>
                {displayNumber(gfiFromAtomic(props.claimableGFI), 2)}
              </div>
              {actionButtonComponent}
              <OpenDetails open={open} />
            </div>
          </div>
          {open && detailsComponent}
        </li>
      )}
    </>
  )
}

function getGrantVestingCliffDisplay(cliffLength: BigNumber): string | undefined {
  const cliffLengthString = cliffLength.toString(10)
  switch (cliffLengthString) {
    case "0":
      return undefined
    default:
      console.error(`Unexpected cliff length: ${cliffLengthString}`)
      return `, with ${cliffLengthString}-second cliff`
  }
}
function getGrantVestingIntervalDisplay(vestingInterval: BigNumber): string | undefined {
  const vestingIntervalString = vestingInterval.toString(10)
  switch (vestingIntervalString) {
    case "1":
      return undefined
    case "2628000":
      return ", vesting every month"
    default:
      console.error(`Unexpected vesting interval: ${vestingIntervalString}`)
      return `, vesting every ${vestingIntervalString} seconds`
  }
}
function getGrantVestingLengthDisplay(duration: number, currentTimestamp: number | undefined): string {
  const endDate = currentTimestamp
    ? new Date(currentTimestamp * 1000 + duration).toLocaleDateString(undefined, {
        year: "numeric",
        month: "short",
        day: "numeric",
      })
    : null
  switch (duration) {
    case 0:
      throw new Error("Grant without vesting length should have avoided calling this method.")
    case 31536000:
      return " after 1 year"
    default:
      console.error(`Unexpected vesting length: ${duration}`)
      return endDate ? ` on ${endDate}` : `after ${duration} seconds`
  }
}
function getGrantVestingSchedule(
  cliffLength: BigNumber,
  vestingInterval: BigNumber,
  end: {absolute: boolean; value: number} | null,
  currentTimestamp: number | undefined
): string {
  if (end) {
    const displayCliff = getGrantVestingCliffDisplay(cliffLength)
    const displayInterval = getGrantVestingIntervalDisplay(vestingInterval)
    const displayEnd = end.absolute
      ? ` on ${new Date(end.value * 1000).toLocaleDateString(undefined, {
          year: "numeric",
          month: "short",
          day: "numeric",
        })}`
      : `${getGrantVestingLengthDisplay(end.value, currentTimestamp)}`
    return `Linear${displayInterval || ""}${displayCliff || ""}${
      displayInterval || displayCliff ? "," : ""
    } until 100%${displayEnd}`
  } else {
    // Since we will not have a vesting length here, we don't need to sum the duration to
    // the current timestamp to show the end date.
    const endDate = currentTimestamp
      ? new Date(currentTimestamp * 1000).toLocaleDateString(undefined, {
          year: "numeric",
          month: "short",
          day: "numeric",
        })
      : null
    return endDate ? `Linear until 100% on ${endDate}` : "None"
  }
}
function getStakingRewardsVestingSchedule(endTime: number) {
  const vestingEndDate = new Date(endTime * 1000).toLocaleDateString(undefined, {
    year: "numeric",
    month: "short",
    day: "numeric",
  })
  return `Linear until 100% on ${vestingEndDate}`
}
function getClaimStatus(claimed: BigNumber, vested: BigNumber): string {
  return `${displayNumber(gfiFromAtomic(claimed))} claimed of your total vested ${displayNumber(
    gfiFromAtomic(vested),
    2
  )} GFI`
}
function getVestingStatus(vested: BigNumber, granted: BigNumber): string {
  return `${displayPercent(vested.dividedBy(granted))} (${displayNumber(gfiFromAtomic(vested), 2)} GFI) vested`
}
function getCurrentEarnRate(currentEarnRate: BigNumber): string {
  return `+${displayNumber(gfiFromAtomic(currentEarnRate.multipliedBy(ONE_WEEK_SECONDS)), 2)} granted per week`
}

function getMerkleDistributorGrantInfoDetails(
  grantInfo: MerkleDistributorGrantInfo,
  merkleDistributor: MerkleDistributorLoaded,
  currentTimestamp: number | undefined
): ItemDetails {
  const amount = new BigNumber(grantInfo.grant.amount)
  const displayReason = MerkleDistributor.getDisplayReason(grantInfo.reason)
  const vestingLength = new BigNumber(grantInfo.grant.vestingLength).toNumber()
  return {
    transactionDetails: `${displayNumber(gfiFromAtomic(amount))} GFI reward for participating in ${displayReason}`,
    vestingSchedule: getGrantVestingSchedule(
      new BigNumber(grantInfo.grant.cliffLength),
      new BigNumber(grantInfo.grant.vestingInterval),
      vestingLength ? {absolute: false, value: vestingLength} : null,
      currentTimestamp
    ),
    claimStatus: undefined,
    currentEarnRate: undefined,
    vestingStatus: `${displayDollars(undefined)} (${displayNumber(undefined)} GFI) vested`,
    etherscanAddress: merkleDistributor.address,
  }
}
function getStakingOrCommunityRewardsDetails(
  item: StakingRewardsPosition | CommunityRewardsGrant,
  stakingRewards: StakingRewardsLoaded,
  communityRewards: CommunityRewardsLoaded,
  currentTimestamp: number | undefined
): ItemDetails {
  if (item instanceof StakingRewardsPosition) {
    return {
      transactionDetails: item.description,
      vestingSchedule: getStakingRewardsVestingSchedule(item.storedPosition.rewards.endTime),
      claimStatus: getClaimStatus(item.claimed, item.vested),
      currentEarnRate: getCurrentEarnRate(item.currentEarnRate),
      vestingStatus: getVestingStatus(item.vested, item.granted),
      etherscanAddress: stakingRewards.address,
    }
  } else {
    return {
      transactionDetails: item.description,
      vestingSchedule: getGrantVestingSchedule(
        item.rewards.cliffLength,
        item.rewards.vestingInterval,
        item.rewards.endTime > item.rewards.startTime
          ? {
              absolute: true,
              value: item.rewards.endTime,
            }
          : null,
        currentTimestamp
      ),
      claimStatus: undefined,
      currentEarnRate: undefined,
      vestingStatus: getVestingStatus(item.vested, item.granted),
      etherscanAddress: communityRewards.address,
    }
  }
}

interface RewardActionsContainerProps {
  gfi: GFILoaded
  merkleDistributor: MerkleDistributorLoaded
  stakingRewards: StakingRewardsLoaded
  communityRewards: CommunityRewardsLoaded
  item: CommunityRewardsGrant | StakingRewardsPosition | MerkleDistributorGrantInfo
}

function RewardActionsContainer(props: RewardActionsContainerProps) {
  const sendFromUser = useSendFromUser()
  const {currentBlock} = useContext(AppContext)
  const [showAction, setShowAction] = useState<boolean>(false)
  const {item} = props

  function onCloseForm() {
    setShowAction(false)
  }

  function handleClaim(rewards: CommunityRewardsLoaded | StakingRewardsLoaded, tokenId: string) {
    assertNonNullable(rewards)
    return sendFromUser(rewards.contract.methods.getReward(tokenId), {
      type: CLAIM_TX_TYPE,
      data: {},
    })
  }

  function handleAccept(info: MerkleDistributorGrantInfo): Promise<void> {
    assertNonNullable(props.merkleDistributor)
    return sendFromUser(
      props.merkleDistributor.contract.methods.acceptGrant(
        info.index,
        info.account,
        info.grant.amount,
        info.grant.vestingLength,
        info.grant.cliffLength,
        info.grant.vestingInterval,
        info.proof
      ),
      {
        type: ACCEPT_TX_TYPE,
        data: {
          index: info.index,
        },
      }
    )
  }

  if (item instanceof CommunityRewardsGrant || item instanceof StakingRewardsPosition) {
    const title = item instanceof StakingRewardsPosition ? item.description : item.displayTitle
    const details = getStakingOrCommunityRewardsDetails(
      item,
      props.stakingRewards,
      props.communityRewards,
      currentBlock?.timestamp
    )

    if (item.claimable.eq(0)) {
      let status: RewardStatus
      if (item instanceof CommunityRewardsGrant) {
        if (item.claimed.lt(item.granted)) {
          status = RewardStatus.TemporarilyAllClaimed
        } else {
          status = RewardStatus.PermanentlyAllClaimed
        }
      } else {
        const origStakedAmount = item.stakedEvent.returnValues.amount
        const remainingAmount = item.storedPosition.amount
        if (!remainingAmount.isEqualTo(origStakedAmount) && remainingAmount.isZero()) {
          status = RewardStatus.FullyUnstakedAndClaimed
        } else {
          // Staking rewards are never "permanently" all-claimed; even after vesting is finished, stakings keep
          // earning rewards that vest immediately.
          status = RewardStatus.TemporarilyAllClaimed
        }
      }
      return (
        <RewardsListItem
          status={status}
          title={title}
          grantedGFI={item.granted}
          claimableGFI={item.claimable}
          handleOnClick={() => Promise.resolve()}
          details={details}
        />
      )
    } else if (!showAction) {
      return (
        <RewardsListItem
          status={RewardStatus.Claimable}
          title={title}
          grantedGFI={item.granted}
          claimableGFI={item.claimable}
          handleOnClick={async () => setShowAction(true)}
          details={details}
        />
      )
    }

    const reward = item instanceof StakingRewardsPosition ? props.stakingRewards : props.communityRewards
    return (
      <ClaimForm
        action={async (): Promise<void> => {
          await handleClaim(reward, item.tokenId)
          onCloseForm()
        }}
        disabled={item.claimable.eq(0)}
        claimable={item.claimable}
        totalUSD={gfiInDollars(gfiToDollarsAtomic(item.claimable, props.gfi.info.value.price))}
        onCloseForm={onCloseForm}
      />
    )
  } else {
    const details = getMerkleDistributorGrantInfoDetails(item, props.merkleDistributor, currentBlock?.timestamp)
    return (
      <RewardsListItem
        status={RewardStatus.Acceptable}
        title={MerkleDistributor.getDisplayTitle(item.reason)}
        grantedGFI={new BigNumber(item.grant.amount)}
        claimableGFI={new BigNumber(0)}
        handleOnClick={() => handleAccept(item)}
        details={details}
      />
    )
  }
}

export default RewardActionsContainer<|MERGE_RESOLUTION|>--- conflicted
+++ resolved
@@ -37,6 +37,7 @@
   Claimable,
   TemporarilyAllClaimed,
   PermanentlyAllClaimed,
+  FullyUnstakedAndClaimed,
 }
 
 enum ActionButtonTexts {
@@ -194,17 +195,6 @@
   return <TransactionForm headerMessage="Claim" render={renderForm} closeForm={props.onCloseForm} />
 }
 
-<<<<<<< HEAD
-enum RewardStatus {
-  Acceptable,
-  Claimable,
-  TemporarilyAllClaimed,
-  PermanentlyAllClaimed,
-  FullyUnstakedAndClaimed,
-}
-
-=======
->>>>>>> 8058310f
 function getActionButtonProps(props: RewardsListItemProps): ActionButtonProps {
   const baseProps: Pick<ActionButtonProps, "onClick"> = {
     onClick: props.handleOnClick,
@@ -237,7 +227,7 @@
     case RewardStatus.FullyUnstakedAndClaimed:
       return {
         ...baseProps,
-        text: "Claimed",
+        text: ActionButtonTexts.claimed,
         disabled: true,
       }
     default:
