import {useState, useEffect, useContext} from "react"
import EarnActionsContainer from "../earnActionsContainer"
import PoolStatus from "../poolStatus"
import ConnectionNotice from "../connectionNotice"
import {
  CapitalProvider,
  emptyCapitalProvider,
  fetchCapitalProviderData,
  PoolData,
  SeniorPool,
} from "../../ethereum/pool"
import {AppContext} from "../../App"
import InvestorNotice from "../investorNotice"
import {assertNonNullable, displayDollars} from "../../utils"
import {usdcFromAtomic} from "../../ethereum/erc20"
import {useStaleWhileRevalidating} from "../../hooks/useAsync"
import {eligibleForSeniorPool, useKYC} from "../../hooks/useKYC"

function SeniorPoolView(): JSX.Element {
  const {pool, user, goldfinchConfig} = useContext(AppContext)
  const [capitalProvider, setCapitalProvider] = useState<CapitalProvider>(emptyCapitalProvider())
  const [poolData, setPoolData] = useState<PoolData>()
  const kycResult = useKYC()
  const kyc = useStaleWhileRevalidating(kycResult)

  useEffect(() => {
    async function refreshAllData() {
      const capitalProviderAddress = user.loaded && user.address
      assertNonNullable(pool)

      refreshPoolData(pool)
      refreshCapitalProviderData(pool, capitalProviderAddress)
    }

    if (pool) {
      refreshAllData()
    }
  }, [pool, user])

  async function actionComplete() {
    assertNonNullable(pool)

    await refreshPoolData(pool)
    return refreshCapitalProviderData(pool, capitalProvider!.address)
  }

  async function refreshCapitalProviderData(pool: SeniorPool, address: string | boolean) {
    const capitalProvider = await fetchCapitalProviderData(pool, address)
    setCapitalProvider(capitalProvider)
  }

  async function refreshPoolData(pool: SeniorPool) {
    await pool.initialize()
    setPoolData(pool.gf)
  }

  let earnMessage = "Loading..."
  if (capitalProvider.loaded || user.noWeb3) {
    earnMessage = "Pools / Senior Pool"
  }

  let maxCapacityNotice = <></>
  let maxCapacity = goldfinchConfig.totalFundsLimit
  if (poolData?.loaded && goldfinchConfig && poolData.remainingCapacity(maxCapacity).isEqualTo("0")) {
    maxCapacityNotice = (
      <div className="info-banner background-container">
        <div className="message">
          <span>
            The pool has reached its max capacity of {displayDollars(usdcFromAtomic(maxCapacity))}. Join our{" "}
            <a href="https://discord.gg/HVeaca3fN8">Discord</a> for updates on when the cap is raised.
          </span>
        </div>
      </div>
    )
  }

  return (
    <div className="content-section">
      <div className="page-header"> {earnMessage}</div>
<<<<<<< HEAD
      <ConnectionNotice
        requireSignIn={true}
        requireKYC={{kyc: kycResult, condition: eligibleForSeniorPool}}
        isPaused={!!poolData?.pool?.isPaused}
      />
=======
      <ConnectionNotice requireKYC={{kyc: kycResult, condition: (kyc) => eligibleForSeniorPool(kyc, user)}} />
>>>>>>> f608f8fe
      {maxCapacityNotice}
      <InvestorNotice />
      <EarnActionsContainer
        poolData={poolData}
        capitalProvider={capitalProvider}
        actionComplete={actionComplete}
        kyc={kyc}
      />
      <PoolStatus poolData={poolData} />
    </div>
  )
}

export default SeniorPoolView<|MERGE_RESOLUTION|>--- conflicted
+++ resolved
@@ -77,15 +77,10 @@
   return (
     <div className="content-section">
       <div className="page-header"> {earnMessage}</div>
-<<<<<<< HEAD
       <ConnectionNotice
-        requireSignIn={true}
-        requireKYC={{kyc: kycResult, condition: eligibleForSeniorPool}}
+        requireKYC={{kyc: kycResult, condition: (kyc) => eligibleForSeniorPool(kyc, user)}}
         isPaused={!!poolData?.pool?.isPaused}
       />
-=======
-      <ConnectionNotice requireKYC={{kyc: kycResult, condition: (kyc) => eligibleForSeniorPool(kyc, user)}} />
->>>>>>> f608f8fe
       {maxCapacityNotice}
       <InvestorNotice />
       <EarnActionsContainer
