import {ErrorMessage} from "@hookform/error-message"
import Persona from "persona"
import {useContext, useEffect, useReducer, useState} from "react"
import {FormProvider, useForm} from "react-hook-form"
import {Link} from "react-router-dom"
import {AppContext, NetworkConfig, SetSessionFn} from "../App"
import {User} from "../ethereum/user"
import {LOCAL, MAINNET} from "../ethereum/utils"
import DefaultGoldfinchClient, {KYC} from "../hooks/useGoldfinchClient"
import useNonNullContext from "../hooks/useNonNullContext"
import useSendFromUser from "../hooks/useSendFromUser"
import {Session, useSignIn} from "../hooks/useSignIn"
import {assertNonNullable} from "../utils"
import ConnectionNotice from "./connectionNotice"
import {iconAlert, iconCircleCheck} from "./icons"
import LoadingButton from "./loadingButton"
import TransactionForm from "./transactionForm"
import {UniqueIdentity as UniqueIdentityContract} from "@goldfinch-eng/protocol/typechain/web3/UniqueIdentity"
import web3 from "web3"

function VerificationNotice({icon, notice}) {
  return (
    <div className="verify-card info-banner background-container subtle">
      <div className="message">
        {icon}
        <p>{notice}</p>
      </div>
    </div>
  )
}

function EntityForm({onClose}) {
  return (
    <TransactionForm
      headerMessage="Entity"
      render={() => {
        return (
          <>
            <div className="form-message paragraph">
              Goldfinch is open to non-U.S. entities, and there may be opportunities soon for U.S. entities that qualify
              as accredited investors.
            </div>
            <div className="form-message paragraph">
              To verify or pre-verify, please fill out{" "}
              <a
                className="link"
                target="_blank"
                rel="noopener noreferrer"
                href="https://docs.google.com/forms/d/1qr5-dw3E3OplNjgUk5JidiT6zLS3ZVbVZ6bWl3QwTq4/viewform"
              >
                this form
              </a>
              . Then we will reach out with next steps.
            </div>
          </>
        )
      }}
      closeForm={onClose}
    />
  )
}

function NonUSForm({entityType, onClose, onEvent, network, address}) {
  return (
    <TransactionForm
      headerMessage="Non-U.S. Individual"
      render={({formMethods}) => {
        return (
          <PersonaForm
            entityType={entityType}
            network={network}
            address={address}
            onEvent={onEvent}
            formMethods={formMethods}
          />
        )
      }}
      closeForm={onClose}
    />
  )
}

function USForm({kycStatus, entityType, onClose, onEvent, network, address}) {
  return (
    <TransactionForm
      headerMessage="U.S. Individual"
      render={({formMethods}) => {
        let verifyIdSection
        if (kycStatus === "approved") {
          verifyIdSection = (
            <div className="placeholder">
              <span className="verify-step-label">Step 1: Verify ID {iconCircleCheck}</span>
            </div>
          )
        } else {
          verifyIdSection = (
            <>
              <div> Step 1: Verify ID</div>
              <PersonaForm
                entityType={entityType}
                network={network}
                address={address}
                onEvent={onEvent}
                formMethods={formMethods}
              />
              <div className="form-separator background-container-inner"></div>
            </>
          )
        }
        return (
          <>
            <div className="form-message paragraph">
              Goldfinch may soon have opportunities for U.S. individuals who qualify as accredited investors. You can
              pre-verify your address.
            </div>
            {verifyIdSection}
            <h2>Step 2: Verify Accredited Status</h2>
            <div className="form-message paragraph">
              To verify your accredited status, start by filling out{" "}
              <a className="link" target="_blank" rel="noopener noreferrer" href="https://forms.gle/DmhWgpJUbMphtqC19">
                this form
              </a>
              . Then we will reach out with next steps.
            </div>
          </>
        )
      }}
      closeForm={onClose}
    />
  )
}

function PersonaForm({entityType, onEvent, network, address, formMethods}) {
  const PERSONA_CONFIG = {
    mainnet: {templateId: "tmpl_vD1HECndpPFNeYHaaPQWjd6H", environment: "production"},
    localhost: {templateId: "tmpl_vD1HECndpPFNeYHaaPQWjd6H", environment: "sandbox"},
  }

  function verifyOnPersona(data, e) {
    e.preventDefault()
    const config = PERSONA_CONFIG[network]
    const client = new Persona.Client({
      templateId: config.templateId,
      environment: config.environment,
      referenceId: address,
      prefill: {
        emailAddress: data.email,
        discord_name: data.discord,
        country_us: entityType === "US",
      } as any,
      onLoad: (_error) => client.open(),
      onComplete: () => {
        onEvent("complete")
      },
      onFail: (id) => {
        onEvent("fail")
      },
      onExit: (error) => {
        onEvent("exit")
      },
    })
  }

  return (
    <>
      <div>
        <div className="form-input-label">Email</div>
        <div className="form-field">
          <div className="form-input-container">
            <input
              type="email"
              name="email"
              placeholder="email@example.com"
              className="form-input small-text"
              ref={formMethods.register({required: true, pattern: /^[^\s@]+@([^\s@.,]+\.)+[^\s@.,]{2,}$/})}
            ></input>
            <div className="form-input-note">
              <ErrorMessage errors={formMethods.errors} name="email" message="That doesn't look like a valid email" />
            </div>
          </div>
        </div>
      </div>
      <div>
        <div className="form-input-label">(Optional) Discord username</div>
        <div className="form-inputs-footer">
          <div className="form-field">
            <div className="form-input-container">
              <input
                type="text"
                name="discord"
                placeholder="user#1234"
                className="form-input small-text"
                ref={formMethods.register({pattern: /[a-zA-Z0-9]+#[0-9]{4}/})}
              />
              <div className="form-input-note">
                <ErrorMessage
                  errors={formMethods.errors}
                  name="discord"
                  message="That doesn't look like a valid discord username (make sure to include the # and the 4 digit number)"
                />
              </div>
            </div>
          </div>
          <button className={"button submit-form verify"} onClick={formMethods.handleSubmit(verifyOnPersona)}>
            Verify ID
          </button>
        </div>
      </div>
      <div className="form-footer-message">
        Please note: we use{" "}
        <a className="link" target="_blank" rel="noopener noreferrer" href="https://withpersona.com/security/">
          Persona
        </a>{" "}
        to verify your identity, and they handle all personal information. The only information we store is your ETH
        address, country, and approval status. We take privacy seriously.
      </div>
    </>
  )
}

function SignInForm({action, disabled}) {
  const formMethods = useForm({mode: "onChange", shouldUnregister: false})
  return (
    <FormProvider {...formMethods}>
      <div className="info-banner background-container subtle">
        <div className="message small">
          <p>First, please sign in to confirm your address.</p>
        </div>
        <LoadingButton text="Sign in" action={action} disabled={disabled} />
      </div>
    </FormProvider>
  )
}

function VerifyCard({
  children,
  title,
  disabled = false,
}: React.PropsWithChildren<{title?: string; disabled?: boolean}>) {
  return (
    <div className={`background-container ${disabled && "placeholder"} verify-card`}>
      {title && <h1 className="title">{title}</h1>}
      {children}
    </div>
  )
}

function ErrorCard({title}: {title: string}) {
  return (
    <VerifyCard title={title} disabled={false}>
      <p className="font-small">Oops, there was an error. Try refreshing the page.</p>
    </VerifyCard>
  )
}

function isElligible(kyc: KYC | undefined, user: User) {
  return (kyc && kyc.status === "approved" && kyc.countryCode !== "US" && kyc.countryCode !== "") || user.goListed
}

function VerifyAddress({disabled, dispatch}: {disabled: boolean; dispatch: React.Dispatch<Action>}) {
  const {user, network, setSessionData} = useContext(AppContext)
  const [kyc, setKYC] = useState<KYC>()
  // Determines the form to show. Can be empty, "US" or "entity"
  const [entityType, setEntityType] = useState<string>("")
  const [session] = useSignIn()
  const [loading, setLoading] = useState<boolean>(false)
  const [errored, setErrored] = useState<boolean>(false)

  useEffect(() => {
    if (errored || loading) {
      return
    }

    if (!kyc && session.status === "authenticated") {
      fetchKYCStatus(session)
    } else if (isElligible(kyc, user) && !disabled) {
      dispatch({type: CREATE_UID})
    }
  })

  async function fetchKYCStatus(session: Session) {
    if (session.status !== "authenticated") {
      return
    }
    assertNonNullable(network)
    assertNonNullable(setSessionData)
    setLoading(true)
    const client = new DefaultGoldfinchClient(network.name!, session, setSessionData)
    try {
      const response = await client.fetchKYCStatus(user.address)
      if (response.ok) {
        setKYC(response.json)
        if (response.json.countryCode === "US") {
          setEntityType("US")
        }
      }
    } catch (error: any) {
      setErrored(true)
    } finally {
      setLoading(false)
    }
  }

  function chooseEntity(chosenType) {
    setEntityType(chosenType)
  }

  function renderForm() {
    if (user.goListed) {
      return (
        <VerificationNotice
          icon={iconCircleCheck}
          notice={
            <>
              Your verification was approved to participate in the{" "}
              <Link className="form-link" to="/pools/senior">
                Senior Pool
              </Link>
              .
            </>
          }
        />
      )
    } else if (loading) {
      return <LoadingCard title="Verify your address" />
    } else if (errored) {
      return <ErrorCard title="Verify your address" />
    } else if (kyc?.status === "failed") {
      return (
        <VerificationNotice
          icon={iconAlert}
          notice="There was an issue verifying your address. For help, please contact verify@goldfinch.finance and include your address."
        />
      )
    } else if (entityType === "US") {
      return (
        <USForm
          kycStatus={kyc?.status}
          entityType={entityType}
          onClose={() => setEntityType("")}
          network={network?.name!}
          address={user.address}
          onEvent={() => fetchKYCStatus(session)}
        />
      )
    } else if (entityType === "entity") {
      return <EntityForm onClose={() => setEntityType("")} />
    } else if (isElligible(kyc, user)) {
      return (
        <VerificationNotice
          icon={iconCircleCheck}
          notice={
            <>
              Your verification was approved to participate in the{" "}
              <Link className="form-link" to="/pools/senior">
                Senior Pool
              </Link>
              .
            </>
          }
        />
      )
    } else if (entityType === "non-US") {
      return (
        <NonUSForm
          onClose={() => setEntityType("")}
          entityType={entityType}
          network={network?.name!}
          address={user.address}
          onEvent={() => fetchKYCStatus(session)}
        />
      )
    } else {
      const nonUSDisabled = kyc?.countryCode === "US" ? "disabled" : ""
      return (
        <VerifyCard title="Verify your address" disabled={disabled}>
          <div className="form-message">Who is verifying this address?</div>
          <div className="verify-types">
            <button
              className={`button ${nonUSDisabled}`}
              disabled={nonUSDisabled === "disabled"}
              onClick={() => chooseEntity("non-US")}
            >
              Non-U.S. Individual
            </button>
            <button className={"button"} onClick={() => chooseEntity("US")}>
              U.S. Individual
            </button>
            <button className={"button"} onClick={() => chooseEntity("entity")}>
              Entity
            </button>
          </div>
        </VerifyCard>
      )
    }
  }

  return renderForm()
}

function LoadingCard({title}: {title?: string}) {
  return (
    <VerifyCard disabled={true} title={title}>
      <p>Loading...</p>
    </VerifyCard>
  )
}

const UNIQUE_IDENTITY_SIGNER_URLS = {
  [LOCAL]: "/uniqueIdentitySigner", // Proxied by webpack to packages/server/index.ts
  [MAINNET]:
    "https://api.defender.openzeppelin.com/autotasks/bc31d6f7-0ab4-4170-9ba0-4978a6ed6034/runs/webhook/6a51e904-1439-4c68-981b-5f22f1c0b560/3fwK6xbVKfeBHZjSdsYQWe",
}

const UNIQUE_IDENTITY_MINT_PRICE = web3.utils.toWei("0.00083", "ether")

const START = "start"
const SIGN_IN = "sign_in"
const VERIFY_ADDRESS = "verify_address"
const CREATE_UID = "create_uid"
const END = "end"
type Step = typeof START | typeof SIGN_IN | typeof VERIFY_ADDRESS | typeof CREATE_UID | typeof END

const initialState: {step: Step} = {
  step: START,
}

type Action = {type: Step}
const reducer = (state: typeof initialState, action: Action): typeof initialState => {
  if (action.type === SIGN_IN) {
    return {
      ...state,
      step: SIGN_IN,
    }
  } else if (action.type === VERIFY_ADDRESS) {
    return {
      ...state,
      step: VERIFY_ADDRESS,
    }
  } else if (action.type === CREATE_UID) {
    return {
      ...state,
      step: CREATE_UID,
    }
  } else if (action.type === END) {
    return {
      ...state,
      step: END,
    }
  }
  return state
}

type SignatureResponse = {signature: string; expiresAt: number}
function asSignatureResponse(obj: any): SignatureResponse {
  if (typeof obj.result !== "string") {
    throw new Error(`${obj} is not a signature response`)
  }
  const result = JSON.parse(obj.result)
  if (typeof result.signature !== "string") {
    throw new Error(`${obj} is not a signature response`)
  }
  if (typeof result.expiresAt !== "number") {
    throw new Error(`${obj} is not a signature response`)
  }
  return result
}

async function fetchTrustedSignature({
  network,
  session,
  setSessionData,
  user,
}: {
  network: NetworkConfig
  session: Session
  setSessionData: SetSessionFn
  user: User
}): Promise<SignatureResponse> {
  assertNonNullable(network.name)
  if (session.status !== "authenticated") {
    throw new Error("not authenticated")
  }
  const client = new DefaultGoldfinchClient(network.name, session, setSessionData)
  const auth = client._getAuthHeaders(user.address)

  const response = await fetch(UNIQUE_IDENTITY_SIGNER_URLS[network.name], {
    headers: {"Content-Type": "application/json"},
    body: JSON.stringify({auth}),
    method: "POST",
  })
  const body = await response.json()
  return asSignatureResponse(body)
}

function CreateUID({disabled, dispatch}: {disabled: boolean; dispatch: React.Dispatch<Action>}) {
  const formMethods = useForm()
  const {user, network, setSessionData, goldfinchProtocol, refreshUserData} = useNonNullContext(AppContext)
  const [session] = useSignIn()
  const sendFromUser = useSendFromUser()
  const [errored, setErrored] = useState<boolean>(false)

  useEffect(() => {
    if (disabled) {
      return
    }

    if (user.hasUID) {
      dispatch({type: END})
    }
  })

  const action = async () => {
<<<<<<< HEAD
    const trustedSignature = await fetchTrustedSignature({
      network,
      session,
      setSessionData,
      user,
    })
    const uniqueIdentity = goldfinchProtocol.getContract<UniqueIdentityContract>("UniqueIdentity")
    const version = await uniqueIdentity.methods.ID_TYPE_0().call()
    await sendFromUser(
      uniqueIdentity.methods.mint(version, trustedSignature.expiresAt, trustedSignature.signature),
      {
        type: "Mint UID",
      },
      {value: UNIQUE_IDENTITY_MINT_PRICE}
    )
    refreshUserData()
=======
    try {
      const trustedSignature = await fetchTrustedSignature({
        network,
        session,
        setSessionData,
        user,
      })
      const uniqueIdentity = goldfinchProtocol.getContract<UniqueIdentityContract>("UniqueIdentity")
      const version = await uniqueIdentity.methods.ID_VERSION_0().call()
      await sendFromUser(
        uniqueIdentity.methods.mint(version, trustedSignature.expiresAt, trustedSignature.signature),
        {
          type: "Mint UID",
        },
        {value: UNIQUE_IDENTITY_MINT_PRICE}
      )
      refreshUserData()
    } catch (error: any) {
      setErrored(true)
      console.error(error)
    }
>>>>>>> a2a0570a
  }

  if (user.hasUID) {
    return (
      <VerificationNotice
        icon={iconCircleCheck}
        notice={
          <>
            Your UID has been created. You can now participate in{" "}
            <Link className="form-link" to="/">
              Borrower Pools
            </Link>
            .<br></br>
            View your UID on{" "}
            <a
              className="form-link"
              target="_blank"
              rel="noopener noreferrer"
              href={`https://opensea.io/${user.address}/uid?search[sortBy]=LISTING_DATE`}
            >
              OpenSea
            </a>
          </>
        }
      />
    )
  } else if (user.legacyGolisted) {
    return (
      <FormProvider {...formMethods}>
        <div className={`verify-card background-container subtle ${disabled && "placeholder"}`}>
          <h1 className="title">Create your UID</h1>
          <div className="info-banner subtle">
            <div className="message">
              <div>
                <p className="font-small mb-2">
                  Your verification was approved to participate in{" "}
                  <Link className="form-link" to="/">
                    Borrower Pools
                  </Link>
                  . However, there may be future opportunities that require you to mint a UID.
                </p>
              </div>
            </div>
            <LoadingButton disabled={disabled} action={action} text="Create UID" />
          </div>
        </div>
      </FormProvider>
    )
  } else if (errored) {
    return <ErrorCard title="Create your UID" />
  } else {
    return (
      <FormProvider {...formMethods}>
        <div className={`verify-card background-container subtle ${disabled && "placeholder"}`}>
          <h1 className="title">Create your UID</h1>
          <div className="info-banner subtle">
            <div className="message">
              <p className="font-small">
                Your UID, or "Unique Identity", is an NFT that represents your unique identity and grants you access to
                participate in Borrower Pools. You do not need your UID to participate in the Senior Pool.
              </p>
            </div>
            <LoadingButton disabled={disabled} action={action} text="Create UID" />
          </div>
        </div>
      </FormProvider>
    )
  }
}

function VerifyIdentity() {
  const {user} = useContext(AppContext)
  const [session, signIn] = useSignIn()
  const [state, dispatch] = useReducer(reducer, initialState)

  useEffect(() => {
    if (state.step === START && session.status !== "authenticated") {
      dispatch({type: SIGN_IN})
    } else if ((state.step === START || state.step === SIGN_IN) && session.status === "authenticated") {
      dispatch({type: VERIFY_ADDRESS})
    }
  })

  let children: JSX.Element
  if (state.step === START) {
    children = <></>
  } else if (state.step === SIGN_IN) {
    children = (
      <SignInForm
        disabled={!user.address}
        action={async () => {
          const session = await signIn()
          if (session.status !== "authenticated") {
            throw new Error("not authenticated")
          }
          dispatch({type: VERIFY_ADDRESS})
        }}
      />
    )
  } else {
    children = (
      <>
        <VerifyAddress disabled={state.step !== VERIFY_ADDRESS} dispatch={dispatch} />
        <CreateUID disabled={state.step !== CREATE_UID} dispatch={dispatch} />
      </>
    )
  }

  return (
    <div className="content-section verify-identity">
      <div className="page-header">Verify your identity</div>
      <ConnectionNotice />
      {children}
    </div>
  )
}

export default VerifyIdentity<|MERGE_RESOLUTION|>--- conflicted
+++ resolved
@@ -511,24 +511,6 @@
   })
 
   const action = async () => {
-<<<<<<< HEAD
-    const trustedSignature = await fetchTrustedSignature({
-      network,
-      session,
-      setSessionData,
-      user,
-    })
-    const uniqueIdentity = goldfinchProtocol.getContract<UniqueIdentityContract>("UniqueIdentity")
-    const version = await uniqueIdentity.methods.ID_TYPE_0().call()
-    await sendFromUser(
-      uniqueIdentity.methods.mint(version, trustedSignature.expiresAt, trustedSignature.signature),
-      {
-        type: "Mint UID",
-      },
-      {value: UNIQUE_IDENTITY_MINT_PRICE}
-    )
-    refreshUserData()
-=======
     try {
       const trustedSignature = await fetchTrustedSignature({
         network,
@@ -537,7 +519,7 @@
         user,
       })
       const uniqueIdentity = goldfinchProtocol.getContract<UniqueIdentityContract>("UniqueIdentity")
-      const version = await uniqueIdentity.methods.ID_VERSION_0().call()
+      const version = await uniqueIdentity.methods.ID_TYPE_0().call()
       await sendFromUser(
         uniqueIdentity.methods.mint(version, trustedSignature.expiresAt, trustedSignature.signature),
         {
@@ -550,7 +532,6 @@
       setErrored(true)
       console.error(error)
     }
->>>>>>> a2a0570a
   }
 
   if (user.hasUID) {
