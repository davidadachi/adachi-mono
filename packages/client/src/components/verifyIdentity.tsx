import {ErrorMessage} from "@hookform/error-message"
import Persona from "persona"
import {useContext, useEffect, useReducer, useState} from "react"
import {FormProvider, useForm} from "react-hook-form"
import {Link} from "react-router-dom"
import {AppContext, NetworkConfig, SetSessionFn} from "../App"
import {User, UserLoaded} from "../ethereum/user"
import {LOCAL, MAINNET} from "../ethereum/utils"
import DefaultGoldfinchClient, {KYC} from "../hooks/useGoldfinchClient"
import useNonNullContext from "../hooks/useNonNullContext"
import useSendFromUser from "../hooks/useSendFromUser"
import {Session, useSignIn} from "../hooks/useSignIn"
import {assertNonNullable} from "../utils"
import ConnectionNotice from "./connectionNotice"
import {iconAlert, iconCircleCheck} from "./icons"
import LoadingButton from "./loadingButton"
import TransactionForm from "./transactionForm"
import {UniqueIdentity as UniqueIdentityContract} from "@goldfinch-eng/protocol/typechain/web3/UniqueIdentity"
import web3 from "web3"

function VerificationNotice({icon, notice}) {
  return (
    <div className="verify-card info-banner background-container subtle">
      <div className="message">
        {icon}
        <p>{notice}</p>
      </div>
    </div>
  )
}

function EntityForm({onClose}) {
  return (
    <TransactionForm
      headerMessage="Entity"
      render={() => {
        return (
          <>
            <div className="form-message paragraph">
              Goldfinch is open to non-U.S. entities, and there may be opportunities soon for U.S. entities that qualify
              as accredited investors.
            </div>
            <div className="form-message paragraph">
              To verify or pre-verify, please fill out{" "}
              <a
                className="link"
                target="_blank"
                rel="noopener noreferrer"
                href="https://docs.google.com/forms/d/1qr5-dw3E3OplNjgUk5JidiT6zLS3ZVbVZ6bWl3QwTq4/viewform"
              >
                this form
              </a>
              . Then we will reach out with next steps.
            </div>
          </>
        )
      }}
      closeForm={onClose}
    />
  )
}

function NonUSForm({entityType, onClose, onEvent, network, address}) {
  return (
    <TransactionForm
      headerMessage="Non-U.S. Individual"
      render={({formMethods}) => {
        return (
          <PersonaForm
            entityType={entityType}
            network={network}
            address={address}
            onEvent={onEvent}
            formMethods={formMethods}
          />
        )
      }}
      closeForm={onClose}
    />
  )
}

function USForm({kycStatus, entityType, onClose, onEvent, network, address}) {
  return (
    <TransactionForm
      headerMessage="U.S. Individual"
      render={({formMethods}) => {
        let verifyIdSection
        if (kycStatus === "approved") {
          verifyIdSection = (
            <div className="placeholder">
              <span className="verify-step-label">Step 1: Verify ID {iconCircleCheck}</span>
            </div>
          )
        } else {
          verifyIdSection = (
            <>
              <div> Step 1: Verify ID</div>
              <PersonaForm
                entityType={entityType}
                network={network}
                address={address}
                onEvent={onEvent}
                formMethods={formMethods}
              />
              <div className="form-separator background-container-inner"></div>
            </>
          )
        }
        return (
          <>
            <div className="form-message paragraph">
              Goldfinch may soon have opportunities for U.S. individuals who qualify as accredited investors. You can
              pre-verify your address.
            </div>
            {verifyIdSection}
            <h2>Step 2: Verify Accredited Status</h2>
            <div className="form-message paragraph">
              To verify your accredited status, start by filling out{" "}
              <a className="link" target="_blank" rel="noopener noreferrer" href="https://forms.gle/DmhWgpJUbMphtqC19">
                this form
              </a>
              . Then we will reach out with next steps.
            </div>
          </>
        )
      }}
      closeForm={onClose}
    />
  )
}

function PersonaForm({entityType, onEvent, network, address, formMethods}) {
  const PERSONA_CONFIG = {
    mainnet: {templateId: "tmpl_vD1HECndpPFNeYHaaPQWjd6H", environment: "production"},
    localhost: {templateId: "tmpl_vD1HECndpPFNeYHaaPQWjd6H", environment: "sandbox"},
  }

  function verifyOnPersona(data, e) {
    e.preventDefault()
    const config = PERSONA_CONFIG[network]
    const client = new Persona.Client({
      templateId: config.templateId,
      environment: config.environment,
      referenceId: address,
      prefill: {
        emailAddress: data.email,
        discord_name: data.discord,
        country_us: entityType === "US",
      } as any,
      onLoad: (_error) => client.open(),
      onComplete: () => {
        onEvent("complete")
      },
      onFail: (id) => {
        onEvent("fail")
      },
      onExit: (error) => {
        onEvent("exit")
      },
    })
  }

  return (
    <>
      <div>
        <div className="form-input-label">Email</div>
        <div className="form-field">
          <div className="form-input-container">
            <input
              type="email"
              name="email"
              placeholder="email@example.com"
              className="form-input small-text"
              ref={formMethods.register({required: true, pattern: /^[^\s@]+@([^\s@.,]+\.)+[^\s@.,]{2,}$/})}
            ></input>
            <div className="form-input-note">
              <ErrorMessage errors={formMethods.errors} name="email" message="That doesn't look like a valid email" />
            </div>
          </div>
        </div>
      </div>
      <div>
        <div className="form-input-label">(Optional) Discord username</div>
        <div className="form-inputs-footer">
          <div className="form-field">
            <div className="form-input-container">
              <input
                type="text"
                name="discord"
                placeholder="user#1234"
                className="form-input small-text"
                ref={formMethods.register({pattern: /[a-zA-Z0-9]+#[0-9]{4}/})}
              />
              <div className="form-input-note">
                <ErrorMessage
                  errors={formMethods.errors}
                  name="discord"
                  message="That doesn't look like a valid discord username (make sure to include the # and the 4 digit number)"
                />
              </div>
            </div>
          </div>
          <button className={"button submit-form verify"} onClick={formMethods.handleSubmit(verifyOnPersona)}>
            Verify ID
          </button>
        </div>
      </div>
      <div className="form-footer-message">
        Please note: we use{" "}
        <a className="link" target="_blank" rel="noopener noreferrer" href="https://withpersona.com/security/">
          Persona
        </a>{" "}
        to verify your identity, and they handle all personal information. The only information we store is your ETH
        address, country, and approval status. We take privacy seriously.
      </div>
    </>
  )
}

function SignInForm({action, disabled}) {
  const formMethods = useForm({mode: "onChange", shouldUnregister: false})
  return (
    <FormProvider {...formMethods}>
      <div className="info-banner background-container subtle">
        <div className="message small">
          <p>First, please sign in to confirm your address.</p>
        </div>
        <LoadingButton text="Sign in" action={action} disabled={disabled} />
      </div>
    </FormProvider>
  )
}

function VerifyCard({
  children,
  title,
  disabled = false,
}: React.PropsWithChildren<{title?: string; disabled?: boolean}>) {
  return (
    <div className={`background-container ${disabled && "placeholder"} verify-card`}>
      {title && <h1 className="title">{title}</h1>}
      {children}
    </div>
  )
}

<<<<<<< HEAD
function isEligible(kyc: KYC | undefined, user: UserLoaded | undefined): boolean {
  return (
    (!!kyc && kyc.status === "approved" && kyc.countryCode !== "US" && kyc.countryCode !== "") ||
    (!!user && user.info.value.goListed)
  )
=======
function ErrorCard({title}: {title: string}) {
  return (
    <VerifyCard title={title} disabled={false}>
      <p className="font-small">Oops, there was an error. Try refreshing the page.</p>
    </VerifyCard>
  )
}

function isElligible(kyc: KYC | undefined, user: User) {
  return (kyc && kyc.status === "approved" && kyc.countryCode !== "US" && kyc.countryCode !== "") || user.goListed
>>>>>>> afc4757c
}

function VerifyAddress({disabled, dispatch}: {disabled: boolean; dispatch: React.Dispatch<Action>}) {
  const {user, network, setSessionData} = useContext(AppContext)
  const [kyc, setKYC] = useState<KYC>()
  // Determines the form to show. Can be empty, "US" or "entity"
  const [entityType, setEntityType] = useState<string>("")
  const [session] = useSignIn()
  const [loading, setLoading] = useState<boolean>(false)
  const [errored, setErrored] = useState<boolean>(false)

  useEffect(() => {
    if (errored || loading) {
      return
    }

    if (!kyc && session.status === "authenticated") {
      fetchKYCStatus(session)
    } else if (isEligible(kyc, user) && !disabled) {
      dispatch({type: CREATE_UID})
    }
  })

  async function fetchKYCStatus(session: Session) {
    if (session.status !== "authenticated") {
      return
    }
    assertNonNullable(user)
    assertNonNullable(network)
    assertNonNullable(setSessionData)
    setLoading(true)
    const client = new DefaultGoldfinchClient(network.name!, session, setSessionData)
    try {
      const response = await client.fetchKYCStatus(user.address)
      if (response.ok) {
        setKYC(response.json)
        if (response.json.countryCode === "US") {
          setEntityType("US")
        }
      }
    } catch (error: any) {
      setErrored(true)
    } finally {
      setLoading(false)
    }
  }

  function chooseEntity(chosenType) {
    setEntityType(chosenType)
  }

  function renderForm() {
    if (user && user.info.value.goListed) {
      return (
        <VerificationNotice
          icon={iconCircleCheck}
          notice={
            <>
              Your verification was approved to participate in the{" "}
              <Link className="form-link" to="/pools/senior">
                Senior Pool
              </Link>
              .
            </>
          }
        />
      )
    } else if (loading) {
      return <LoadingCard title="Verify your address" />
    } else if (errored) {
      return <ErrorCard title="Verify your address" />
    } else if (kyc?.status === "failed") {
      return (
        <VerificationNotice
          icon={iconAlert}
          notice="There was an issue verifying your address. For help, please contact verify@goldfinch.finance and include your address."
        />
      )
    } else if (entityType === "US") {
      return (
        <USForm
          kycStatus={kyc?.status}
          entityType={entityType}
          onClose={() => setEntityType("")}
          network={network?.name}
          address={user?.address}
          onEvent={() => fetchKYCStatus(session)}
        />
      )
    } else if (entityType === "entity") {
      return <EntityForm onClose={() => setEntityType("")} />
    } else if (isEligible(kyc, user)) {
      return (
        <VerificationNotice
          icon={iconCircleCheck}
          notice={
            <>
              Your verification was approved to participate in the{" "}
              <Link className="form-link" to="/pools/senior">
                Senior Pool
              </Link>
              .
            </>
          }
        />
      )
    } else if (entityType === "non-US") {
      return (
        <NonUSForm
          onClose={() => setEntityType("")}
          entityType={entityType}
          network={network?.name}
          address={user?.address}
          onEvent={() => fetchKYCStatus(session)}
        />
      )
    } else {
      const nonUSDisabled = kyc?.countryCode === "US" ? "disabled" : ""
      return (
        <VerifyCard title="Verify your address" disabled={disabled}>
          <div className="form-message">Who is verifying this address?</div>
          <div className="verify-types">
            <button
              className={`button ${nonUSDisabled}`}
              disabled={nonUSDisabled === "disabled"}
              onClick={() => chooseEntity("non-US")}
            >
              Non-U.S. Individual
            </button>
            <button className={"button"} onClick={() => chooseEntity("US")}>
              U.S. Individual
            </button>
            <button className={"button"} onClick={() => chooseEntity("entity")}>
              Entity
            </button>
          </div>
        </VerifyCard>
      )
    }
  }

  return renderForm()
}

function LoadingCard({title}: {title?: string}) {
  return (
    <VerifyCard disabled={true} title={title}>
      <p>Loading...</p>
    </VerifyCard>
  )
}

const UNIQUE_IDENTITY_SIGNER_URLS = {
  [LOCAL]: "/uniqueIdentitySigner", // Proxied by webpack to packages/server/index.ts
  [MAINNET]:
    "https://api.defender.openzeppelin.com/autotasks/bc31d6f7-0ab4-4170-9ba0-4978a6ed6034/runs/webhook/6a51e904-1439-4c68-981b-5f22f1c0b560/3fwK6xbVKfeBHZjSdsYQWe",
}

const UNIQUE_IDENTITY_MINT_PRICE = web3.utils.toWei("0.00083", "ether")

const START = "start"
const SIGN_IN = "sign_in"
const VERIFY_ADDRESS = "verify_address"
const CREATE_UID = "create_uid"
const END = "end"
type Step = typeof START | typeof SIGN_IN | typeof VERIFY_ADDRESS | typeof CREATE_UID | typeof END

const initialState: {step: Step} = {
  step: START,
}

type Action = {type: Step}
const reducer = (state: typeof initialState, action: Action): typeof initialState => {
  if (action.type === SIGN_IN) {
    return {
      ...state,
      step: SIGN_IN,
    }
  } else if (action.type === VERIFY_ADDRESS) {
    return {
      ...state,
      step: VERIFY_ADDRESS,
    }
  } else if (action.type === CREATE_UID) {
    return {
      ...state,
      step: CREATE_UID,
    }
  } else if (action.type === END) {
    return {
      ...state,
      step: END,
    }
  }
  return state
}

type SignatureResponse = {signature: string; expiresAt: number}
function asSignatureResponse(obj: any): SignatureResponse {
  if (typeof obj.result !== "string") {
    throw new Error(`${obj} is not a signature response`)
  }
  const result = JSON.parse(obj.result)
  if (typeof result.signature !== "string") {
    throw new Error(`${obj} is not a signature response`)
  }
  if (typeof result.expiresAt !== "number") {
    throw new Error(`${obj} is not a signature response`)
  }
  return result
}

async function fetchTrustedSignature({
  network,
  session,
  setSessionData,
  user,
}: {
  network: NetworkConfig
  session: Session
  setSessionData: SetSessionFn
  user: User
}): Promise<SignatureResponse> {
  assertNonNullable(network.name)
  if (session.status !== "authenticated") {
    throw new Error("not authenticated")
  }
  const client = new DefaultGoldfinchClient(network.name, session, setSessionData)
  const auth = client._getAuthHeaders(user.address)

  const response = await fetch(UNIQUE_IDENTITY_SIGNER_URLS[network.name], {
    headers: {"Content-Type": "application/json"},
    body: JSON.stringify({auth}),
    method: "POST",
  })
  const body = await response.json()
  return asSignatureResponse(body)
}

function CreateUID({disabled, dispatch}: {disabled: boolean; dispatch: React.Dispatch<Action>}) {
  const formMethods = useForm()
  const {user, network, setSessionData, goldfinchProtocol, refreshCurrentBlock} = useNonNullContext(AppContext)
  const [session] = useSignIn()
  const sendFromUser = useSendFromUser()
  const [errored, setErrored] = useState<boolean>(false)

  useEffect(() => {
    if (disabled) {
      return
    }

<<<<<<< HEAD
    if (user && user.info.value.goListed) {
=======
    if (user.hasUID) {
>>>>>>> afc4757c
      dispatch({type: END})
    }
  })

  const action = async () => {
<<<<<<< HEAD
    const trustedSignature = await fetchTrustedSignature({
      network,
      session,
      setSessionData,
      user,
    })
    const uniqueIdentity = goldfinchProtocol.getContract<UniqueIdentityContract>("UniqueIdentity")
    const version = await uniqueIdentity.methods.ID_VERSION_0().call()
    await sendFromUser(
      uniqueIdentity.methods.mint(version, trustedSignature.expiresAt, trustedSignature.signature),
      {
        type: "Mint UID",
      },
      {value: UNIQUE_IDENTITY_MINT_PRICE}
    )
    refreshCurrentBlock()
  }

  if (user && user.info.value.legacyGolisted) {
=======
    try {
      const trustedSignature = await fetchTrustedSignature({
        network,
        session,
        setSessionData,
        user,
      })
      const uniqueIdentity = goldfinchProtocol.getContract<UniqueIdentityContract>("UniqueIdentity")
      const version = await uniqueIdentity.methods.ID_VERSION_0().call()
      await sendFromUser(
        uniqueIdentity.methods.mint(version, trustedSignature.expiresAt, trustedSignature.signature),
        {
          type: "Mint UID",
        },
        {value: UNIQUE_IDENTITY_MINT_PRICE}
      )
      refreshUserData()
    } catch (error: any) {
      setErrored(true)
      console.error(error)
    }
  }

  if (user.hasUID) {
>>>>>>> afc4757c
    return (
      <VerificationNotice
        icon={iconCircleCheck}
        notice={
          <>
            Your UID has been created. You can now participate in{" "}
            <Link className="form-link" to="/">
              Borrower Pools
            </Link>
            .<br></br>
            View your UID on{" "}
            <a
              className="form-link"
              target="_blank"
              rel="noopener noreferrer"
              href={`https://opensea.io/${user.address}/uid?search[sortBy]=LISTING_DATE`}
            >
              OpenSea
            </a>
          </>
        }
      />
    )
<<<<<<< HEAD
  } else if (user && user.info.value.goListed) {
=======
  } else if (user.legacyGolisted) {
>>>>>>> afc4757c
    return (
      <FormProvider {...formMethods}>
        <div className={`verify-card background-container subtle ${disabled && "placeholder"}`}>
          <h1 className="title">Create your UID</h1>
          <div className="info-banner subtle">
            <div className="message">
              <div>
                <p className="font-small mb-2">
                  Your verification was approved to participate in{" "}
                  <Link className="form-link" to="/">
                    Borrower Pools
                  </Link>
                  . However, there may be future opportunities that require you to mint a UID.
                </p>
              </div>
            </div>
            <LoadingButton disabled={disabled} action={action} text="Create UID" />
          </div>
        </div>
      </FormProvider>
    )
  } else if (errored) {
    return <ErrorCard title="Create your UID" />
  } else {
    return (
      <FormProvider {...formMethods}>
        <div className={`verify-card background-container subtle ${disabled && "placeholder"}`}>
          <h1 className="title">Create your UID</h1>
          <div className="info-banner subtle">
            <div className="message">
              <p className="font-small">
                Your UID, or "Unique Identity", is an NFT that represents your unique identity and grants you access to
                participate in Borrower Pools. You do not need your UID to participate in the Senior Pool.
              </p>
            </div>
            <LoadingButton disabled={disabled} action={action} text="Create UID" />
          </div>
        </div>
      </FormProvider>
    )
  }
}

function VerifyIdentity() {
  const {user} = useContext(AppContext)
  const [session, signIn] = useSignIn()
  const [state, dispatch] = useReducer(reducer, initialState)

  useEffect(() => {
    if (state.step === START && session.status !== "authenticated") {
      dispatch({type: SIGN_IN})
    } else if ((state.step === START || state.step === SIGN_IN) && session.status === "authenticated") {
      dispatch({type: VERIFY_ADDRESS})
    }
  })

  let children: JSX.Element
  if (state.step === START) {
    children = <></>
  } else if (state.step === SIGN_IN) {
    children = (
      <SignInForm
        disabled={!user?.address}
        action={async () => {
          const session = await signIn()
          if (session.status !== "authenticated") {
            throw new Error("not authenticated")
          }
          dispatch({type: VERIFY_ADDRESS})
        }}
      />
    )
  } else {
    children = (
      <>
        <VerifyAddress disabled={state.step !== VERIFY_ADDRESS} dispatch={dispatch} />
        <CreateUID disabled={state.step !== CREATE_UID} dispatch={dispatch} />
      </>
    )
  }

  return (
    <div className="content-section verify-identity">
      <div className="page-header">Verify your identity</div>
      <ConnectionNotice requireUnlock={false} />
      {children}
    </div>
  )
}

export default VerifyIdentity<|MERGE_RESOLUTION|>--- conflicted
+++ resolved
@@ -17,6 +17,7 @@
 import TransactionForm from "./transactionForm"
 import {UniqueIdentity as UniqueIdentityContract} from "@goldfinch-eng/protocol/typechain/web3/UniqueIdentity"
 import web3 from "web3"
+import {info} from "console"
 
 function VerificationNotice({icon, notice}) {
   return (
@@ -245,13 +246,6 @@
   )
 }
 
-<<<<<<< HEAD
-function isEligible(kyc: KYC | undefined, user: UserLoaded | undefined): boolean {
-  return (
-    (!!kyc && kyc.status === "approved" && kyc.countryCode !== "US" && kyc.countryCode !== "") ||
-    (!!user && user.info.value.goListed)
-  )
-=======
 function ErrorCard({title}: {title: string}) {
   return (
     <VerifyCard title={title} disabled={false}>
@@ -260,9 +254,11 @@
   )
 }
 
-function isElligible(kyc: KYC | undefined, user: User) {
-  return (kyc && kyc.status === "approved" && kyc.countryCode !== "US" && kyc.countryCode !== "") || user.goListed
->>>>>>> afc4757c
+function isEligible(kyc: KYC | undefined, user: UserLoaded | undefined): boolean {
+  return (
+    (!!kyc && kyc.status === "approved" && kyc.countryCode !== "US" && kyc.countryCode !== "") ||
+    (!!user && user.info.value.goListed)
+  )
 }
 
 function VerifyAddress({disabled, dispatch}: {disabled: boolean; dispatch: React.Dispatch<Action>}) {
@@ -303,7 +299,7 @@
           setEntityType("US")
         }
       }
-    } catch (error: any) {
+    } catch (err: unknown) {
       setErrored(true)
     } finally {
       setLoading(false)
@@ -504,7 +500,7 @@
 
 function CreateUID({disabled, dispatch}: {disabled: boolean; dispatch: React.Dispatch<Action>}) {
   const formMethods = useForm()
-  const {user, network, setSessionData, goldfinchProtocol, refreshCurrentBlock} = useNonNullContext(AppContext)
+  const {user, network, setSessionData, goldfinchProtocol, currentBlock, refreshCurrentBlock} = useNonNullContext(AppContext)
   const [session] = useSignIn()
   const sendFromUser = useSendFromUser()
   const [errored, setErrored] = useState<boolean>(false)
@@ -514,37 +510,13 @@
       return
     }
 
-<<<<<<< HEAD
-    if (user && user.info.value.goListed) {
-=======
-    if (user.hasUID) {
->>>>>>> afc4757c
+    if (user && user.info.value.hasUID) {
       dispatch({type: END})
     }
   })
 
   const action = async () => {
-<<<<<<< HEAD
-    const trustedSignature = await fetchTrustedSignature({
-      network,
-      session,
-      setSessionData,
-      user,
-    })
-    const uniqueIdentity = goldfinchProtocol.getContract<UniqueIdentityContract>("UniqueIdentity")
-    const version = await uniqueIdentity.methods.ID_VERSION_0().call()
-    await sendFromUser(
-      uniqueIdentity.methods.mint(version, trustedSignature.expiresAt, trustedSignature.signature),
-      {
-        type: "Mint UID",
-      },
-      {value: UNIQUE_IDENTITY_MINT_PRICE}
-    )
-    refreshCurrentBlock()
-  }
-
-  if (user && user.info.value.legacyGolisted) {
-=======
+    assertNonNullable(currentBlock)
     try {
       const trustedSignature = await fetchTrustedSignature({
         network,
@@ -553,7 +525,7 @@
         user,
       })
       const uniqueIdentity = goldfinchProtocol.getContract<UniqueIdentityContract>("UniqueIdentity")
-      const version = await uniqueIdentity.methods.ID_VERSION_0().call()
+      const version = await uniqueIdentity.methods.ID_VERSION_0().call(undefined, currentBlock.number)
       await sendFromUser(
         uniqueIdentity.methods.mint(version, trustedSignature.expiresAt, trustedSignature.signature),
         {
@@ -561,15 +533,14 @@
         },
         {value: UNIQUE_IDENTITY_MINT_PRICE}
       )
-      refreshUserData()
-    } catch (error: any) {
+      refreshCurrentBlock()
+    } catch (err: unknown) {
       setErrored(true)
-      console.error(error)
-    }
-  }
-
-  if (user.hasUID) {
->>>>>>> afc4757c
+      console.error(err)
+    }
+  }
+
+  if (user && user.info.value.hasUID) {
     return (
       <VerificationNotice
         icon={iconCircleCheck}
@@ -593,11 +564,7 @@
         }
       />
     )
-<<<<<<< HEAD
-  } else if (user && user.info.value.goListed) {
-=======
-  } else if (user.legacyGolisted) {
->>>>>>> afc4757c
+  } else if (user && user.info.value.legacyGolisted) {
     return (
       <FormProvider {...formMethods}>
         <div className={`verify-card background-container subtle ${disabled && "placeholder"}`}>
