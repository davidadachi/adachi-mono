--- conflicted
+++ resolved
@@ -526,11 +526,7 @@
         user,
       })
       const uniqueIdentity = goldfinchProtocol.getContract<UniqueIdentityContract>("UniqueIdentity")
-<<<<<<< HEAD
-      const version = await uniqueIdentity.methods.ID_VERSION_0().call(undefined, currentBlock.number)
-=======
-      const version = await uniqueIdentity.methods.ID_TYPE_0().call()
->>>>>>> 34c8afca
+      const version = await uniqueIdentity.methods.ID_TYPE_0().call(undefined, currentBlock.number)
       await sendFromUser(
         uniqueIdentity.methods.mint(version, trustedSignature.expiresAt, trustedSignature.signature),
         {
