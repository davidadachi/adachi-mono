import {assertUnreachable} from "@goldfinch-eng/utils/src/type"
import BigNumber from "bignumber.js"
import _ from "lodash"
import moment from "moment"
import {EventData} from "web3-eth-contract"
import {
  DEPOSIT_MADE_EVENT,
  isKnownEventData,
  KnownEventData,
  KnownEventName,
  PoolEventType,
  WITHDRAWAL_MADE_EVENT,
} from "../types/events"
import {assertNumber, defaultSum} from "../utils"
import web3 from "../web3"
import {usdcFromAtomic} from "./erc20"
import {fiduFromAtomic} from "./fidu"
import {gfiFromAtomic} from "./gfi"
import {RichAmount, AmountWithUnits, HistoricalTx, TxName} from "../types/transactions"
import {CombinedRepaymentTx} from "./pool"

async function mapEventsToTx<T extends KnownEventName>(
  events: EventData[],
  known: T[],
  config: EventParserConfig<T>
): Promise<HistoricalTx<T>[]> {
  const txs = await Promise.all(_.compact(events).map((event: EventData) => mapEventToTx<T>(event, known, config)))
  return _.reverse(_.sortBy(_.compact(txs), "blockNumber"))
}

type EventParserConfig<T extends KnownEventName> = {
  parseName: (eventData: KnownEventData<T>) => TxName
  parseAmount: (eventData: KnownEventData<T>) => AmountWithUnits
}

function getRichAmount(amount: AmountWithUnits): RichAmount {
  if (!amount.amount) {
    console.error("Empty string amount parses as NaN BigNumber.")
  }
  const atomic = new BigNumber(amount.amount)
  let display: string
  switch (amount.units) {
    case "usdc":
      display = usdcFromAtomic(atomic)
      break
    case "fidu":
      display = fiduFromAtomic(atomic)
      break
    case "gfi":
      display = gfiFromAtomic(atomic)
      break
    default:
      assertUnreachable(amount.units)
  }
  return {atomic, display, units: amount.units}
}

async function populateDates<T extends KnownEventName, U extends HistoricalTx<T> | CombinedRepaymentTx>(txs: U[]) {
  return await Promise.all(
    txs.map((tx) => {
      return web3.eth.getBlock(tx.blockNumber).then((block) => {
        assertNumber(block.timestamp)
        tx.date = moment.unix(block.timestamp).format("MMM D, h:mma")
        return tx
      })
    })
  )
}

async function mapEventToTx<T extends KnownEventName>(
  eventData: EventData,
  known: T[],
  config: EventParserConfig<T>
): Promise<HistoricalTx<T> | undefined> {
  if (isKnownEventData<T>(eventData, known)) {
<<<<<<< HEAD
    return web3.readOnly.eth.getBlock(eventData.blockNumber).then((block) => {
      const parsedName = config.parseName(eventData)
      const parsedAmount = config.parseAmount(eventData)
=======
    const parsedName = config.parseName(eventData)
    const parsedAmount = config.parseAmount(eventData)
>>>>>>> e46e8602

    return {
      current: false,
      type: eventData.event,
      name: parsedName,
      amount: getRichAmount(parsedAmount),
      id: eventData.transactionHash,
      blockNumber: eventData.blockNumber,
      transactionIndex: eventData.transactionIndex,
      status: "successful",
      eventId: (eventData as any).id,
      erc20: (eventData as any).erc20,
    }
  } else {
    console.error(`Unexpected event type: ${eventData.event}. Expected: ${known}`)
    return
  }
}

function getBalanceAsOf<T extends KnownEventName, U extends T>(
  events: KnownEventData<T>[],
  blockNumExclusive: number,
  subtractiveEventName: U,
  getEventAmount: (eventData: KnownEventData<T>) => BigNumber
): BigNumber {
  const filtered = events.filter((eventData: KnownEventData<T>) => eventData.blockNumber < blockNumExclusive)
  return defaultSum(
    filtered.map((eventData) => {
      const amount = getEventAmount(eventData)
      if (eventData.event === subtractiveEventName) {
        return amount.multipliedBy(new BigNumber(-1))
      } else {
        return amount
      }
    })
  )
}

function getPoolEventAmount(eventData: KnownEventData<PoolEventType>): BigNumber {
  switch (eventData.event) {
    case DEPOSIT_MADE_EVENT:
      return new BigNumber(eventData.returnValues.amount)
    case WITHDRAWAL_MADE_EVENT:
      return new BigNumber(eventData.returnValues.userAmount)

    default:
      assertUnreachable(eventData.event)
  }
}

function reduceToKnown<T extends KnownEventName>(events: EventData[], knownEventNames: T[]) {
  const reduced = events.reduce<{
    known: KnownEventData<T>[]
    unknown: EventData[]
  }>(
    (acc, curr) => {
      if (isKnownEventData(curr, knownEventNames)) {
        acc.known.push(curr)
      } else {
        acc.unknown.push(curr)
      }
      return acc
    },
    {
      known: [],
      unknown: [],
    }
  )
  if (reduced.unknown.length) {
    console.error(
      `Unexpected event types: ${reduced.unknown.map(
        (eventData: EventData) => eventData.event
      )}. Expected: ${knownEventNames}`
    )
  }
  return reduced.known
}

export {mapEventsToTx, getBalanceAsOf, getPoolEventAmount, reduceToKnown, populateDates}<|MERGE_RESOLUTION|>--- conflicted
+++ resolved
@@ -58,7 +58,7 @@
 async function populateDates<T extends KnownEventName, U extends HistoricalTx<T> | CombinedRepaymentTx>(txs: U[]) {
   return await Promise.all(
     txs.map((tx) => {
-      return web3.eth.getBlock(tx.blockNumber).then((block) => {
+      return web3.readOnly.eth.getBlock(tx.blockNumber).then((block) => {
         assertNumber(block.timestamp)
         tx.date = moment.unix(block.timestamp).format("MMM D, h:mma")
         return tx
@@ -73,14 +73,8 @@
   config: EventParserConfig<T>
 ): Promise<HistoricalTx<T> | undefined> {
   if (isKnownEventData<T>(eventData, known)) {
-<<<<<<< HEAD
-    return web3.readOnly.eth.getBlock(eventData.blockNumber).then((block) => {
-      const parsedName = config.parseName(eventData)
-      const parsedAmount = config.parseAmount(eventData)
-=======
     const parsedName = config.parseName(eventData)
     const parsedAmount = config.parseAmount(eventData)
->>>>>>> e46e8602
 
     return {
       current: false,
