--- conflicted
+++ resolved
@@ -25,7 +25,7 @@
   config: EventParserConfig<T>
 ): Promise<HistoricalTx<T>[]> {
   const txs = await Promise.all(_.compact(events).map((event: EventData) => mapEventToTx<T>(event, known, config)))
-  return _.reverse(_.sortBy(_.compact(txs), "blockNumber"))
+  return _.reverse(_.sortBy(_.compact(txs), ["blockNumber", "transactionIndex"]))
 }
 
 type EventParserConfig<T extends KnownEventName> = {
@@ -55,11 +55,6 @@
   return {atomic, display, units: amount.units}
 }
 
-<<<<<<< HEAD
-async function mapEventsToTx(events) {
-  const txs = await Promise.all(_.map(_.compact(events), mapEventToTx))
-  return _.reverse(_.sortBy(txs, ["blockNumber", "transactionIndex"]))
-=======
 async function populateDates<T extends KnownEventName, U extends HistoricalTx<T> | CombinedRepaymentTx>(txs: U[]) {
   return await Promise.all(
     txs.map((tx) => {
@@ -70,7 +65,6 @@
       })
     })
   )
->>>>>>> d1894449
 }
 
 async function mapEventToTx<T extends KnownEventName>(
@@ -83,17 +77,6 @@
     const parsedAmount = config.parseAmount(eventData)
 
     return {
-<<<<<<< HEAD
-      type: event.event,
-      name: EVENT_TYPE_MAP[event.event],
-      amount: usdcFromAtomic(amount),
-      amountBN: new BigNumber(amount),
-      id: event.transactionHash,
-      blockNumber: event.blockNumber,
-      transactionIndex: event.transactionIndex,
-      blockTime: block.timestamp,
-      date: moment.unix(block.timestamp).format("MMM D, h:mma"),
-=======
       current: false,
       type: eventData.event,
       name: parsedName,
@@ -101,7 +84,6 @@
       id: eventData.transactionHash,
       blockNumber: eventData.blockNumber,
       transactionIndex: eventData.transactionIndex,
->>>>>>> d1894449
       status: "successful",
       eventId: (eventData as any).id,
       erc20: (eventData as any).erc20,
