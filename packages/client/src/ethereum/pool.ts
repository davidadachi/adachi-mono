--- conflicted
+++ resolved
@@ -1087,18 +1087,12 @@
       user: address,
     }
 
-<<<<<<< HEAD
+    return this.queryEvents(eventNames, filters, toBlock)
+  }
+
+  async queryEvents<T extends StakingRewardsEventType>(eventNames: T[], filters: Filter = {}, toBlock: number) {
     if (this.goldfinchProtocol.networkIsMainnet) {
-      const [legacyEvents, events] = await Promise.all([
-=======
-    return this.queryEvents(eventNames, filters, toBlock)
-  }
-
-  async queryEvents<T extends StakingRewardsEventType>(eventNames: T[], filters: Filter = {}, toBlock: number) {
-    const networkIsMainnet = this.goldfinchProtocol.networkId === MAINNET
-    if (networkIsMainnet) {
       return Promise.all([
->>>>>>> e13b7009
         this.goldfinchProtocol.queryEvents(
           this.legacyContract.readOnly,
           // Filter out any StakingRewards events that were not created before the v2.6.0 migration.
