import {Fidu as FiduContract} from "@goldfinch-eng/protocol/typechain/web3/Fidu"
import {Pool as PoolContract} from "@goldfinch-eng/protocol/typechain/web3/Pool"
import {SeniorPool as SeniorPoolContract} from "@goldfinch-eng/protocol/typechain/web3/SeniorPool"
import {StakingRewards as StakingRewardsContract} from "@goldfinch-eng/protocol/typechain/web3/StakingRewards"
import {TranchedPool} from "@goldfinch-eng/protocol/typechain/web3/TranchedPool"
import {assertUnreachable, genExhaustiveTuple} from "@goldfinch-eng/utils/src/type"
import BigNumber from "bignumber.js"
import _ from "lodash"
import {BlockNumber} from "web3-core"
import {Contract, EventData, Filter} from "web3-eth-contract"
import {Loadable, Loaded, WithLoadedInfo} from "../types/loadable"
import {assertBigNumber, BlockInfo, defaultSum, displayNumber, roundDownPenny} from "../utils"
import {buildCreditLineReadOnly} from "./creditLine"
import {Tickers, usdcFromAtomic} from "./erc20"
import {
  DRAWDOWN_MADE_EVENT,
  INTEREST_COLLECTED_EVENT,
  KnownEventData,
  KnownEventName,
  PoolEventType,
  POOL_EVENT_TYPES,
  PRINCIPAL_COLLECTED_EVENT,
  PRINCIPAL_WRITTEN_DOWN_EVENT,
  RESERVE_FUNDS_COLLECTED_EVENT,
  StakingRewardsEventType,
  WITHDRAWAL_MADE_EVENT,
} from "../types/events"
import {fiduFromAtomic, fiduInDollars, fiduToDollarsAtomic, FIDU_DECIMALS} from "./fidu"
import {gfiInDollars, GFILoaded, gfiToDollarsAtomic, GFI_DECIMALS, gfiFromAtomic} from "./gfi"
import {GoldfinchProtocol} from "./GoldfinchProtocol"
import {getMetadataStore} from "./tranchedPool"
import {
  AmountWithUnits,
  INTEREST_COLLECTED_TX_NAME,
  PRINCIPAL_COLLECTED_TX_NAME,
  RESERVE_FUNDS_COLLECTED_TX_NAME,
  HistoricalTx,
  TxName,
} from "../types/transactions"
import {UserLoaded, UserStakingRewardsLoaded} from "./user"
import {fetchDataFromAttributes, getPoolEvents, INTEREST_DECIMALS, ONE_YEAR_SECONDS, USDC_DECIMALS} from "./utils"
import {getBalanceAsOf, getPoolEventAmount, mapEventsToTx} from "./events"
import {Web3IO} from "../types/web3"

class Pool {
  goldfinchProtocol: GoldfinchProtocol
  contract: Web3IO<PoolContract>
  chain: string
  address: string

  constructor(goldfinchProtocol: GoldfinchProtocol) {
    this.goldfinchProtocol = goldfinchProtocol
    this.contract = goldfinchProtocol.getContract<PoolContract>("Pool")
    this.address = goldfinchProtocol.getAddress("Pool")
    this.chain = goldfinchProtocol.networkId
  }
}

type SeniorPoolLoadedInfo = {
  currentBlock: BlockInfo
  poolData: PoolData
  isPaused: boolean
}

class SeniorPool {
  goldfinchProtocol: GoldfinchProtocol
  contract: Web3IO<SeniorPoolContract>
  usdc: Web3IO<Contract>
  fidu: Web3IO<FiduContract>
  chain: string
  address: string
  v1Pool: Pool
  info: Loadable<SeniorPoolLoadedInfo>

  constructor(goldfinchProtocol: GoldfinchProtocol) {
    this.goldfinchProtocol = goldfinchProtocol
    this.contract = goldfinchProtocol.getContract<SeniorPoolContract>("SeniorPool")
    this.address = goldfinchProtocol.getAddress("SeniorPool")
    this.usdc = goldfinchProtocol.getERC20(Tickers.USDC).contract
    this.fidu = goldfinchProtocol.getContract<FiduContract>("Fidu")
    this.chain = goldfinchProtocol.networkId
    this.v1Pool = new Pool(this.goldfinchProtocol)
    this.info = {
      loaded: false,
      value: undefined,
    }
  }

  async initialize(stakingRewards: StakingRewardsLoaded, gfi: GFILoaded, currentBlock: BlockInfo): Promise<void> {
    const poolData = await fetchPoolData(this, this.usdc, stakingRewards, gfi, currentBlock)
    const isPaused = await this.contract.readOnly.methods.paused().call(undefined, currentBlock.number)
    this.info = {
      loaded: true,
      value: {
        currentBlock,
        poolData,
        isPaused,
      },
    }
  }

  async getPoolEvents<T extends PoolEventType>(
    address: string | undefined,
    eventNames: T[],
    includeV1Pool: boolean = true,
    toBlock: BlockNumber
  ): Promise<KnownEventData<T>[]> {
    if (includeV1Pool) {
      // In migrating from v1 to v2 (i.e. from the `Pool` contract as modeling the senior pool,
      // to the `SeniorPool` contract as modeling the senior pool), we transferred contract state
      // from Pool to SeniorPool (e.g. the capital supplied by a capital provider to Pool
      // became capital supplied by that provider to SeniorPool). But we did not do any sort of
      // migrating (e.g. re-emitting) with respect to events, from the Pool contract onto the
      // SeniorPool contract. So fully representing the SeniorPool's events here -- e.g. to be
      // able to accurately count all of a capital provider's supplier capital -- entails querying
      // for those events on both the SeniorPool and Pool contracts.

      const events = await Promise.all([
        getPoolEvents(this, address, eventNames, toBlock),
        getPoolEvents(this.v1Pool, address, eventNames, toBlock),
      ])
      const combined = _.flatten(events)
      return combined
    } else {
      return getPoolEvents(this, address, eventNames, toBlock)
    }
  }
}

export type SeniorPoolLoaded = WithLoadedInfo<SeniorPool, SeniorPoolLoadedInfo>

interface CapitalProvider {
  currentBlock: BlockInfo
  sharePrice: BigNumber
  gfiPrice: BigNumber | undefined
  shares: {
    parts: {
      notStaked: BigNumber
      stakedUnlocked: BigNumber
      stakedLocked: BigNumber
    }
    aggregates: {
      staked: BigNumber
      withdrawable: BigNumber
      total: BigNumber
    }
  }
  stakedSeniorPoolBalanceInDollars: BigNumber
  totalSeniorPoolBalanceInDollars: BigNumber
  availableToStakeInDollars: BigNumber
  availableToWithdraw: BigNumber
  availableToWithdrawInDollars: BigNumber
  unstakeablePositions: StakingRewardsPosition[]
  rewardsInfo: CapitalProviderStakingRewardsInfo
  address: string
  allowance: BigNumber
  weightedAverageSharePrice: BigNumber
  unrealizedGains: BigNumber
  unrealizedGainsInDollars: BigNumber
  unrealizedGainsPercentage: BigNumber
}

type CapitalProviderStakingRewardsInfo =
  | {
      hasUnvested: true
      unvested: BigNumber
      unvestedInDollars: BigNumber | undefined
      lastVestingEndTime: number
    }
  | {
      hasUnvested: false
      unvested: null
      unvestedInDollars: null | undefined
      lastVestingEndTime: null
    }

type CapitalProviderStakingInfo = {
  gfiPrice: BigNumber | undefined
  shares: {
    locked: BigNumber
    unlocked: BigNumber
  }
  unstakeablePositions: StakingRewardsPosition[]
  rewards: CapitalProviderStakingRewardsInfo
}

function getCapitalProviderStakingInfo(
  userStakingRewards: UserStakingRewardsLoaded,
  gfi: GFILoaded
): CapitalProviderStakingInfo {
  const gfiPrice = gfi.info.value.price
  const lockedPositions = userStakingRewards.lockedPositions
  const unlockedPositions = userStakingRewards.unlockedPositions

  let rewards: CapitalProviderStakingRewardsInfo
  const unvested = userStakingRewards.info.value.unvested
  if (unvested.gt(0)) {
    rewards = {
      hasUnvested: true,
      unvested,
      unvestedInDollars: gfiInDollars(gfiToDollarsAtomic(unvested, gfiPrice)),
      lastVestingEndTime: userStakingRewards.unvestedRewardsPositions.reduce(
        (acc, curr) => (curr.storedPosition.rewards.endTime > acc ? curr.storedPosition.rewards.endTime : acc),
        0
      ),
    }
  } else {
    rewards = {
      hasUnvested: false,
      unvested: null,
      unvestedInDollars: undefined,
      lastVestingEndTime: null,
    }
  }

  return {
    gfiPrice,
    shares: {
      locked: defaultSum(lockedPositions.map((val) => val.storedPosition.amount)),
      unlocked: defaultSum(unlockedPositions.map((val) => val.storedPosition.amount)),
    },
    // Any position that is not locked can be unstaked.
    unstakeablePositions: unlockedPositions,
    rewards,
  }
}

async function fetchCapitalProviderData(
  pool: SeniorPoolLoaded,
  stakingRewards: StakingRewardsLoaded,
  gfi: GFILoaded,
  user: UserLoaded
): Promise<Loaded<CapitalProvider>> {
  const currentBlock = pool.info.value.currentBlock

  const attributes = [{method: "sharePrice"}]
  const {sharePrice} = await fetchDataFromAttributes(pool.contract.readOnly, attributes, {
    bigNumber: true,
    blockNumber: currentBlock.number,
  })
  assertBigNumber(sharePrice)

  const numSharesNotStaked = new BigNumber(
    await pool.fidu.readOnly.methods.balanceOf(user.address).call(undefined, currentBlock.number)
  )
  const stakingInfo = getCapitalProviderStakingInfo(user.info.value.stakingRewards, gfi)
  const numSharesStakedLocked = stakingInfo.shares.locked
  const numSharesStakedUnlocked = stakingInfo.shares.unlocked

  const numSharesStaked = numSharesStakedLocked.plus(numSharesStakedUnlocked)
  const numSharesWithdrawable = numSharesNotStaked.plus(numSharesStakedUnlocked)
  const numSharesTotal = numSharesNotStaked.plus(numSharesStakedLocked).plus(numSharesStakedUnlocked)

  const stakedSeniorPoolBalance = fiduToDollarsAtomic(numSharesStaked, sharePrice)
  const stakedSeniorPoolBalanceInDollars = fiduInDollars(stakedSeniorPoolBalance)

  const totalSeniorPoolBalance = fiduToDollarsAtomic(numSharesTotal, sharePrice)
  const totalSeniorPoolBalanceInDollars = fiduInDollars(totalSeniorPoolBalance)

  const availableToStake = fiduToDollarsAtomic(numSharesNotStaked, sharePrice)
  const availableToStakeInDollars = fiduInDollars(availableToStake)

  const availableToWithdraw = fiduToDollarsAtomic(numSharesWithdrawable, sharePrice)
  const availableToWithdrawInDollars = fiduInDollars(availableToWithdraw)

  const address = user.address
  const allowance = new BigNumber(
    await pool.usdc.readOnly.methods.allowance(address, pool.address).call(undefined, currentBlock.number)
  )
  const weightedAverageSharePrice = await getWeightedAverageSharePrice(
    pool,
    stakingRewards,
    address,
    numSharesTotal,
    currentBlock
  )
  const sharePriceDelta = sharePrice.dividedBy(FIDU_DECIMALS).minus(weightedAverageSharePrice)
  const unrealizedGains = sharePriceDelta.multipliedBy(numSharesTotal)
  const unrealizedGainsInDollars = new BigNumber(roundDownPenny(unrealizedGains.div(FIDU_DECIMALS)))
  const unrealizedGainsPercentage = sharePriceDelta.dividedBy(weightedAverageSharePrice)

  return {
    loaded: true,
    value: {
      currentBlock,
      sharePrice,
      gfiPrice: stakingInfo.gfiPrice,
      shares: {
        parts: {
          notStaked: numSharesNotStaked,
          stakedUnlocked: numSharesStakedUnlocked,
          stakedLocked: numSharesStakedLocked,
        },
        aggregates: {
          staked: numSharesStaked,
          withdrawable: numSharesWithdrawable,
          total: numSharesTotal,
        },
      },
      stakedSeniorPoolBalanceInDollars,
      totalSeniorPoolBalanceInDollars,
      availableToStakeInDollars,
      availableToWithdraw,
      availableToWithdrawInDollars,
      unstakeablePositions: stakingInfo.unstakeablePositions,
      rewardsInfo: stakingInfo.rewards,
      address,
      allowance,
      weightedAverageSharePrice,
      unrealizedGains,
      unrealizedGainsInDollars,
      unrealizedGainsPercentage,
    },
  }
}

type PoolData = {
  rawBalance: BigNumber
  compoundBalance: BigNumber
  balance: BigNumber
  totalShares: BigNumber
  totalPoolAssets: BigNumber
  totalLoansOutstanding: BigNumber
  cumulativeWritedowns: BigNumber
  cumulativeDrawdowns: BigNumber
  estimatedTotalInterest: BigNumber
  estimatedApy: BigNumber
  estimatedApyFromGfi: BigNumber | undefined
  defaultRate: BigNumber
  poolEvents: KnownEventData<PoolEventType>[]
  assetsAsOf: typeof assetsAsOf
  getRepaymentEvents: typeof getRepaymentEvents
  remainingCapacity: typeof remainingCapacity
}

async function fetchPoolData(
  pool: SeniorPool,
  erc20: Web3IO<Contract>,
  stakingRewards: StakingRewardsLoaded,
  gfi: GFILoaded,
  currentBlock: BlockInfo
): Promise<PoolData> {
  const attributes = [{method: "sharePrice"}, {method: "compoundBalance"}]
  let {sharePrice, compoundBalance: _compoundBalance} = await fetchDataFromAttributes(
    pool.contract.readOnly,
    attributes,
    {
      blockNumber: currentBlock.number,
    }
  )
  let rawBalance = new BigNumber(
    await erc20.readOnly.methods.balanceOf(pool.address).call(undefined, currentBlock.number)
  )
  let compoundBalance = new BigNumber(_compoundBalance)
  let balance = compoundBalance.plus(rawBalance)
  let totalShares = new BigNumber(await pool.fidu.readOnly.methods.totalSupply().call(undefined, currentBlock.number))

  // Do some slightly goofy multiplication and division here so that we have consistent units across
  // 'balance', 'totalPoolBalance', and 'totalLoansOutstanding', allowing us to do arithmetic between them
  // and display them using the same helpers.
  const totalPoolAssetsInDollars = totalShares
    .div(FIDU_DECIMALS.toString())
    .multipliedBy(new BigNumber(sharePrice))
    .div(FIDU_DECIMALS.toString())
  let totalPoolAssets = totalPoolAssetsInDollars.multipliedBy(USDC_DECIMALS.toString())
  let totalLoansOutstanding = new BigNumber(
    await pool.contract.readOnly.methods.totalLoansOutstanding().call(undefined, currentBlock.number)
  )
  let cumulativeWritedowns = await getCumulativeWritedowns(pool, currentBlock)
  let cumulativeDrawdowns = await getCumulativeDrawdowns(pool, currentBlock)
  let poolEvents = await getAllPoolEvents(pool, currentBlock)
  let estimatedTotalInterest = await getEstimatedTotalInterest(pool, currentBlock)
  let estimatedApy = estimatedTotalInterest.dividedBy(totalPoolAssets)
  const currentEarnRatePerYear = stakingRewards.info.value.currentEarnRate.multipliedBy(ONE_YEAR_SECONDS)
  const estimatedApyFromGfi = gfiToDollarsAtomic(currentEarnRatePerYear, gfi.info.value.price)
    ?.multipliedBy(
      // This might be better thought of as the share-price mantissa, which happens to be the
      // same as `FIDU_DECIMALS`.
      FIDU_DECIMALS
    )
    .dividedBy(
      // This might be better thought of as the GFI-price mantissa, which happens to be the
      // same as `GFI_DECIMALS`.
      GFI_DECIMALS
    )
    .dividedBy(sharePrice)
  let defaultRate = cumulativeWritedowns.dividedBy(cumulativeDrawdowns)

  return {
    rawBalance,
    compoundBalance,
    balance,
    totalShares,
    totalPoolAssets,
    totalLoansOutstanding,
    cumulativeWritedowns,
    cumulativeDrawdowns,
    poolEvents,
    assetsAsOf,
    getRepaymentEvents,
    remainingCapacity,
    estimatedTotalInterest,
    estimatedApy,
    estimatedApyFromGfi,
    defaultRate,
  }
}

async function getDepositEventsByCapitalProvider(
  pool: SeniorPoolLoaded,
  stakingRewards: StakingRewardsLoaded,
  capitalProviderAddress: string,
  currentBlock: BlockInfo
): Promise<EventData[]> {
  const depositMadeEventsByCapitalProvider: EventData[] = await pool.getPoolEvents(
    capitalProviderAddress,
    ["DepositMade"],
    true,
    currentBlock.number
  )
  const depositedAndStakedEventsByCapitalProvider: EventData[] = await stakingRewards.getEvents(
    capitalProviderAddress,
    ["DepositedAndStaked"],
    undefined,
    currentBlock.number
  )
  return depositMadeEventsByCapitalProvider.concat(depositedAndStakedEventsByCapitalProvider)
}

// This uses the FIFO method of calculating cost-basis. Thus we
// add up the deposits *in reverse* to arrive at your current number of shares.
// We calculate the weighted average price based on that, which can then be used
// to calculate unrealized gains.
// NOTE: This does not take into account transfers of Fidu that happen outside
// the protocol. In such a case, you would necessarily end up with more Fidu (in
// the case of net inbound transfers; or less Fidu, in the case of net outbound transfers)
// than we have records of your deposits, so we would not be able to account
// for your shares, and we would fail out, and return a "-" on the front-end.
// NOTE: This also does not take into account realized gains, which we are also
// punting on.
const _getWeightedAverageSharePrice = async (
  pool: SeniorPoolLoaded,
  stakingRewards: StakingRewardsLoaded,
  capitalProviderAddress: string,
  capitalProviderTotalShares: BigNumber,
  currentBlock: BlockInfo
) => {
  const events = await getDepositEventsByCapitalProvider(pool, stakingRewards, capitalProviderAddress, currentBlock)
  const sorted = _.reverse(_.sortBy(events, ["blockNumber", "transactionIndex"]))
  const prepared = sorted.map((eventData) => {
    switch (eventData.event) {
      case "DepositMade":
        return {
          amount: eventData.returnValues.amount,
          shares: eventData.returnValues.shares,
        }
      case "DepositedAndStaked":
        return {
          amount: eventData.returnValues.depositedAmount,
          shares: eventData.returnValues.amount,
        }
      default:
        throw new Error(`Unexpected event name: ${eventData.event}`)
    }
  })

  let zero = new BigNumber(0)
  let sharesLeftToAccountFor = capitalProviderTotalShares
  let totalAmountPaid = zero
  prepared.forEach((info) => {
    if (sharesLeftToAccountFor.lte(zero)) {
      return
    }
    const sharePrice = new BigNumber(info.amount)
      .dividedBy(USDC_DECIMALS.toString())
      .dividedBy(new BigNumber(info.shares).dividedBy(FIDU_DECIMALS.toString()))
    const sharesToAccountFor = BigNumber.min(sharesLeftToAccountFor, new BigNumber(info.shares))
    totalAmountPaid = totalAmountPaid.plus(sharesToAccountFor.multipliedBy(sharePrice))
    sharesLeftToAccountFor = sharesLeftToAccountFor.minus(sharesToAccountFor)
  })
  if (sharesLeftToAccountFor.gt(zero)) {
    // This case means you must have received Fidu outside of depositing,
    // which we don't have price data for, and therefore can't calculate
    // a correct weighted average price. By returning empty string,
    // the result becomes NaN, and our display functions automatically handle
    // the case, and turn it into a '-' on the front-end
    return new BigNumber("")
  } else {
    return totalAmountPaid.dividedBy(capitalProviderTotalShares)
  }
}
export let getWeightedAverageSharePrice = _getWeightedAverageSharePrice

async function getCumulativeWritedowns(pool: SeniorPool, currentBlock: BlockInfo) {
  // In theory, we'd also want to include `PrincipalWrittendown` events emitted by `pool.v1Pool` here.
  // But in practice, we don't need to, because only one such was emitted, due to a bug which was
  // then fixed. So we include only `PrincipalWrittenDown` events emitted by `pool`.

  const events = await pool.goldfinchProtocol.queryEvents(
    pool.contract.readOnly,
    [PRINCIPAL_WRITTEN_DOWN_EVENT],
    undefined,
    currentBlock.number
  )
  const sum: BigNumber = defaultSum(events.map((eventData) => new BigNumber(eventData.returnValues.amount)))
  return sum.negated()
}

async function getCumulativeDrawdowns(pool: SeniorPool, currentBlock: BlockInfo) {
  const protocol = pool.goldfinchProtocol
  const tranchedPoolAddresses = await getTranchedPoolAddressesForSeniorPoolCalc(pool, currentBlock)
  const tranchedPools = tranchedPoolAddresses.map((address) =>
    protocol.getContract<TranchedPool>("TranchedPool", address)
  )
  let allDrawdownEvents = _.flatten(
    await Promise.all(
      tranchedPools.map((pool) =>
        protocol.queryEvents(pool.readOnly, [DRAWDOWN_MADE_EVENT], undefined, currentBlock.number)
      )
    )
  )
  const sum: BigNumber = defaultSum(allDrawdownEvents.map((eventData) => new BigNumber(eventData.returnValues.amount)))
  return sum
}

type RepaymentEventType =
  | typeof INTEREST_COLLECTED_EVENT
  | typeof PRINCIPAL_COLLECTED_EVENT
  | typeof RESERVE_FUNDS_COLLECTED_EVENT
const REPAYMENT_EVENT_TYPES = genExhaustiveTuple<RepaymentEventType>()(
  INTEREST_COLLECTED_EVENT,
  PRINCIPAL_COLLECTED_EVENT,
  RESERVE_FUNDS_COLLECTED_EVENT
)

export type CombinedRepaymentTx = {
  type: "CombinedRepayment"
  name: "CombinedRepayment"
  amount: string
  amountBN: BigNumber
  interestAmountBN: BigNumber
} & Omit<HistoricalTx<KnownEventName>, "type" | "name" | "amount">

const parseRepaymentEventName = (eventData: KnownEventData<RepaymentEventType>): TxName => {
  switch (eventData.event) {
    case INTEREST_COLLECTED_EVENT:
      return INTEREST_COLLECTED_TX_NAME
    case PRINCIPAL_COLLECTED_EVENT:
      return PRINCIPAL_COLLECTED_TX_NAME
    case RESERVE_FUNDS_COLLECTED_EVENT:
      return RESERVE_FUNDS_COLLECTED_TX_NAME
    default:
      return assertUnreachable(eventData.event)
  }
}
const parseOldPoolRepaymentEventAmount = (eventData: KnownEventData<RepaymentEventType>): AmountWithUnits => {
  switch (eventData.event) {
    case INTEREST_COLLECTED_EVENT:
      return {
        amount: eventData.returnValues.poolAmount,
        units: "usdc",
      }
    case PRINCIPAL_COLLECTED_EVENT:
    case RESERVE_FUNDS_COLLECTED_EVENT: {
      return {
        amount: eventData.returnValues.amount,
        units: "usdc",
      }
    }
    default:
      return assertUnreachable(eventData.event)
  }
}
const parsePoolRepaymentEventAmount = (eventData: KnownEventData<RepaymentEventType>): AmountWithUnits => {
  switch (eventData.event) {
    case INTEREST_COLLECTED_EVENT:
    case PRINCIPAL_COLLECTED_EVENT:
    case RESERVE_FUNDS_COLLECTED_EVENT: {
      return {
        amount: eventData.returnValues.amount,
        units: "usdc",
      }
    }
    default:
      return assertUnreachable(eventData.event)
  }
}

async function getRepaymentEvents(
  pool: SeniorPoolLoaded,
  goldfinchProtocol: GoldfinchProtocol,
  currentBlock: BlockInfo
): Promise<CombinedRepaymentTx[]> {
  const events = await goldfinchProtocol.queryEvents(
    pool.contract.readOnly,
    REPAYMENT_EVENT_TYPES,
    undefined,
    currentBlock.number
  )
  const oldEvents = await goldfinchProtocol.queryEvents("Pool", REPAYMENT_EVENT_TYPES, undefined, currentBlock.number)
  const [eventTxs, oldEventTxs] = await Promise.all([
    mapEventsToTx<RepaymentEventType>(events, REPAYMENT_EVENT_TYPES, {
      parseName: parseRepaymentEventName,
      parseAmount: parsePoolRepaymentEventAmount,
    }),
    mapEventsToTx<RepaymentEventType>(oldEvents, REPAYMENT_EVENT_TYPES, {
      parseName: parseRepaymentEventName,
      parseAmount: parseOldPoolRepaymentEventAmount,
    }),
  ])
  const combined = _.map(_.groupBy(eventTxs.concat(oldEventTxs), "id"), (val): CombinedRepaymentTx | null => {
    const interestPayment = _.find(val, (event) => event.type === "InterestCollected")
    const principalPayment = _.find(val, (event) => event.type === "PrincipalCollected")
    const reserveCollection = _.find(val, (event) => event.type === "ReserveFundsCollected")
    if (!interestPayment) {
      // This usually  means it's just ReserveFundsCollected, from a withdraw, and not a repayment
      return null
    }
    const amountBN = interestPayment.amount.atomic
      .plus(principalPayment ? principalPayment.amount.atomic : new BigNumber(0))
      .plus(reserveCollection ? reserveCollection.amount.atomic : new BigNumber(0))
    const combined: CombinedRepaymentTx = {
      ...interestPayment,
      ...principalPayment,
      ...reserveCollection,
      amountBN,
      amount: usdcFromAtomic(amountBN),
      interestAmountBN: interestPayment.amount.atomic,
      type: "CombinedRepayment",
      name: "CombinedRepayment",
    }

    return combined
  })
  return _.compact(combined)
}

async function getAllPoolEvents(pool: SeniorPool, currentBlock: BlockInfo): Promise<KnownEventData<PoolEventType>[]> {
  const poolEvents = await pool.getPoolEvents(undefined, POOL_EVENT_TYPES, true, currentBlock.number)
  return poolEvents
}

function assetsAsOf(this: PoolData, blockNumExclusive: number): BigNumber {
  return getBalanceAsOf(this.poolEvents, blockNumExclusive, WITHDRAWAL_MADE_EVENT, getPoolEventAmount)
}

/**
 * Returns the remaining capacity in the pool, assuming a max capacity of `maxPoolCapacity`,
 * in atomic units.
 *
 * @param maxPoolCapacity - Maximum capacity of the pool
 * @returns Remaining capacity of pool in atomic units
 */
export function remainingCapacity(this: PoolData, maxPoolCapacity: BigNumber): BigNumber {
  let cappedBalance = BigNumber.min(this.totalPoolAssets, maxPoolCapacity)
  return new BigNumber(maxPoolCapacity).minus(cappedBalance)
}

async function getEstimatedTotalInterest(pool: SeniorPool, currentBlock: BlockInfo): Promise<BigNumber> {
  const protocol = pool.goldfinchProtocol
  const tranchedPoolAddresses = await getTranchedPoolAddressesForSeniorPoolCalc(pool, currentBlock)
  const tranchedPools = tranchedPoolAddresses.map((address) =>
    protocol.getContract<TranchedPool>("TranchedPool", address)
  )
  const creditLineAddresses = await Promise.all(
    tranchedPools.map((p) => p.readOnly.methods.creditLine().call(undefined, currentBlock.number))
  )
  const creditLines = creditLineAddresses.map((a) => buildCreditLineReadOnly(a))
  const creditLineData = await Promise.all(
    creditLines.map(async (cl) => {
      let balance = new BigNumber(await cl.methods.balance().call(undefined, currentBlock.number))
      let interestApr = new BigNumber(await cl.methods.interestApr().call(undefined, currentBlock.number))
      return {balance, interestApr}
    })
  )
  return getEstimatedTotalInterestForCreditLines(creditLineData)
}

export function getEstimatedTotalInterestForCreditLines(
  creditLineData: {balance: BigNumber; interestApr: BigNumber}[]
): BigNumber {
  return BigNumber.sum.apply(
    null,
    creditLineData.map((cl) => cl.balance.multipliedBy(cl.interestApr.dividedBy(INTEREST_DECIMALS.toString())))
  )
}

/**
 * Helper that provides the addresses of the comprehensive set of tranched pools to compute
 * over when performing a calculation relating to the senior pool.
 *
 * @param pool - The senior pool.
 * @returns The set of tranched pool addresses.
 */
async function getTranchedPoolAddressesForSeniorPoolCalc(pool: SeniorPool, currentBlock: BlockInfo): Promise<string[]> {
  const protocol = pool.goldfinchProtocol
  const [metadataStore, investmentEvents] = await Promise.all([
    getMetadataStore(protocol.networkId),
    protocol.queryEvents(
      pool.contract.readOnly,
      ["InvestmentMadeInSenior", "InvestmentMadeInJunior"],
      undefined,
      currentBlock.number
    ),
  ])
  // In migrating to v2, we did not emit InvestmentMadeInJunior events for the tranched pools that we
  // migrated from v1 (we just minted them position tokens directly). So we need to supplement how we
  // identify the tranched pools to use in doing a calculation for the senior pool, by explicitly
  // including those that were migrated.
  const migratedTranchedPoolAddresses: string[] = Object.keys(metadataStore).filter(
    (address: string) => metadataStore[address]?.migrated
  )
  const eventsTranchedPoolAddresses: string[] = investmentEvents.map((e) => e.returnValues.tranchedPool)
  // De-duplicate the tranched pool addresses, in case investment events have subsequently been emitted
  // relating to tranched pools that were migrated, or in case there has been more than one investment
  // event for a tranched pool.
  const tranchedPoolAddresses = _.uniq(migratedTranchedPoolAddresses.concat(eventsTranchedPoolAddresses))
  return tranchedPoolAddresses
}

interface StakingRewardsVesting {
  totalUnvested: BigNumber
  totalVested: BigNumber
  totalPreviouslyVested: BigNumber
  totalClaimed: BigNumber
  startTime: number
  endTime: number
}

class StakingRewardsPosition {
  tokenId: string
  stakedEvent: EventData
  currentEarnRate: BigNumber
  storedPosition: StoredPosition
  optimisticIncrement: PositionOptimisticIncrement

  constructor(
    tokenId: string,
    stakedEvent: EventData,
    currentEarnRate: BigNumber,
    storedPosition: StoredPosition,
    optimisticIncrement: PositionOptimisticIncrement
  ) {
    this.tokenId = tokenId
    this.stakedEvent = stakedEvent
    this.currentEarnRate = currentEarnRate
    this.storedPosition = storedPosition
    this.optimisticIncrement = optimisticIncrement
  }

  get title(): string {
    const origStakedAmount = new Intl.NumberFormat(undefined, {
      notation: "compact",
      compactDisplay: "short",
    }).format(Number(fiduFromAtomic(this.stakedEvent.returnValues.amount)))

    return `Staked ${origStakedAmount} FIDU`
  }

  get description(): string {
    const date = new Date(this.storedPosition.rewards.startTime * 1000).toLocaleDateString(undefined, {
      month: "short",
      day: "numeric",
      year: "numeric",
    })
    const origStakedAmount = fiduFromAtomic(this.stakedEvent.returnValues.amount)
    const remainingAmount = fiduFromAtomic(this.storedPosition.amount)
    return `Staked ${displayNumber(origStakedAmount, 2)} FIDU on ${date}${
      origStakedAmount === remainingAmount ? "" : ` (${displayNumber(remainingAmount, 2)} FIDU remaining)`
    }`
  }

  get shortDescription(): string {
    const transactionDate = new Date(this.storedPosition.rewards.startTime * 1000).toLocaleDateString(undefined, {
      year: "numeric",
      month: "short",
      day: "numeric",
    })
    return `${displayNumber(gfiFromAtomic(this.granted))} GFI to date • ${transactionDate}`
  }

  get granted(): BigNumber {
    return this.storedPosition.rewards.totalUnvested
      .plus(this.storedPosition.rewards.totalVested)
      .plus(this.optimisticIncrement.unvested)
      .plus(this.optimisticIncrement.vested)
      .plus(this.storedPosition.rewards.totalPreviouslyVested)
  }

  get vested(): BigNumber {
    return this.storedPosition.rewards.totalVested
      .plus(this.optimisticIncrement.vested)
      .plus(this.storedPosition.rewards.totalPreviouslyVested)
  }

  get unvested(): BigNumber {
    return this.granted.minus(this.vested)
  }

  get claimed(): BigNumber {
    return this.storedPosition.rewards.totalClaimed
  }

  get claimable(): BigNumber {
    return this.vested.minus(this.claimed)
  }

  getLocked(currentBlock: BlockInfo): boolean {
    return this.storedPosition.lockedUntil > currentBlock.timestamp
  }
}

export type StoredPosition = {
  amount: BigNumber
  rewards: StakingRewardsVesting
  leverageMultiplier: BigNumber
  lockedUntil: number
}

type PositionOptimisticIncrement = {
  vested: BigNumber
  unvested: BigNumber
}

type StakingRewardsLoadedInfo = {
  currentBlock: BlockInfo
  isPaused: boolean
  currentEarnRate: BigNumber
}

export type StakingRewardsLoaded = WithLoadedInfo<StakingRewards, StakingRewardsLoadedInfo>

class StakingRewards {
  goldfinchProtocol: GoldfinchProtocol
  contract: Web3IO<StakingRewardsContract>
  address: string
  info: Loadable<StakingRewardsLoadedInfo>

  constructor(goldfinchProtocol: GoldfinchProtocol) {
    this.goldfinchProtocol = goldfinchProtocol
    this.contract = goldfinchProtocol.getContract<StakingRewardsContract>("StakingRewards")
    this.address = goldfinchProtocol.getAddress("StakingRewards")
    this.info = {
      loaded: false,
      value: undefined,
    }
  }

  async initialize(currentBlock: BlockInfo): Promise<void> {
    const [isPaused, currentEarnRate] = await Promise.all([
<<<<<<< HEAD
      this.contract.readOnly.methods.paused().call(undefined, currentBlock.number),
      this.contract.readOnly.methods
        .currentEarnRatePerToken()
        .call(undefined, currentBlock.number)
        .then((currentEarnRate: string) => new BigNumber(currentEarnRate)),
=======
      this.contract.methods.paused().call(undefined, currentBlock.number),
      new BigNumber(0),
      // this.contract.methods
      //   .currentEarnRatePerToken()
      //   .call(undefined, currentBlock.number)
      //   .then((currentEarnRate: string) => new BigNumber(currentEarnRate)),
>>>>>>> b009a370
    ])

    this.info = {
      loaded: true,
      value: {
        currentBlock,
        isPaused,
        currentEarnRate,
      },
    }
  }

  async calculatePositionOptimisticIncrement(
    tokenId: string,
    rewards: StakingRewardsVesting,
    currentBlock: BlockInfo
  ): Promise<PositionOptimisticIncrement> {
    const earnedSinceLastCheckpoint = new BigNumber(
      await this.contract.readOnly.methods.earnedSinceLastCheckpoint(tokenId).call(undefined, currentBlock.number)
    )
    const optimisticCurrentGrant = rewards.totalUnvested.plus(rewards.totalVested).plus(earnedSinceLastCheckpoint)
    const optimisticTotalVested = new BigNumber(
      await this.contract.readOnly.methods
        .totalVestedAt(rewards.startTime, rewards.endTime, currentBlock.timestamp, optimisticCurrentGrant.toString(10))
        .call(undefined, currentBlock.number)
    )
    const optimisticTotalUnvested = optimisticCurrentGrant.minus(optimisticTotalVested)

    const optimisticVestedIncrement = optimisticTotalVested.minus(rewards.totalVested)
    const optimisticUnvestedIncrement = optimisticTotalUnvested.minus(rewards.totalUnvested)

    return {
      vested: optimisticVestedIncrement,
      unvested: optimisticUnvestedIncrement,
    }
  }

  async getEvents<T extends StakingRewardsEventType>(
    address: string,
    eventNames: T[],
    filter: Filter | undefined,
    toBlock: BlockNumber
  ): Promise<KnownEventData<T>[]> {
    const events = await this.goldfinchProtocol.queryEvents(
      this.contract.readOnly,
      eventNames,
      {
        ...(filter || {}),
        user: address,
      },
      toBlock
    )
    return events
  }
}

export function mockGetWeightedAverageSharePrice(mock: typeof getWeightedAverageSharePrice | undefined): void {
  getWeightedAverageSharePrice = mock || _getWeightedAverageSharePrice
}

export {fetchCapitalProviderData, fetchPoolData, SeniorPool, Pool, StakingRewards, StakingRewardsPosition}
export type {PoolData, CapitalProvider}<|MERGE_RESOLUTION|>--- conflicted
+++ resolved
@@ -848,20 +848,12 @@
 
   async initialize(currentBlock: BlockInfo): Promise<void> {
     const [isPaused, currentEarnRate] = await Promise.all([
-<<<<<<< HEAD
       this.contract.readOnly.methods.paused().call(undefined, currentBlock.number),
-      this.contract.readOnly.methods
-        .currentEarnRatePerToken()
-        .call(undefined, currentBlock.number)
-        .then((currentEarnRate: string) => new BigNumber(currentEarnRate)),
-=======
-      this.contract.methods.paused().call(undefined, currentBlock.number),
       new BigNumber(0),
-      // this.contract.methods
+      // this.contract.readOnly.methods
       //   .currentEarnRatePerToken()
       //   .call(undefined, currentBlock.number)
       //   .then((currentEarnRate: string) => new BigNumber(currentEarnRate)),
->>>>>>> b009a370
     ])
 
     this.info = {
