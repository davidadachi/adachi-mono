import * as poolModule from "./pool"
import {Fidu as FiduContract} from "@goldfinch-eng/protocol/typechain/web3/Fidu"
import {Pool as PoolContract} from "@goldfinch-eng/protocol/typechain/web3/Pool"
import {SeniorPool as SeniorPoolContract} from "@goldfinch-eng/protocol/typechain/web3/SeniorPool"
import {StakingRewards as StakingRewardsContract} from "@goldfinch-eng/protocol/typechain/web3/StakingRewards"
import {TranchedPool} from "@goldfinch-eng/protocol/typechain/web3/TranchedPool"
import {assertUnreachable, genExhaustiveTuple} from "@goldfinch-eng/utils/src/type"
import BigNumber from "bignumber.js"
import _ from "lodash"
import {BlockNumber} from "web3-core"
import {Contract, EventData, Filter} from "web3-eth-contract"
import {Loadable, Loaded, WithLoadedInfo} from "../types/loadable"
import {assertBigNumber, BlockInfo, displayNumber, roundDownPenny} from "../utils"
import {buildCreditLine} from "./creditLine"
import {Tickers, usdcFromAtomic} from "./erc20"
import {
  DRAWDOWN_MADE_EVENT,
  INTEREST_COLLECTED_EVENT,
  KnownEventData,
  KnownEventName,
  PoolEventType,
  POOL_EVENT_TYPES,
  PRINCIPAL_COLLECTED_EVENT,
  PRINCIPAL_WRITTEN_DOWN_EVENT,
  RESERVE_FUNDS_COLLECTED_EVENT,
  StakingRewardsEventType,
  WITHDRAWAL_MADE_EVENT,
} from "../types/events"
import {fiduFromAtomic, fiduInDollars, fiduToDollarsAtomic, FIDU_DECIMALS} from "./fidu"
import {gfiInDollars, GFILoaded, gfiToDollarsAtomic, GFI_DECIMALS} from "./gfi"
import {GoldfinchProtocol} from "./GoldfinchProtocol"
import {getMetadataStore} from "./tranchedPool"
import {
  AmountWithUnits,
  INTEREST_COLLECTED_TX_NAME,
  PRINCIPAL_COLLECTED_TX_NAME,
  RESERVE_FUNDS_COLLECTED_TX_NAME,
  HistoricalTx,
} from "../types/transactions"
import {UserLoaded, UserStakingRewardsLoaded} from "./user"
import {fetchDataFromAttributes, getPoolEvents, INTEREST_DECIMALS, ONE_YEAR_SECONDS, USDC_DECIMALS} from "./utils"
import {getBalanceAsOf, getPoolEventAmount, mapEventsToTx} from "./events"

class Pool {
  goldfinchProtocol: GoldfinchProtocol
  contract: PoolContract
  chain: string
  address: string

  constructor(goldfinchProtocol: GoldfinchProtocol) {
    this.goldfinchProtocol = goldfinchProtocol
    this.contract = goldfinchProtocol.getContract<PoolContract>("Pool")
    this.address = goldfinchProtocol.getAddress("Pool")
    this.chain = goldfinchProtocol.networkId
  }
}

type SeniorPoolLoadedInfo = {
  currentBlock: BlockInfo
  poolData: PoolData
  isPaused: boolean
}

class SeniorPool {
  goldfinchProtocol: GoldfinchProtocol
  contract: SeniorPoolContract
  usdc: Contract
  fidu: FiduContract
  chain: string
  address: string
  v1Pool: Pool
  info: Loadable<SeniorPoolLoadedInfo>

  constructor(goldfinchProtocol: GoldfinchProtocol) {
    this.goldfinchProtocol = goldfinchProtocol
    this.contract = goldfinchProtocol.getContract<SeniorPoolContract>("SeniorPool")
    this.address = goldfinchProtocol.getAddress("SeniorPool")
    this.usdc = goldfinchProtocol.getERC20(Tickers.USDC).contract
    this.fidu = goldfinchProtocol.getContract<FiduContract>("Fidu")
    this.chain = goldfinchProtocol.networkId
    this.v1Pool = new Pool(this.goldfinchProtocol)
    this.info = {
      loaded: false,
      value: undefined,
    }
  }

  async initialize(stakingRewards: StakingRewardsLoaded, gfi: GFILoaded, currentBlock: BlockInfo): Promise<void> {
    if (stakingRewards.info.value.currentBlock.number !== currentBlock.number) {
      throw new Error("`stakingRewards` is not based on current block number.")
    }
    if (stakingRewards.info.value.currentBlock.number !== gfi.info.value.currentBlock.number) {
      throw new Error("`stakingRewards` and `gfi` data are based on different blocks.")
    }

    const poolData = await fetchPoolData(this, this.usdc, stakingRewards, gfi, currentBlock)
    const isPaused = await this.contract.methods.paused().call(undefined, currentBlock.number)
    this.info = {
      loaded: true,
      value: {
        currentBlock,
        poolData,
        isPaused,
      },
    }
  }

  async getPoolEvents<T extends PoolEventType>(
    address: string | undefined,
    eventNames: T[],
    includeV1Pool: boolean = true,
    toBlock: BlockNumber
  ): Promise<KnownEventData<T>[]> {
    if (includeV1Pool) {
      // In migrating from v1 to v2 (i.e. from the `Pool` contract as modeling the senior pool,
      // to the `SeniorPool` contract as modeling the senior pool), we transferred contract state
      // from Pool to SeniorPool (e.g. the capital supplied by a capital provider to Pool
      // became capital supplied by that provider to SeniorPool). But we did not do any sort of
      // migrating (e.g. re-emitting) with respect to events, from the Pool contract onto the
      // SeniorPool contract. So fully representing the SeniorPool's events here -- e.g. to be
      // able to accurately count all of a capital provider's supplier capital -- entails querying
      // for those events on both the SeniorPool and Pool contracts.

      const events = await Promise.all([
        getPoolEvents(this, address, eventNames, toBlock),
        getPoolEvents(this.v1Pool, address, eventNames, toBlock),
      ])
      const combined = _.flatten(events)
      return combined
    } else {
      return getPoolEvents(this, address, eventNames, toBlock)
    }
  }
}

export type SeniorPoolLoaded = WithLoadedInfo<SeniorPool, SeniorPoolLoadedInfo>

interface CapitalProvider {
  currentBlock: BlockInfo
  sharePrice: BigNumber
  gfiPrice: BigNumber
  shares: {
    parts: {
      notStaked: BigNumber
      stakedUnlocked: BigNumber
      stakedLocked: BigNumber
    }
    aggregates: {
      staked: BigNumber
      withdrawable: BigNumber
      total: BigNumber
    }
  }
  stakedSeniorPoolBalanceInDollars: BigNumber
  totalSeniorPoolBalanceInDollars: BigNumber
  availableToStakeInDollars: BigNumber
  availableToWithdraw: BigNumber
  availableToWithdrawInDollars: BigNumber
  unstakeablePositions: StakingRewardsPosition[]
  rewardsInfo: CapitalProviderStakingRewardsInfo
  address: string
  allowance: BigNumber
  weightedAverageSharePrice: BigNumber
  unrealizedGains: BigNumber
  unrealizedGainsInDollars: BigNumber
  unrealizedGainsPercentage: BigNumber
}

type CapitalProviderStakingRewardsInfo =
  | {
      hasUnvested: true
      unvested: BigNumber
      unvestedInDollars: BigNumber
      lastVestingEndTime: number
    }
  | {
      hasUnvested: false
      unvested: null
      unvestedInDollars: null
      lastVestingEndTime: null
    }

type CapitalProviderStakingInfo = {
  gfiPrice: BigNumber
  shares: {
    locked: BigNumber
    unlocked: BigNumber
  }
  unstakeablePositions: StakingRewardsPosition[]
  rewards: CapitalProviderStakingRewardsInfo
}

function getCapitalProviderStakingInfo(
  userStakingRewards: UserStakingRewardsLoaded,
  gfi: GFILoaded
): CapitalProviderStakingInfo {
  const gfiPrice = gfi.info.value.price
  const lockedPositions = userStakingRewards.lockedPositions
  const unlockedPositions = userStakingRewards.unlockedPositions

  let rewards: CapitalProviderStakingRewardsInfo
  const unvested = userStakingRewards.info.value.unvested
  if (unvested.gt(0)) {
    rewards = {
      hasUnvested: true,
      unvested,
      unvestedInDollars: gfiInDollars(gfiToDollarsAtomic(unvested, gfiPrice)),
      lastVestingEndTime: userStakingRewards.unvestedRewardsPositions.reduce(
        (acc, curr) => (curr.storedPosition.rewards.endTime > acc ? curr.storedPosition.rewards.endTime : acc),
        0
      ),
    }
  } else {
    rewards = {
      hasUnvested: false,
      unvested: null,
      unvestedInDollars: null,
      lastVestingEndTime: null,
    }
  }

  return {
    gfiPrice,
    shares: {
      locked: lockedPositions.length
        ? BigNumber.sum.apply(
            null,
            lockedPositions.map((val) => val.storedPosition.amount)
          )
        : new BigNumber(0),
      unlocked: unlockedPositions.length
        ? BigNumber.sum.apply(
            null,
            unlockedPositions.map((val) => val.storedPosition.amount)
          )
        : new BigNumber(0),
    },
    // Any position that is not locked can be unstaked.
    unstakeablePositions: unlockedPositions,
    rewards,
  }
}

async function fetchCapitalProviderData(
  pool: SeniorPoolLoaded,
  stakingRewards: StakingRewardsLoaded,
  gfi: GFILoaded,
  user: UserLoaded
): Promise<Loaded<CapitalProvider>> {
  if (pool.info.value.currentBlock.number !== stakingRewards.info.value.currentBlock.number) {
    throw new Error("`pool` and `stakingRewards` data are based on different blocks.")
  }
  if (pool.info.value.currentBlock.number !== gfi.info.value.currentBlock.number) {
    throw new Error("`pool` and `gfi` data are based on different blocks.")
  }
  if (pool.info.value.currentBlock.number !== user.info.value.currentBlock.number) {
    throw new Error("`pool` and `user` data are based on different blocks.")
  }
  const currentBlock = pool.info.value.currentBlock

  const attributes = [{method: "sharePrice"}]
  const {sharePrice} = await fetchDataFromAttributes(pool.contract, attributes, {
    bigNumber: true,
    blockNumber: currentBlock.number,
  })
  assertBigNumber(sharePrice)

  const numSharesNotStaked = new BigNumber(
    await pool.fidu.methods.balanceOf(user.address).call(undefined, currentBlock.number)
  )
  const stakingInfo = getCapitalProviderStakingInfo(user.info.value.stakingRewards, gfi)
  const numSharesStakedLocked = stakingInfo.shares.locked
  const numSharesStakedUnlocked = stakingInfo.shares.unlocked

  const numSharesStaked = numSharesStakedLocked.plus(numSharesStakedUnlocked)
  const numSharesWithdrawable = numSharesNotStaked.plus(numSharesStakedUnlocked)
  const numSharesTotal = numSharesNotStaked.plus(numSharesStakedLocked).plus(numSharesStakedUnlocked)

  const stakedSeniorPoolBalance = fiduToDollarsAtomic(numSharesStaked, sharePrice)
  const stakedSeniorPoolBalanceInDollars = fiduInDollars(stakedSeniorPoolBalance)

  const totalSeniorPoolBalance = fiduToDollarsAtomic(numSharesTotal, sharePrice)
  const totalSeniorPoolBalanceInDollars = fiduInDollars(totalSeniorPoolBalance)

  const availableToStake = fiduToDollarsAtomic(numSharesNotStaked, sharePrice)
  const availableToStakeInDollars = fiduInDollars(availableToStake)

  const availableToWithdraw = fiduToDollarsAtomic(numSharesWithdrawable, sharePrice)
  const availableToWithdrawInDollars = fiduInDollars(availableToWithdraw)

  const address = user.address
  const allowance = new BigNumber(
    await pool.usdc.methods.allowance(address, pool.address).call(undefined, currentBlock.number)
  )
  const weightedAverageSharePrice = await poolModule.getWeightedAverageSharePrice(
    pool,
    stakingRewards,
    address,
    numSharesTotal,
    currentBlock
  )
  const sharePriceDelta = sharePrice.dividedBy(FIDU_DECIMALS).minus(weightedAverageSharePrice)
  const unrealizedGains = sharePriceDelta.multipliedBy(numSharesTotal)
  const unrealizedGainsInDollars = new BigNumber(roundDownPenny(unrealizedGains.div(FIDU_DECIMALS)))
  const unrealizedGainsPercentage = sharePriceDelta.dividedBy(weightedAverageSharePrice)

  return {
    loaded: true,
    value: {
      currentBlock,
      sharePrice,
      gfiPrice: stakingInfo.gfiPrice,
      shares: {
        parts: {
          notStaked: numSharesNotStaked,
          stakedUnlocked: numSharesStakedUnlocked,
          stakedLocked: numSharesStakedLocked,
        },
        aggregates: {
          staked: numSharesStaked,
          withdrawable: numSharesWithdrawable,
          total: numSharesTotal,
        },
      },
      stakedSeniorPoolBalanceInDollars,
      totalSeniorPoolBalanceInDollars,
      availableToStakeInDollars,
      availableToWithdraw,
      availableToWithdrawInDollars,
      unstakeablePositions: stakingInfo.unstakeablePositions,
      rewardsInfo: stakingInfo.rewards,
      address,
      allowance,
      weightedAverageSharePrice,
      unrealizedGains,
      unrealizedGainsInDollars,
      unrealizedGainsPercentage,
    },
  }
}

type PoolData = {
  rawBalance: BigNumber
  compoundBalance: BigNumber
  balance: BigNumber
  totalShares: BigNumber
  totalPoolAssets: BigNumber
  totalLoansOutstanding: BigNumber
  cumulativeWritedowns: BigNumber
  cumulativeDrawdowns: BigNumber
  estimatedTotalInterest: BigNumber
  estimatedApy: BigNumber
  estimatedApyFromGfi: BigNumber
  defaultRate: BigNumber
  poolEvents: KnownEventData<PoolEventType>[]
  assetsAsOf: typeof assetsAsOf
  getRepaymentEvents: typeof getRepaymentEvents
  remainingCapacity: typeof remainingCapacity
}

async function fetchPoolData(
  pool: SeniorPool,
  erc20: Contract,
  stakingRewards: StakingRewardsLoaded,
  gfi: GFILoaded,
  currentBlock: BlockInfo
): Promise<PoolData> {
  const attributes = [{method: "sharePrice"}, {method: "compoundBalance"}]
  let {sharePrice, compoundBalance: _compoundBalance} = await fetchDataFromAttributes(pool.contract, attributes, {
    blockNumber: currentBlock.number,
  })
  let rawBalance = new BigNumber(await erc20.methods.balanceOf(pool.address).call(undefined, currentBlock.number))
  let compoundBalance = new BigNumber(_compoundBalance)
  let balance = compoundBalance.plus(rawBalance)
  let totalShares = new BigNumber(await pool.fidu.methods.totalSupply().call(undefined, currentBlock.number))

  // Do some slightly goofy multiplication and division here so that we have consistent units across
  // 'balance', 'totalPoolBalance', and 'totalLoansOutstanding', allowing us to do arithmetic between them
  // and display them using the same helpers.
  const totalPoolAssetsInDollars = totalShares
    .div(FIDU_DECIMALS.toString())
    .multipliedBy(new BigNumber(sharePrice))
    .div(FIDU_DECIMALS.toString())
  let totalPoolAssets = totalPoolAssetsInDollars.multipliedBy(USDC_DECIMALS.toString())
  let totalLoansOutstanding = new BigNumber(
    await pool.contract.methods.totalLoansOutstanding().call(undefined, currentBlock.number)
  )
  let cumulativeWritedowns = await getCumulativeWritedowns(pool, currentBlock)
  let cumulativeDrawdowns = await getCumulativeDrawdowns(pool, currentBlock)
  let poolEvents = await getAllPoolEvents(pool, currentBlock)
  let estimatedTotalInterest = await getEstimatedTotalInterest(pool, currentBlock)
  let estimatedApy = estimatedTotalInterest.dividedBy(totalPoolAssets)
  const currentEarnRatePerYear = stakingRewards.info.value.currentEarnRate.multipliedBy(ONE_YEAR_SECONDS)
  const estimatedApyFromGfi = gfiToDollarsAtomic(currentEarnRatePerYear, gfi.info.value.price)
    .multipliedBy(
      // This might be better thought of as the share-price mantissa, which happens to be the
      // same as `FIDU_DECIMALS`.
      FIDU_DECIMALS
    )
    .dividedBy(
      // This might be better thought of as the GFI-price mantissa, which happens to be the
      // same as `GFI_DECIMALS`.
      GFI_DECIMALS
    )
    .dividedBy(sharePrice)
  let defaultRate = cumulativeWritedowns.dividedBy(cumulativeDrawdowns)

  return {
    rawBalance,
    compoundBalance,
    balance,
    totalShares,
    totalPoolAssets,
    totalLoansOutstanding,
    cumulativeWritedowns,
    cumulativeDrawdowns,
    poolEvents,
    assetsAsOf,
    getRepaymentEvents,
    remainingCapacity,
    estimatedTotalInterest,
    estimatedApy,
    estimatedApyFromGfi,
    defaultRate,
  }
}

async function getDepositEventsByCapitalProvider(
  pool: SeniorPoolLoaded,
  stakingRewards: StakingRewardsLoaded,
  capitalProviderAddress: string,
  currentBlock: BlockInfo
): Promise<EventData[]> {
  const depositMadeEventsByCapitalProvider: EventData[] = await pool.getPoolEvents(
    capitalProviderAddress,
    ["DepositMade"],
    true,
    currentBlock.number
  )
  const depositedAndStakedEventsByCapitalProvider: EventData[] = await stakingRewards.getEvents(
    capitalProviderAddress,
    ["DepositedAndStaked"],
    undefined,
    currentBlock.number
  )
  return depositMadeEventsByCapitalProvider.concat(depositedAndStakedEventsByCapitalProvider)
}

// This uses the FIFO method of calculating cost-basis. Thus we
// add up the deposits *in reverse* to arrive at your current number of shares.
// We calculate the weighted average price based on that, which can then be used
// to calculate unrealized gains.
// NOTE: This does not take into account transfers of Fidu that happen outside
// the protocol. In such a case, you would necessarily end up with more Fidu (in
// the case of net inbound transfers; or less Fidu, in the case of net outbound transfers)
// than we have records of your deposits, so we would not be able to account
// for your shares, and we would fail out, and return a "-" on the front-end.
// NOTE: This also does not take into account realized gains, which we are also
// punting on.
<<<<<<< HEAD
export async function getWeightedAverageSharePrice(
=======
const _getWeightedAverageSharePrice = async (
>>>>>>> eb5a4a5c
  pool: SeniorPoolLoaded,
  stakingRewards: StakingRewardsLoaded,
  capitalProviderAddress: string,
  capitalProviderTotalShares: BigNumber,
  currentBlock: BlockInfo
) => {
  const events = await getDepositEventsByCapitalProvider(pool, stakingRewards, capitalProviderAddress, currentBlock)
  const sorted = _.reverse(_.sortBy(events, ["blockNumber", "transactionIndex"]))
  const prepared = sorted.map((eventData) => {
    switch (eventData.event) {
      case "DepositMade":
        return {
          amount: eventData.returnValues.amount,
          shares: eventData.returnValues.shares,
        }
      case "DepositedAndStaked":
        return {
          amount: eventData.returnValues.depositedAmount,
          shares: eventData.returnValues.amount,
        }
      default:
        throw new Error(`Unexpected event name: ${eventData.event}`)
    }
  })

  let zero = new BigNumber(0)
  let sharesLeftToAccountFor = capitalProviderTotalShares
  let totalAmountPaid = zero
  prepared.forEach((info) => {
    if (sharesLeftToAccountFor.lte(zero)) {
      return
    }
    const sharePrice = new BigNumber(info.amount)
      .dividedBy(USDC_DECIMALS.toString())
      .dividedBy(new BigNumber(info.shares).dividedBy(FIDU_DECIMALS.toString()))
    const sharesToAccountFor = BigNumber.min(sharesLeftToAccountFor, new BigNumber(info.shares))
    totalAmountPaid = totalAmountPaid.plus(sharesToAccountFor.multipliedBy(sharePrice))
    sharesLeftToAccountFor = sharesLeftToAccountFor.minus(sharesToAccountFor)
  })
  if (sharesLeftToAccountFor.gt(zero)) {
    // This case means you must have received Fidu outside of depositing,
    // which we don't have price data for, and therefore can't calculate
    // a correct weighted average price. By returning empty string,
    // the result becomes NaN, and our display functions automatically handle
    // the case, and turn it into a '-' on the front-end
    return new BigNumber("")
  } else {
    return totalAmountPaid.dividedBy(capitalProviderTotalShares)
  }
}
export let getWeightedAverageSharePrice = _getWeightedAverageSharePrice

async function getCumulativeWritedowns(pool: SeniorPool, currentBlock: BlockInfo) {
  // In theory, we'd also want to include `PrincipalWrittendown` events emitted by `pool.v1Pool` here.
  // But in practice, we don't need to, because only one such was emitted, due to a bug which was
  // then fixed. So we include only `PrincipalWrittenDown` events emitted by `pool`.

  const events = await pool.goldfinchProtocol.queryEvents(
    pool.contract,
    [PRINCIPAL_WRITTEN_DOWN_EVENT],
    undefined,
    currentBlock.number
  )
  const sum: BigNumber = events.length
    ? BigNumber.sum.apply(
        null,
        events.map((eventData) => new BigNumber(eventData.returnValues.amount))
      )
    : new BigNumber(0)
  return sum.negated()
}

async function getCumulativeDrawdowns(pool: SeniorPool, currentBlock: BlockInfo) {
  const protocol = pool.goldfinchProtocol
  const tranchedPoolAddresses = await getTranchedPoolAddressesForSeniorPoolCalc(pool, currentBlock)
  const tranchedPools = tranchedPoolAddresses.map((address) =>
    protocol.getContract<TranchedPool>("TranchedPool", address)
  )
  let allDrawdownEvents = _.flatten(
    await Promise.all(
      tranchedPools.map((pool) => protocol.queryEvents(pool, [DRAWDOWN_MADE_EVENT], undefined, currentBlock.number))
    )
  )
  const sum: BigNumber = allDrawdownEvents.length
    ? BigNumber.sum.apply(
        null,
        allDrawdownEvents.map((eventData) => new BigNumber(eventData.returnValues.amount))
      )
    : new BigNumber(0)
  return sum
}

type RepaymentEventType =
  | typeof INTEREST_COLLECTED_EVENT
  | typeof PRINCIPAL_COLLECTED_EVENT
  | typeof RESERVE_FUNDS_COLLECTED_EVENT
const REPAYMENT_EVENT_TYPES = genExhaustiveTuple<RepaymentEventType>()(
  INTEREST_COLLECTED_EVENT,
  PRINCIPAL_COLLECTED_EVENT,
  RESERVE_FUNDS_COLLECTED_EVENT
)

export type CombinedRepaymentTx = {
  type: "CombinedRepayment"
  name: "CombinedRepayment"
  amount: string
  amountBN: BigNumber
  interestAmountBN: BigNumber
} & Omit<HistoricalTx<KnownEventName>, "type" | "name" | "amount">

const parseRepaymentEventName = (eventData: KnownEventData<RepaymentEventType>) => {
  switch (eventData.event) {
    case INTEREST_COLLECTED_EVENT:
      return INTEREST_COLLECTED_TX_NAME
    case PRINCIPAL_COLLECTED_EVENT:
      return PRINCIPAL_COLLECTED_TX_NAME
    case RESERVE_FUNDS_COLLECTED_EVENT:
      return RESERVE_FUNDS_COLLECTED_TX_NAME
    default:
      assertUnreachable(eventData.event)
  }
}
const parseOldPoolRepaymentEventAmount = (eventData: KnownEventData<RepaymentEventType>): AmountWithUnits => {
  switch (eventData.event) {
    case INTEREST_COLLECTED_EVENT:
      return {
        amount: eventData.returnValues.poolAmount,
        units: "usdc",
      }
    case PRINCIPAL_COLLECTED_EVENT:
    case RESERVE_FUNDS_COLLECTED_EVENT: {
      return {
        amount: eventData.returnValues.amount,
        units: "usdc",
      }
    }
    default:
      assertUnreachable(eventData.event)
  }
}
const parsePoolRepaymentEventAmount = (eventData: KnownEventData<RepaymentEventType>): AmountWithUnits => {
  switch (eventData.event) {
    case INTEREST_COLLECTED_EVENT:
    case PRINCIPAL_COLLECTED_EVENT:
    case RESERVE_FUNDS_COLLECTED_EVENT: {
      return {
        amount: eventData.returnValues.amount,
        units: "usdc",
      }
    }
    default:
      assertUnreachable(eventData.event)
  }
}

async function getRepaymentEvents(
  pool: SeniorPoolLoaded,
  goldfinchProtocol: GoldfinchProtocol,
  currentBlock: BlockInfo
): Promise<CombinedRepaymentTx[]> {
  const events = await goldfinchProtocol.queryEvents(
    pool.contract,
    REPAYMENT_EVENT_TYPES,
    undefined,
    currentBlock.number
  )
  const oldEvents = await goldfinchProtocol.queryEvents("Pool", REPAYMENT_EVENT_TYPES, undefined, currentBlock.number)
  const [eventTxs, oldEventTxs] = await Promise.all([
    mapEventsToTx<RepaymentEventType>(events, REPAYMENT_EVENT_TYPES, {
      parseName: parseRepaymentEventName,
      parseAmount: parsePoolRepaymentEventAmount,
    }),
    mapEventsToTx<RepaymentEventType>(oldEvents, REPAYMENT_EVENT_TYPES, {
      parseName: parseRepaymentEventName,
      parseAmount: parseOldPoolRepaymentEventAmount,
    }),
  ])
  const combined = _.map(_.groupBy(eventTxs.concat(oldEventTxs), "id"), (val): CombinedRepaymentTx | null => {
    const interestPayment = _.find(val, (event) => event.type === "InterestCollected")
    const principalPayment = _.find(val, (event) => event.type === "PrincipalCollected")
    const reserveCollection = _.find(val, (event) => event.type === "ReserveFundsCollected")
    if (!interestPayment) {
      // This usually  means it's just ReserveFundsCollected, from a withdraw, and not a repayment
      return null
    }
    const amountBN = interestPayment.amount.atomic
      .plus(principalPayment ? principalPayment.amount.atomic : new BigNumber(0))
      .plus(reserveCollection ? reserveCollection.amount.atomic : new BigNumber(0))
    const combined: CombinedRepaymentTx = {
      ...interestPayment,
      ...principalPayment,
      ...reserveCollection,
      amountBN,
      amount: usdcFromAtomic(amountBN),
      interestAmountBN: interestPayment.amount.atomic,
      type: "CombinedRepayment",
      name: "CombinedRepayment",
    }

    return combined
  })
  return _.compact(combined)
}

async function getAllPoolEvents(pool: SeniorPool, currentBlock: BlockInfo): Promise<KnownEventData<PoolEventType>[]> {
  const poolEvents = await pool.getPoolEvents(undefined, POOL_EVENT_TYPES, true, currentBlock.number)
  return poolEvents
}

function assetsAsOf(this: PoolData, blockNumExclusive: number): BigNumber {
  return getBalanceAsOf(this.poolEvents, blockNumExclusive, WITHDRAWAL_MADE_EVENT, getPoolEventAmount)
}

/**
 * Returns the remaining capacity in the pool, assuming a max capacity of `maxPoolCapacity`,
 * in atomic units.
 *
 * @param maxPoolCapacity - Maximum capacity of the pool
 * @returns Remaining capacity of pool in atomic units
 */
function remainingCapacity(this: PoolData, maxPoolCapacity: BigNumber): BigNumber {
  let cappedBalance = BigNumber.min(this.totalPoolAssets, maxPoolCapacity)
  return new BigNumber(maxPoolCapacity).minus(cappedBalance)
}

async function getEstimatedTotalInterest(pool: SeniorPool, currentBlock: BlockInfo): Promise<BigNumber> {
  const protocol = pool.goldfinchProtocol
  const tranchedPoolAddresses = await getTranchedPoolAddressesForSeniorPoolCalc(pool, currentBlock)
  const tranchedPools = tranchedPoolAddresses.map((address) =>
    protocol.getContract<TranchedPool>("TranchedPool", address)
  )
  const creditLineAddresses = await Promise.all(
    tranchedPools.map((p) => p.methods.creditLine().call(undefined, currentBlock.number))
  )
  const creditLines = creditLineAddresses.map((a) => buildCreditLine(a))
  const creditLineData = await Promise.all(
    creditLines.map(async (cl) => {
      let balance = new BigNumber(await cl.methods.balance().call(undefined, currentBlock.number))
      let interestApr = new BigNumber(await cl.methods.interestApr().call(undefined, currentBlock.number))
      return {balance, interestApr}
    })
  )
  return BigNumber.sum.apply(
    null,
    creditLineData.map((cl) => cl.balance.multipliedBy(cl.interestApr.dividedBy(INTEREST_DECIMALS.toString())))
  )
}

/**
 * Helper that provides the addresses of the comprehensive set of tranched pools to compute
 * over when performing a calculation relating to the senior pool.
 *
 * @param pool - The senior pool.
 * @returns The set of tranched pool addresses.
 */
async function getTranchedPoolAddressesForSeniorPoolCalc(pool: SeniorPool, currentBlock: BlockInfo): Promise<string[]> {
  const protocol = pool.goldfinchProtocol
  const [metadataStore, investmentEvents] = await Promise.all([
    getMetadataStore(protocol.networkId),
    protocol.queryEvents(
      pool.contract,
      ["InvestmentMadeInSenior", "InvestmentMadeInJunior"],
      undefined,
      currentBlock.number
    ),
  ])
  // In migrating to v2, we did not emit InvestmentMadeInJunior events for the tranched pools that we
  // migrated from v1 (we just minted them position tokens directly). So we need to supplement how we
  // identify the tranched pools to use in doing a calculation for the senior pool, by explicitly
  // including those that were migrated.
  const migratedTranchedPoolAddresses: string[] = Object.keys(metadataStore).filter(
    (address: string) => metadataStore[address]?.migrated
  )
  const eventsTranchedPoolAddresses: string[] = investmentEvents.map((e) => e.returnValues.tranchedPool)
  // De-duplicate the tranched pool addresses, in case investment events have subsequently been emitted
  // relating to tranched pools that were migrated, or in case there has been more than one investment
  // event for a tranched pool.
  const tranchedPoolAddresses = _.uniq(migratedTranchedPoolAddresses.concat(eventsTranchedPoolAddresses))
  return tranchedPoolAddresses
}

interface StakingRewardsVesting {
  totalUnvested: BigNumber
  totalVested: BigNumber
  totalPreviouslyVested: BigNumber
  totalClaimed: BigNumber
  startTime: number
  endTime: number
}

class StakingRewardsPosition {
  tokenId: string
  stakedEvent: EventData
  currentEarnRate: BigNumber
  storedPosition: StoredPosition
  optimisticIncrement: PositionOptimisticIncrement

  constructor(
    tokenId: string,
    stakedEvent: EventData,
    currentEarnRate: BigNumber,
    storedPosition: StoredPosition,
    optimisticIncrement: PositionOptimisticIncrement
  ) {
    this.tokenId = tokenId
    this.stakedEvent = stakedEvent
    this.currentEarnRate = currentEarnRate
    this.storedPosition = storedPosition
    this.optimisticIncrement = optimisticIncrement
  }

  get title(): string {
    const date = new Date(this.storedPosition.rewards.startTime * 1000).toLocaleDateString(undefined, {
      month: "short",
      day: "numeric",
    })
    const origStakedAmount = new Intl.NumberFormat(undefined, {
      notation: "compact",
      compactDisplay: "short",
    }).format(Number(fiduFromAtomic(this.stakedEvent.returnValues.amount)))

    return `Staked ${origStakedAmount} FIDU on ${date}`
  }

  get description(): string {
    const date = new Date(this.storedPosition.rewards.startTime * 1000).toLocaleDateString(undefined, {
      month: "short",
      day: "numeric",
      year: "numeric",
    })
    const origStakedAmount = fiduFromAtomic(this.stakedEvent.returnValues.amount)
    const remainingAmount = fiduFromAtomic(this.storedPosition.amount)
    return `Staked ${displayNumber(origStakedAmount, 2)} FIDU on ${date}${
      origStakedAmount === remainingAmount ? "" : ` (${displayNumber(remainingAmount, 2)} FIDU remaining)`
    }`
  }

  get granted(): BigNumber {
    return this.storedPosition.rewards.totalUnvested
      .plus(this.storedPosition.rewards.totalVested)
      .plus(this.optimisticIncrement.unvested)
      .plus(this.optimisticIncrement.vested)
      .plus(this.storedPosition.rewards.totalPreviouslyVested)
  }

  get vested(): BigNumber {
    return this.storedPosition.rewards.totalVested
      .plus(this.optimisticIncrement.vested)
      .plus(this.storedPosition.rewards.totalPreviouslyVested)
  }

  get unvested(): BigNumber {
    return this.granted.minus(this.vested)
  }

  get claimed(): BigNumber {
    return this.storedPosition.rewards.totalClaimed
  }

  get claimable(): BigNumber {
    return this.vested.minus(this.claimed)
  }

  getLocked(currentBlock: BlockInfo): boolean {
    return this.storedPosition.lockedUntil > currentBlock.timestamp
  }
}

export type StoredPosition = {
  amount: BigNumber
  rewards: StakingRewardsVesting
  leverageMultiplier: BigNumber
  lockedUntil: number
}

type PositionOptimisticIncrement = {
  vested: BigNumber
  unvested: BigNumber
}

type StakingRewardsLoadedInfo = {
  currentBlock: BlockInfo
  isPaused: boolean
  currentEarnRate: BigNumber
}

export type StakingRewardsLoaded = WithLoadedInfo<StakingRewards, StakingRewardsLoadedInfo>

class StakingRewards {
  goldfinchProtocol: GoldfinchProtocol
  contract: StakingRewardsContract
  address: string
  info: Loadable<StakingRewardsLoadedInfo>

  constructor(goldfinchProtocol: GoldfinchProtocol) {
    this.goldfinchProtocol = goldfinchProtocol
    this.contract = goldfinchProtocol.getContract<StakingRewardsContract>("StakingRewards")
    this.address = goldfinchProtocol.getAddress("StakingRewards")
    this.info = {
      loaded: false,
      value: undefined,
    }
  }

  async initialize(currentBlock: BlockInfo): Promise<void> {
    const [isPaused, currentEarnRate] = await Promise.all([
      this.contract.methods.paused().call(undefined, currentBlock.number),
      this.contract.methods
        .currentEarnRatePerToken()
        .call(undefined, currentBlock.number)
        .then((currentEarnRate: string) => new BigNumber(currentEarnRate)),
    ])

    this.info = {
      loaded: true,
      value: {
        currentBlock,
        isPaused,
        currentEarnRate,
      },
    }
  }

  async calculatePositionOptimisticIncrement(
    tokenId: string,
    rewards: StakingRewardsVesting,
    currentBlock: BlockInfo
  ): Promise<PositionOptimisticIncrement> {
    const earnedSinceLastCheckpoint = new BigNumber(
      await this.contract.methods.earnedSinceLastCheckpoint(tokenId).call(undefined, currentBlock.number)
    )
    const optimisticCurrentGrant = rewards.totalUnvested.plus(rewards.totalVested).plus(earnedSinceLastCheckpoint)
    const optimisticTotalVested = new BigNumber(
      await this.contract.methods
        .totalVestedAt(rewards.startTime, rewards.endTime, currentBlock.timestamp, optimisticCurrentGrant.toString(10))
        .call(undefined, currentBlock.number)
    )
    const optimisticTotalUnvested = optimisticCurrentGrant.minus(optimisticTotalVested)

    const optimisticVestedIncrement = optimisticTotalVested.minus(rewards.totalVested)
    const optimisticUnvestedIncrement = optimisticTotalUnvested.minus(rewards.totalUnvested)

    return {
      vested: optimisticVestedIncrement,
      unvested: optimisticUnvestedIncrement,
    }
  }

  async getEvents<T extends StakingRewardsEventType>(
    address: string,
    eventNames: T[],
    filter: Filter | undefined,
    toBlock: BlockNumber
  ): Promise<KnownEventData<T>[]> {
    const events = await this.goldfinchProtocol.queryEvents(
      this.contract,
      eventNames,
      {
        ...(filter || {}),
        user: address,
      },
      toBlock
    )
    return events
  }
}

export function mockGetWeightedAverageSharePrice(mock: typeof getWeightedAverageSharePrice | undefined): void {
  getWeightedAverageSharePrice = mock || _getWeightedAverageSharePrice
}

export {fetchCapitalProviderData, fetchPoolData, SeniorPool, Pool, StakingRewards, StakingRewardsPosition}
export type {PoolData, CapitalProvider}<|MERGE_RESOLUTION|>--- conflicted
+++ resolved
@@ -36,6 +36,7 @@
   PRINCIPAL_COLLECTED_TX_NAME,
   RESERVE_FUNDS_COLLECTED_TX_NAME,
   HistoricalTx,
+  TxName,
 } from "../types/transactions"
 import {UserLoaded, UserStakingRewardsLoaded} from "./user"
 import {fetchDataFromAttributes, getPoolEvents, INTEREST_DECIMALS, ONE_YEAR_SECONDS, USDC_DECIMALS} from "./utils"
@@ -457,11 +458,7 @@
 // for your shares, and we would fail out, and return a "-" on the front-end.
 // NOTE: This also does not take into account realized gains, which we are also
 // punting on.
-<<<<<<< HEAD
-export async function getWeightedAverageSharePrice(
-=======
 const _getWeightedAverageSharePrice = async (
->>>>>>> eb5a4a5c
   pool: SeniorPoolLoaded,
   stakingRewards: StakingRewardsLoaded,
   capitalProviderAddress: string,
@@ -572,7 +569,7 @@
   interestAmountBN: BigNumber
 } & Omit<HistoricalTx<KnownEventName>, "type" | "name" | "amount">
 
-const parseRepaymentEventName = (eventData: KnownEventData<RepaymentEventType>) => {
+const parseRepaymentEventName = (eventData: KnownEventData<RepaymentEventType>): TxName => {
   switch (eventData.event) {
     case INTEREST_COLLECTED_EVENT:
       return INTEREST_COLLECTED_TX_NAME
@@ -581,7 +578,7 @@
     case RESERVE_FUNDS_COLLECTED_EVENT:
       return RESERVE_FUNDS_COLLECTED_TX_NAME
     default:
-      assertUnreachable(eventData.event)
+      return assertUnreachable(eventData.event)
   }
 }
 const parseOldPoolRepaymentEventAmount = (eventData: KnownEventData<RepaymentEventType>): AmountWithUnits => {
@@ -599,7 +596,7 @@
       }
     }
     default:
-      assertUnreachable(eventData.event)
+      return assertUnreachable(eventData.event)
   }
 }
 const parsePoolRepaymentEventAmount = (eventData: KnownEventData<RepaymentEventType>): AmountWithUnits => {
@@ -613,7 +610,7 @@
       }
     }
     default:
-      assertUnreachable(eventData.event)
+      return assertUnreachable(eventData.event)
   }
 }
 
