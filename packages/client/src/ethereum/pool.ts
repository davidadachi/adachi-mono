--- conflicted
+++ resolved
@@ -707,7 +707,6 @@
     this.loaded = true
   }
 
-<<<<<<< HEAD
   async calculatedPositionClaimableAt(tokenId: string, currentBlock: BlockInfo, rewards: Rewards) {
     const earnedSinceLastCheckpoint = new BigNumber(
       await this.contract.methods.earnedSinceLastCheckpoint(tokenId).call(undefined, currentBlock.number)
@@ -727,22 +726,12 @@
     return claimable.isNegative() ? new BigNumber(0) : claimable
   }
 
-  async getStakedEvents(recipient: string, currentBlock: BlockInfo): Promise<EventData[]> {
-    const eventNames = ["Staked"]
-    const events = await this.goldfinchProtocol.queryEvents(
-      this.contract,
-      eventNames,
-      {user: recipient},
-      currentBlock.number
-    )
-=======
   async getStakingEvents(
     recipient: string,
     eventNames: ["Staked"] | ["DepositedAndStaked"] | ["Staked", "DepositedAndStaked"],
     toBlock: BlockNumber = "latest"
   ): Promise<EventData[]> {
     const events = await this.goldfinchProtocol.queryEvents(this.contract, eventNames, {user: recipient}, toBlock)
->>>>>>> 94740178
     return events
   }
 
