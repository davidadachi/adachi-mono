import BigNumber from "bignumber.js"
import {fetchDataFromAttributes, getPoolEvents, INTEREST_DECIMALS, USDC_DECIMALS} from "./utils"
import {Tickers, usdcFromAtomic} from "./erc20"
import {FIDU_DECIMALS, sharesToBalance, balanceInDollars} from "./fidu"
import {getBlockInfo, getCurrentBlock, roundDownPenny, BlockInfo, displayNumber} from "../utils"
import _ from "lodash"
import {getBalanceAsOf, mapEventsToTx} from "./events"
import {Contract, EventData} from "web3-eth-contract"
import {Pool as PoolContract} from "@goldfinch-eng/protocol/typechain/web3/Pool"
import {SeniorPool as SeniorPoolContract} from "@goldfinch-eng/protocol/typechain/web3/SeniorPool"
import {StakingRewards as StakingRewardsContract} from "@goldfinch-eng/protocol/typechain/web3/StakingRewards"
import {Fidu as FiduContract} from "@goldfinch-eng/protocol/typechain/web3/Fidu"
import {GoldfinchProtocol} from "./GoldfinchProtocol"
import {TranchedPool} from "@goldfinch-eng/protocol/typechain/web3/TranchedPool"
import {buildCreditLine} from "./creditLine"
import {getMetadataStore} from "./tranchedPool"
import {BlockNumber} from "web3-core"
<<<<<<< HEAD
import {gfiFromAtomic, GFI_DECIMALS} from "./gfi"
=======
import {Loadable} from "../types/loadable"
>>>>>>> d77c742c

class Pool {
  goldfinchProtocol: GoldfinchProtocol
  contract: PoolContract
  chain: string
  address: string
  loaded: boolean

  constructor(goldfinchProtocol: GoldfinchProtocol) {
    this.goldfinchProtocol = goldfinchProtocol
    this.contract = goldfinchProtocol.getContract<PoolContract>("Pool")
    this.address = goldfinchProtocol.getAddress("Pool")
    this.chain = goldfinchProtocol.networkId
    this.loaded = true
  }
}

class SeniorPool {
  goldfinchProtocol: GoldfinchProtocol
  contract: SeniorPoolContract
  usdc: Contract
  fidu: FiduContract
  v1Pool: Pool
  chain: string
  address: string
  _loaded: boolean
  gf!: PoolData
  isPaused!: boolean

  constructor(goldfinchProtocol: GoldfinchProtocol) {
    this.goldfinchProtocol = goldfinchProtocol
    this.contract = goldfinchProtocol.getContract<SeniorPoolContract>("SeniorPool")
    this.address = goldfinchProtocol.getAddress("SeniorPool")
    this.usdc = goldfinchProtocol.getERC20(Tickers.USDC).contract
    this.fidu = goldfinchProtocol.getContract<FiduContract>("Fidu")
    this.v1Pool = new Pool(goldfinchProtocol)
    this.chain = goldfinchProtocol.networkId
    this._loaded = true
  }

  async initialize() {
    let poolData = await fetchPoolData(this, this.usdc)
    this.gf = poolData
    this.isPaused = await this.contract.methods.paused().call()
  }

  async getPoolEvents(
    address: string | undefined,
    eventNames: string[] = ["DepositMade", "WithdrawalMade"],
    includeV1Pool: boolean = true,
    toBlock: BlockNumber = "latest"
  ): Promise<EventData[]> {
    if (includeV1Pool) {
      // In migrating from v1 to v2 (i.e. from the `Pool` contract as modeling the senior pool,
      // to the `SeniorPool` contract as modeling the senior pool), we transferred contract state
      // from Pool to SeniorPool (e.g. the capital supplied by a capital provider to Pool
      // became capital supplied by that provider to SeniorPool). But we did not do any sort of
      // migrating (e.g. re-emitting) with respect to events, from the Pool contract onto the
      // SeniorPool contract. So fully representing the SeniorPool's events here -- e.g. to be
      // able to accurately count all of a capital provider's supplier capital -- entails querying
      // for those events on both the SeniorPool and Pool contracts.

      const events = await Promise.all([
        getPoolEvents(this, address, eventNames, toBlock),
        getPoolEvents(this.v1Pool, address, eventNames, toBlock),
      ])
      const combined = _.flatten(events)
      return combined
    } else {
      return getPoolEvents(this, address, eventNames, toBlock)
    }
  }

  get loaded(): boolean {
    return this._loaded && this.v1Pool.loaded
  }
}

interface CapitalProvider {
  shares: {
    parts: {
      notStaked: BigNumber
      stakedNotLocked: BigNumber
      stakedLocked: BigNumber
    }
    aggregates: {
      staked: BigNumber
      withdrawable: BigNumber
      total: BigNumber
    }
  }
  stakedSeniorPoolBalanceInDollars: BigNumber
  totalSeniorPoolBalanceInDollars: BigNumber
  availableToStakeInDollars: BigNumber
  availableToWithdraw: BigNumber
  availableToWithdrawInDollars: BigNumber
  stakingRewards: CapitalProviderStakingRewardsInfo
  address: string
  allowance: BigNumber
  weightedAverageSharePrice: BigNumber
  unrealizedGains: BigNumber
  unrealizedGainsInDollars: BigNumber
  unrealizedGainsPercentage: BigNumber
<<<<<<< HEAD
  loaded: boolean
  empty?: boolean
}

function emptyCapitalProvider({loaded = false} = {}): CapitalProvider {
  return {
    shares: {
      parts: {
        notStaked: new BigNumber(0),
        stakedNotLocked: new BigNumber(0),
        stakedLocked: new BigNumber(0),
      },
      aggregates: {
        staked: new BigNumber(0),
        withdrawable: new BigNumber(0),
        total: new BigNumber(0),
      },
    },
    stakedSeniorPoolBalanceInDollars: new BigNumber(0),
    totalSeniorPoolBalanceInDollars: new BigNumber(0),
    availableToStakeInDollars: new BigNumber(0),
    availableToWithdraw: new BigNumber(0),
    availableToWithdrawInDollars: new BigNumber(0),
    stakingRewards: {
      hasUnvested: false,
      unvested: null,
      unvestedInDollars: null,
      lastVestingEndTime: null,
    },
    address: "",
    allowance: new BigNumber(0),
    weightedAverageSharePrice: new BigNumber(0),
    unrealizedGains: new BigNumber(0),
    unrealizedGainsInDollars: new BigNumber(0),
    unrealizedGainsPercentage: new BigNumber(0),
    loaded,
    empty: true,
  }
=======
>>>>>>> d77c742c
}

type CapitalProviderStakingRewardsInfo =
  | {
      hasUnvested: true
      unvested: BigNumber
      unvestedInDollars: BigNumber
      lastVestingEndTime: number
    }
  | {
      hasUnvested: false
      unvested: null
      unvestedInDollars: null
      lastVestingEndTime: null
    }

type CapitalProviderStakingInfo = {
  shares: {
    locked: BigNumber
    notLocked: BigNumber
  }
  rewards: CapitalProviderStakingRewardsInfo
}

async function fetchCapitalProviderStakingInfo(
  stakingRewards: StakingRewards,
  capitalProviderAddress: string,
  currentBlock: BlockInfo
): Promise<CapitalProviderStakingInfo> {
  const numPositions = parseInt(
    await stakingRewards.contract.methods.balanceOf(capitalProviderAddress).call(undefined, currentBlock.number),
    10
  )
  const tokenIds: string[] = await Promise.all(
    Array(numPositions)
      .fill("")
      .map((val, i) =>
        stakingRewards.contract.methods
          .tokenOfOwnerByIndex(capitalProviderAddress, i)
          .call(undefined, currentBlock.number)
      )
  )
  const positions = await Promise.all(
    tokenIds.map((tokenId) => stakingRewards.contract.methods.positions(tokenId).call(undefined, currentBlock.number))
  )
  const parsed = positions.map((position) => ({
    // TODO[PR] Would be ideal to always use a helper to parse the position struct data.
    amount: new BigNumber(position.amount),
    locked: new BigNumber(position.lockedUntil).gt(0),
    rewards: {
      unvested: new BigNumber(position.rewards[0]),
      endTime: parseInt(position.rewards[5], 10),
    },
  }))

  const sharesLockedPositions = parsed.filter((val) => val.locked)
  const sharesNotLockedPositions = parsed.filter((val) => !val.locked)

  const unvestedRewardsPositions = parsed.filter((val) => val.rewards.endTime > currentBlock.timestamp)

  let rewards: CapitalProviderStakingRewardsInfo
  if (unvestedRewardsPositions.length) {
    const unvested = unvestedRewardsPositions.length
      ? BigNumber.sum.apply(
          null,
          unvestedRewardsPositions.map((val) => val.rewards.unvested)
        )
      : new BigNumber(0)
    const gfiPrice = new BigNumber(1) // TODO[PR]
    rewards = {
      hasUnvested: true,
      unvested,
      unvestedInDollars: new BigNumber(
        gfiFromAtomic(unvested.multipliedBy(new BigNumber(gfiPrice)).div(GFI_DECIMALS.toString()))
      ),
      lastVestingEndTime: unvestedRewardsPositions.reduce(
        (acc, curr) => (curr.rewards.endTime > acc ? curr.rewards.endTime : acc),
        0
      ),
    }
  } else {
    rewards = {
      hasUnvested: false,
      unvested: null,
      unvestedInDollars: null,
      lastVestingEndTime: null,
    }
  }

  return {
    shares: {
      locked: sharesLockedPositions.length
        ? BigNumber.sum.apply(
            null,
            sharesLockedPositions.map((val) => val.amount)
          )
        : new BigNumber(0),
      notLocked: sharesNotLockedPositions.length
        ? BigNumber.sum.apply(
            null,
            sharesNotLockedPositions.map((val) => val.amount)
          )
        : new BigNumber(0),
    },
    rewards,
  }
}

async function fetchCapitalProviderData(
  pool: SeniorPool,
  stakingRewards: StakingRewards | undefined,
  capitalProviderAddress: string | undefined
): Promise<Loadable<CapitalProvider>> {
  if (!stakingRewards || !capitalProviderAddress) {
    return {
      loaded: false,
      value: undefined,
    }
  }

  const currentBlock = getBlockInfo(await getCurrentBlock())
  const attributes = [{method: "sharePrice"}]
  const {sharePrice} = await fetchDataFromAttributes(pool.contract, attributes, {
    bigNumber: true,
    blockNumber: currentBlock.number,
  })

  const numSharesNotStaked = new BigNumber(
    await pool.fidu.methods.balanceOf(capitalProviderAddress).call(undefined, currentBlock.number)
  )
  const stakingInfo = await fetchCapitalProviderStakingInfo(stakingRewards, capitalProviderAddress, currentBlock)
  const numSharesStakedLocked = stakingInfo.shares.locked
  const numSharesStakedNotLocked = stakingInfo.shares.notLocked

  const numSharesStaked = numSharesStakedLocked.plus(numSharesStakedNotLocked)
  const numSharesWithdrawable = numSharesNotStaked.plus(numSharesStakedNotLocked)
  const numSharesTotal = numSharesNotStaked.plus(numSharesStakedLocked).plus(numSharesStakedNotLocked)

  const stakedSeniorPoolBalance = sharesToBalance(numSharesStaked, sharePrice)
  const stakedSeniorPoolBalanceInDollars = balanceInDollars(stakedSeniorPoolBalance)

  const totalSeniorPoolBalance = sharesToBalance(numSharesTotal, sharePrice)
  const totalSeniorPoolBalanceInDollars = balanceInDollars(totalSeniorPoolBalance)

  const availableToStake = sharesToBalance(numSharesNotStaked, sharePrice)
  const availableToStakeInDollars = balanceInDollars(availableToStake)

  const availableToWithdraw = sharesToBalance(numSharesWithdrawable, sharePrice)
  const availableToWithdrawInDollars = balanceInDollars(availableToWithdraw)

  const address = capitalProviderAddress
  const allowance = new BigNumber(
    await pool.usdc.methods.allowance(capitalProviderAddress, pool.address).call(undefined, currentBlock.number)
  )
  const weightedAverageSharePrice = await getWeightedAverageSharePrice(
    pool,
    stakingRewards,
    capitalProviderAddress,
    numSharesTotal,
    currentBlock
  )
  const sharePriceDelta = sharePrice.dividedBy(FIDU_DECIMALS).minus(weightedAverageSharePrice)
  const unrealizedGains = sharePriceDelta.multipliedBy(numSharesTotal)
  const unrealizedGainsInDollars = new BigNumber(roundDownPenny(unrealizedGains.div(FIDU_DECIMALS)))
  const unrealizedGainsPercentage = sharePriceDelta.dividedBy(weightedAverageSharePrice)

  return {
    loaded: true,
    value: {
      shares: {
        parts: {
          notStaked: numSharesNotStaked,
          stakedNotLocked: numSharesStakedNotLocked,
          stakedLocked: numSharesStakedLocked,
        },
        aggregates: {
          staked: numSharesStaked,
          withdrawable: numSharesWithdrawable,
          total: numSharesTotal,
        },
      },
      stakedSeniorPoolBalanceInDollars,
      totalSeniorPoolBalanceInDollars,
      availableToStakeInDollars,
      availableToWithdraw,
      availableToWithdrawInDollars,
      address,
      allowance,
      weightedAverageSharePrice,
      unrealizedGains,
      unrealizedGainsInDollars,
      unrealizedGainsPercentage,
    },
<<<<<<< HEAD
    stakedSeniorPoolBalanceInDollars,
    totalSeniorPoolBalanceInDollars,
    availableToStakeInDollars,
    availableToWithdraw,
    availableToWithdrawInDollars,
    stakingRewards: stakingInfo.rewards,
    address,
    allowance,
    weightedAverageSharePrice,
    unrealizedGains,
    unrealizedGainsInDollars,
    unrealizedGainsPercentage,
    loaded,
=======
>>>>>>> d77c742c
  }
}

interface PoolData {
  rawBalance: BigNumber
  compoundBalance: BigNumber
  balance: BigNumber
  totalShares: BigNumber
  totalPoolAssets: BigNumber
  totalLoansOutstanding: BigNumber
  cumulativeWritedowns: BigNumber
  cumulativeDrawdowns: BigNumber
  estimatedTotalInterest: BigNumber
  estimatedApy: BigNumber
  estimatedApyFromGfi: BigNumber | undefined
  defaultRate: BigNumber
  poolEvents: EventData[]
  assetsAsOf: typeof assetsAsOf
  getRepaymentEvents: typeof getRepaymentEvents
  remainingCapacity: typeof remainingCapacity
  loaded: boolean
  pool: SeniorPool
}

async function fetchPoolData(pool: SeniorPool, erc20: Contract): Promise<PoolData> {
  // TODO We should probably use a consistent block number for all the calls in this method.
  const attributes = [{method: "sharePrice"}, {method: "compoundBalance"}]
  let {sharePrice, compoundBalance: _compoundBalance} = await fetchDataFromAttributes(pool.contract, attributes)
  let rawBalance = new BigNumber(await erc20.methods.balanceOf(pool.address).call())
  let compoundBalance = new BigNumber(_compoundBalance)
  let balance = compoundBalance.plus(rawBalance)
  let totalShares = new BigNumber(await pool.fidu.methods.totalSupply().call())

  // Do some slightly goofy multiplication and division here so that we have consistent units across
  // 'balance', 'totalPoolBalance', and 'totalLoansOutstanding', allowing us to do arithmetic between them
  // and display them using the same helpers.
  const totalPoolAssetsInDollars = totalShares
    .div(FIDU_DECIMALS.toString())
    .multipliedBy(new BigNumber(sharePrice))
    .div(FIDU_DECIMALS.toString())
  let totalPoolAssets = totalPoolAssetsInDollars.multipliedBy(USDC_DECIMALS.toString())
  let totalLoansOutstanding = new BigNumber(await pool.contract.methods.totalLoansOutstanding().call())
  let cumulativeWritedowns = await getCumulativeWritedowns(pool)
  let cumulativeDrawdowns = await getCumulativeDrawdowns(pool)
  let poolEvents = await getAllDepositAndWithdrawalEvents(pool)
  let estimatedTotalInterest = await getEstimatedTotalInterest(pool)
  let estimatedApy = estimatedTotalInterest.dividedBy(totalPoolAssets)
  // TODO Calculate this value using Uniswap price oracle for GFI, once that becomes available.
  const estimatedApyFromGfi = undefined
  let defaultRate = cumulativeWritedowns.dividedBy(cumulativeDrawdowns)

  let loaded = true

  return {
    rawBalance,
    compoundBalance,
    balance,
    totalShares,
    totalPoolAssets,
    totalLoansOutstanding,
    cumulativeWritedowns,
    cumulativeDrawdowns,
    poolEvents,
    assetsAsOf,
    getRepaymentEvents,
    remainingCapacity,
    estimatedTotalInterest,
    estimatedApy,
    estimatedApyFromGfi,
    defaultRate,
    loaded,
    pool,
  }
}

async function getDepositEventsByCapitalProvider(
  pool: SeniorPool,
  stakingRewards: StakingRewards,
  capitalProviderAddress: string,
  currentBlock: BlockInfo
): Promise<EventData[]> {
  const depositMadeEventsByCapitalProvider: EventData[] = await pool.getPoolEvents(
    capitalProviderAddress,
    ["DepositMade"],
    true,
    currentBlock.number
  )
  const depositedAndStakedEventsByCapitalProvider: EventData[] = await stakingRewards.getStakingEvents(
    capitalProviderAddress,
    ["DepositedAndStaked"],
    currentBlock.number
  )
  return depositMadeEventsByCapitalProvider.concat(depositedAndStakedEventsByCapitalProvider)
}

// This uses the FIFO method of calculating cost-basis. Thus we
// add up the deposits *in reverse* to arrive at your current number of shares.
// We calculate the weighted average price based on that, which can then be used
// to calculate unrealized gains.
// NOTE: This does not take into account transfers of Fidu that happen outside
// the protocol. In such a case, you would necessarily end up with more Fidu (in
// the case of net inbound transfers; or less Fidu, in the case of net outbound transfers)
// than we have records of your deposits, so we would not be able to account
// for your shares, and we would fail out, and return a "-" on the front-end.
// NOTE: This also does not take into account realized gains, which we are also
// punting on.
async function getWeightedAverageSharePrice(
  pool: SeniorPool,
  stakingRewards: StakingRewards,
  capitalProviderAddress: string,
  capitalProviderTotalShares: BigNumber,
  currentBlock: BlockInfo
) {
  const events = await getDepositEventsByCapitalProvider(pool, stakingRewards, capitalProviderAddress, currentBlock)
  const sorted = _.reverse(_.sortBy(events, ["blockNumber", "transactionIndex"]))
  const prepared = sorted.map((eventData) => {
    switch (eventData.event) {
      case "DepositMade":
        return {
          amount: eventData.returnValues.amount,
          shares: eventData.returnValues.shares,
        }
      case "DepositedAndStaked":
        return {
          amount: eventData.returnValues.depositedAmount,
          shares: eventData.returnValues.amount,
        }
      default:
        throw new Error(`Unexpected event name: ${eventData.event}`)
    }
  })

  let zero = new BigNumber(0)
  let sharesLeftToAccountFor = capitalProviderTotalShares
  let totalAmountPaid = zero
  prepared.forEach((info) => {
    if (sharesLeftToAccountFor.lte(zero)) {
      return
    }
    const sharePrice = new BigNumber(info.amount)
      .dividedBy(USDC_DECIMALS.toString())
      .dividedBy(new BigNumber(info.shares).dividedBy(FIDU_DECIMALS.toString()))
    const sharesToAccountFor = BigNumber.min(sharesLeftToAccountFor, new BigNumber(info.shares))
    totalAmountPaid = totalAmountPaid.plus(sharesToAccountFor.multipliedBy(sharePrice))
    sharesLeftToAccountFor = sharesLeftToAccountFor.minus(sharesToAccountFor)
  })
  if (sharesLeftToAccountFor.gt(zero)) {
    // This case means you must have received Fidu outside of depositing,
    // which we don't have price data for, and therefore can't calculate
    // a correct weighted average price. By returning empty string,
    // the result becomes NaN, and our display functions automatically handle
    // the case, and turn it into a '-' on the front-end
    return new BigNumber("")
  } else {
    return totalAmountPaid.dividedBy(capitalProviderTotalShares)
  }
}

async function getCumulativeWritedowns(pool: SeniorPool) {
  // In theory, we'd also want to include `PrincipalWrittendown` events emitted by `pool.v1Pool` here.
  // But in practice, we don't need to, because only one such was emitted, due to a bug which was
  // then fixed. So we include only `PrincipalWrittenDown` events emitted by `pool`.

  const events = await pool.goldfinchProtocol.queryEvents(pool.contract, "PrincipalWrittenDown")
  const sum: BigNumber = events.length
    ? BigNumber.sum.apply(
        null,
        events.map((eventData) => new BigNumber(eventData.returnValues.amount))
      )
    : new BigNumber(0)
  return sum.negated()
}

async function getCumulativeDrawdowns(pool: SeniorPool) {
  const protocol = pool.goldfinchProtocol
  const tranchedPoolAddresses = await getTranchedPoolAddressesForSeniorPoolCalc(pool)
  const tranchedPools = tranchedPoolAddresses.map((address) =>
    protocol.getContract<TranchedPool>("TranchedPool", address)
  )
  let allDrawdownEvents = _.flatten(
    await Promise.all(tranchedPools.map((pool) => protocol.queryEvents(pool, "DrawdownMade")))
  )
  const sum: BigNumber = allDrawdownEvents.length
    ? BigNumber.sum.apply(
        null,
        allDrawdownEvents.map((eventData) => new BigNumber(eventData.returnValues.amount))
      )
    : new BigNumber(0)
  return sum
}

async function getRepaymentEvents(this: PoolData, goldfinchProtocol: GoldfinchProtocol) {
  const eventNames = ["InterestCollected", "PrincipalCollected", "ReserveFundsCollected"]
  let events = await goldfinchProtocol.queryEvents(this.pool.contract, eventNames)
  const oldEvents = await goldfinchProtocol.queryEvents("Pool", eventNames)
  events = oldEvents.concat(events)
  const eventTxs = await mapEventsToTx(events)
  const combinedEvents = _.map(_.groupBy(eventTxs, "id"), (val) => {
    const interestPayment = _.find(val, (event) => event.type === "InterestCollected")
    const principalPayment = _.find(val, (event) => event.type === "PrincipalCollected") || {
      amountBN: new BigNumber(0),
    }
    const reserveCollection = _.find(val, (event) => event.type === "ReserveFundsCollected") || {
      amountBN: new BigNumber(0),
    }
    if (!interestPayment) {
      // This usually  means it's just ReserveFundsCollected, from a withdraw, and not a repayment
      return null
    }
    const merged: any = {...interestPayment, ...principalPayment, ...reserveCollection}
    merged.amountBN = interestPayment.amountBN.plus(principalPayment.amountBN).plus(reserveCollection.amountBN)
    merged.amount = usdcFromAtomic(merged.amountBN)
    merged.interestAmountBN = interestPayment.amountBN
    merged.type = "CombinedRepayment"
    merged.name = "CombinedRepayment"
    return merged
  })
  return _.compact(combinedEvents)
}

async function getAllDepositAndWithdrawalEvents(pool: SeniorPool): Promise<EventData[]> {
  const eventNames = ["DepositMade", "WithdrawalMade"]
  const poolEvents = await pool.getPoolEvents(undefined, eventNames)
  return poolEvents
}

function assetsAsOf(this: PoolData, blockNumExclusive: number): BigNumber {
  return getBalanceAsOf(this.poolEvents, blockNumExclusive, "WithdrawalMade")
}

/**
 * Returns the remaining capacity in the pool, assuming a max capacity of `maxPoolCapacity`,
 * in atomic units.
 *
 * @param maxPoolCapacity - Maximum capacity of the pool
 * @returns Remaining capacity of pool in atomic units
 */
function remainingCapacity(this: PoolData, maxPoolCapacity: BigNumber): BigNumber {
  let cappedBalance = BigNumber.min(this.totalPoolAssets, maxPoolCapacity)
  return new BigNumber(maxPoolCapacity).minus(cappedBalance)
}

async function getEstimatedTotalInterest(pool: SeniorPool): Promise<BigNumber> {
  const protocol = pool.goldfinchProtocol
  const tranchedPoolAddresses = await getTranchedPoolAddressesForSeniorPoolCalc(pool)
  const tranchedPools = tranchedPoolAddresses.map((address) =>
    protocol.getContract<TranchedPool>("TranchedPool", address)
  )
  const creditLineAddresses = await Promise.all(tranchedPools.map((p) => p.methods.creditLine().call()))
  const creditLines = creditLineAddresses.map((a) => buildCreditLine(a))
  const creditLineData = await Promise.all(
    creditLines.map(async (cl) => {
      let balance = new BigNumber(await cl.methods.balance().call())
      let interestApr = new BigNumber(await cl.methods.interestApr().call())
      return {balance, interestApr}
    })
  )
  return BigNumber.sum.apply(
    null,
    creditLineData.map((cl) => cl.balance.multipliedBy(cl.interestApr.dividedBy(INTEREST_DECIMALS.toString())))
  )
}

/**
 * Helper that provides the addresses of the comprehensive set of tranched pools to compute
 * over when performing a calculation relating to the senior pool.
 *
 * @param pool - The senior pool.
 * @returns The set of tranched pool addresses.
 */
async function getTranchedPoolAddressesForSeniorPoolCalc(pool: SeniorPool): Promise<string[]> {
  const protocol = pool.goldfinchProtocol
  const [metadataStore, investmentEvents] = await Promise.all([
    getMetadataStore(protocol.networkId),
    protocol.queryEvents(pool.contract, ["InvestmentMadeInSenior", "InvestmentMadeInJunior"]),
  ])
  // In migrating to v2, we did not emit InvestmentMadeInJunior events for the tranched pools that we
  // migrated from v1 (we just minted them position tokens directly). So we need to supplement how we
  // identify the tranched pools to use in doing a calculation for the senior pool, by explicitly
  // including those that were migrated.
  const migratedTranchedPoolAddresses: string[] = Object.keys(metadataStore).filter(
    (address: string) => metadataStore[address]?.migrated
  )
  const eventsTranchedPoolAddresses: string[] = investmentEvents.map((e) => e.returnValues.tranchedPool)
  // De-duplicate the tranched pool addresses, in case investment events have subsequently been emitted
  // relating to tranched pools that were migrated, or in case there has been more than one investment
  // event for a tranched pool.
  const tranchedPoolAddresses = _.uniq(migratedTranchedPoolAddresses.concat(eventsTranchedPoolAddresses))
  return tranchedPoolAddresses
}

interface Rewards {
  totalUnvested: BigNumber
  totalVested: BigNumber
  totalPreviouslyVested: BigNumber
  totalClaimed: BigNumber
  startTime: number
  endTime: number
}

class StakedPosition {
  tokenId: string
  amount: BigNumber
  leverageMultiplier: BigNumber
  lockedUntil: number
  rewards: Rewards
  claimable: BigNumber

  constructor(
    tokenId: string,
    amount: BigNumber,
    leverageMultiplier: BigNumber,
    lockedUntil: number,
    claimable: BigNumber,
    rewards: Rewards
  ) {
    this.tokenId = tokenId
    this.amount = amount
    this.leverageMultiplier = leverageMultiplier
    this.lockedUntil = lockedUntil
    this.rewards = rewards
    this.claimable = claimable
  }

  get reason(): string {
    const fiduAmount = this.amount.div(FIDU_DECIMALS.toString())
    const date = new Date(this.rewards.startTime * 1000).toLocaleDateString(undefined, {
      month: "short",
      day: "numeric",
      year: "numeric",
    })
    return `Staked ${displayNumber(fiduAmount, 2)} FIDU on ${date}`
  }

  get granted(): BigNumber {
    return this.rewards.totalUnvested.plus(this.rewards.totalVested).plus(this.rewards.totalPreviouslyVested)
  }
}

function parseStakedPosition(
  tokenId: string,
  claimable: string,
  tuple: {0: string; 1: [string, string, string, string, string, string]; 2: string; 3: string}
): StakedPosition {
  return new StakedPosition(
    tokenId,
    new BigNumber(tuple[0]),
    new BigNumber(tuple[2]),
    parseInt(tuple[3], 10),
    new BigNumber(claimable),
    {
      totalUnvested: new BigNumber(tuple[1][0]),
      totalVested: new BigNumber(tuple[1][1]),
      totalPreviouslyVested: new BigNumber(tuple[1][2]),
      totalClaimed: new BigNumber(tuple[1][3]),
      startTime: parseInt(tuple[1][4], 10),
      endTime: parseInt(tuple[1][5], 10),
    }
  )
}

class StakingRewards {
  goldfinchProtocol: GoldfinchProtocol
  contract: StakingRewardsContract
  address: string
  loaded: boolean
  isPaused: boolean
  positions: StakedPosition[] | undefined
  totalClaimable: BigNumber | undefined
  unvested: BigNumber | undefined
  granted: BigNumber | undefined

  constructor(goldfinchProtocol: GoldfinchProtocol) {
    this.goldfinchProtocol = goldfinchProtocol
    this.contract = goldfinchProtocol.getContract<StakingRewardsContract>("StakingRewards")
    this.address = goldfinchProtocol.getAddress("StakingRewards")
    this.loaded = false
    this.isPaused = false
  }

  async initialize(recipient: string) {
    const currentBlock = getBlockInfo(await getCurrentBlock())
    this.isPaused = await this.contract.methods.paused().call(undefined, currentBlock.number)

    // NOTE: In defining `this.positions`, we want to use `balanceOf()` plus `tokenOfOwnerByIndex()`
    // to determine `tokenIds`, rather than using the set of Staked events for the `recipient`.
    // The former approach reflects any token transfers that may have occurred to or from the
    // `recipient`, whereas the latter does not.
    const numPositions = parseInt(
      await this.contract.methods.balanceOf(recipient).call(undefined, currentBlock.number),
      10
    )
    const tokenIds: string[] = await Promise.all(
      Array(numPositions)
        .fill("")
        .map((val, i) => this.contract.methods.tokenOfOwnerByIndex(recipient, i).call(undefined, currentBlock.number))
    )
    this.positions = await Promise.all(
      tokenIds.map((tokenId) => {
        return this.contract.methods
          .positions(tokenId)
          .call(undefined, currentBlock.number)
          .then(async (res) => {
            const claimable = await this.contract.methods.claimableRewards(tokenId).call(undefined, currentBlock.number)
            return parseStakedPosition(tokenId, claimable, res)
          })
      })
    )
    this.totalClaimable = this.calculateTotalClaimable()
    this.unvested = this.calculateUnvested()
    this.granted = this.calculateGranted()
    this.loaded = true
  }

  async getStakingEvents(
    recipient: string,
    eventNames: ["Staked"] | ["DepositedAndStaked"] | ["Staked", "DepositedAndStaked"],
    toBlock: BlockNumber = "latest"
  ): Promise<EventData[]> {
    const events = await this.goldfinchProtocol.queryEvents(this.contract, eventNames, {user: recipient}, toBlock)
    return events
  }

  calculateTotalClaimable(): BigNumber {
    if (!this.positions || this.positions.length === 0) return new BigNumber(0)
    return BigNumber.sum.apply(
      null,
      this.positions.map((stakedPosition) => stakedPosition.claimable)
    )
  }

  calculateUnvested(): BigNumber {
    if (!this.positions || this.positions.length === 0) return new BigNumber(0)
    return BigNumber.sum.apply(
      null,
      this.positions.map((stakedPosition) => stakedPosition.rewards.totalUnvested)
    )
  }

  calculateGranted(): BigNumber {
    if (!this.positions || this.positions.length === 0) return new BigNumber(0)
    return BigNumber.sum.apply(
      null,
      this.positions.map((stakedPosition) =>
        stakedPosition.rewards.totalUnvested
          .plus(stakedPosition.rewards.totalVested)
          .plus(stakedPosition.rewards.totalPreviouslyVested)
      )
    )
  }
}

export {fetchCapitalProviderData, fetchPoolData, SeniorPool, Pool, StakingRewards, StakedPosition}
export type {PoolData, CapitalProvider}<|MERGE_RESOLUTION|>--- conflicted
+++ resolved
@@ -15,11 +15,8 @@
 import {buildCreditLine} from "./creditLine"
 import {getMetadataStore} from "./tranchedPool"
 import {BlockNumber} from "web3-core"
-<<<<<<< HEAD
 import {gfiFromAtomic, GFI_DECIMALS} from "./gfi"
-=======
 import {Loadable} from "../types/loadable"
->>>>>>> d77c742c
 
 class Pool {
   goldfinchProtocol: GoldfinchProtocol
@@ -123,47 +120,6 @@
   unrealizedGains: BigNumber
   unrealizedGainsInDollars: BigNumber
   unrealizedGainsPercentage: BigNumber
-<<<<<<< HEAD
-  loaded: boolean
-  empty?: boolean
-}
-
-function emptyCapitalProvider({loaded = false} = {}): CapitalProvider {
-  return {
-    shares: {
-      parts: {
-        notStaked: new BigNumber(0),
-        stakedNotLocked: new BigNumber(0),
-        stakedLocked: new BigNumber(0),
-      },
-      aggregates: {
-        staked: new BigNumber(0),
-        withdrawable: new BigNumber(0),
-        total: new BigNumber(0),
-      },
-    },
-    stakedSeniorPoolBalanceInDollars: new BigNumber(0),
-    totalSeniorPoolBalanceInDollars: new BigNumber(0),
-    availableToStakeInDollars: new BigNumber(0),
-    availableToWithdraw: new BigNumber(0),
-    availableToWithdrawInDollars: new BigNumber(0),
-    stakingRewards: {
-      hasUnvested: false,
-      unvested: null,
-      unvestedInDollars: null,
-      lastVestingEndTime: null,
-    },
-    address: "",
-    allowance: new BigNumber(0),
-    weightedAverageSharePrice: new BigNumber(0),
-    unrealizedGains: new BigNumber(0),
-    unrealizedGainsInDollars: new BigNumber(0),
-    unrealizedGainsPercentage: new BigNumber(0),
-    loaded,
-    empty: true,
-  }
-=======
->>>>>>> d77c742c
 }
 
 type CapitalProviderStakingRewardsInfo =
@@ -350,6 +306,7 @@
       availableToStakeInDollars,
       availableToWithdraw,
       availableToWithdrawInDollars,
+      stakingRewards: stakingInfo.rewards,
       address,
       allowance,
       weightedAverageSharePrice,
@@ -357,22 +314,6 @@
       unrealizedGainsInDollars,
       unrealizedGainsPercentage,
     },
-<<<<<<< HEAD
-    stakedSeniorPoolBalanceInDollars,
-    totalSeniorPoolBalanceInDollars,
-    availableToStakeInDollars,
-    availableToWithdraw,
-    availableToWithdrawInDollars,
-    stakingRewards: stakingInfo.rewards,
-    address,
-    allowance,
-    weightedAverageSharePrice,
-    unrealizedGains,
-    unrealizedGainsInDollars,
-    unrealizedGainsPercentage,
-    loaded,
-=======
->>>>>>> d77c742c
   }
 }
 
