import {EventData} from "web3-eth-contract"
import {MerkleDistributor as MerkleDistributorContract} from "@goldfinch-eng/protocol/typechain/web3/MerkleDistributor"
import {CommunityRewards as CommunityRewardsContract} from "@goldfinch-eng/protocol/typechain/web3/CommunityRewards"
import {GoldfinchProtocol} from "./GoldfinchProtocol"
import {
  MerkleDistributorGrantInfo,
  MerkleDistributorInfo,
} from "@goldfinch-eng/protocol/blockchain_scripts/merkleDistributor/types"
import BigNumber from "bignumber.js"
import {getBlockInfo, getCurrentBlock} from "../utils"
import {getMerkleDistributorInfo} from "./utils"

export class MerkleDistributor {
  goldfinchProtocol: GoldfinchProtocol
  contract: MerkleDistributorContract
  address: string
  loaded: boolean
  info: MerkleDistributorInfo | undefined
  communityRewards: CommunityRewards
  actionRequiredAirdrops: MerkleDistributorGrantInfo[] | undefined
  totalClaimable: BigNumber | undefined
  unvested: BigNumber | undefined
  granted: BigNumber | undefined

  constructor(goldfinchProtocol: GoldfinchProtocol) {
    this.goldfinchProtocol = goldfinchProtocol
    this.contract = goldfinchProtocol.getContract<MerkleDistributorContract>("MerkleDistributor")
    this.address = goldfinchProtocol.getAddress("MerkleDistributor")
    this.communityRewards = new CommunityRewards(goldfinchProtocol)
    this.loaded = true
  }

  async initialize(recipient: string) {
    const contractAddress = await this.contract.methods.communityRewards().call()
    if (contractAddress !== this.communityRewards.address) {
      throw new Error(
        "MerkleDistributor community rewards address doesn't match with deployed CommunityRewards address"
      )
    }

    const info = await getMerkleDistributorInfo()
    if (!info) return
    this.info = info

    await this.communityRewards.initialize(recipient)
    this.totalClaimable = this.calculateTotalClaimable()
    this.unvested = this.calculateUnvested()
    this.granted = this.calculateGranted()
<<<<<<< HEAD

    this.actionRequiredAirdrops = await this.getActionRequiredAirdrops(recipient)

    if (this.communityRewards.grants) {
      for (let acceptedGrant of this.communityRewards.grants) {
        const airdrop = this.getGrantsInfo(recipient).find(
          (airdrop) =>
            airdrop.account === acceptedGrant.user &&
            new BigNumber(airdrop.grant.amount) === acceptedGrant.rewards.totalGranted &&
            new BigNumber(airdrop.grant.cliffLength) === acceptedGrant.rewards.cliffLength &&
            new BigNumber(airdrop.grant.vestingInterval) === acceptedGrant.rewards.vestingInterval &&
            Number(airdrop.grant.vestingLength) === acceptedGrant.rewards.endTime - acceptedGrant.rewards.startTime
        )
        acceptedGrant._reason = airdrop?.reason
      }
    }
    this._loaded = true
=======
    this.loaded = true
>>>>>>> 245fda2b
  }

  getGrantsInfo(recipient: string): MerkleDistributorGrantInfo[] {
    if (!this.info) return []
    return this.info.grants.filter((grant) => grant.account === recipient)
  }

  async getGrantsAccepted(recipient: string) {
    if (!this.info) return []
    return await this.goldfinchProtocol.queryEvents(this.contract, ["GrantAccepted"], {
      account: recipient,
    })
  }

  async getActionRequiredAirdrops(recipient: string) {
    const airdrops = this.getGrantsInfo(recipient)
    const acceptedAirdropsEvents = await this.getGrantsAccepted(recipient)

    return airdrops.filter((airdrop) => !acceptedAirdropsEvents.find((e) => e.returnValues.index === airdrop.index))
  }

  calculateTotalClaimable(): BigNumber {
    if (!this.communityRewards.grants || this.communityRewards.grants.length === 0) return new BigNumber(0)
    const claimableResults = this.communityRewards.grants.map((grant) => grant.claimable)
    return BigNumber.sum.apply(null, claimableResults)
  }

  calculateUnvested(): BigNumber {
    if (!this.communityRewards.grants || this.communityRewards.grants.length === 0) return new BigNumber(0)
    return BigNumber.sum.apply(
      null,
      this.communityRewards.grants.map((grant) =>
        grant.rewards.totalGranted.minus(grant.rewards.totalClaimed.plus(grant.claimable))
      )
    )
  }

  calculateGranted(): BigNumber {
    if (!this.communityRewards.grants || this.communityRewards.grants.length === 0) return new BigNumber(0)
    return BigNumber.sum.apply(
      null,
      this.communityRewards.grants.map((grant) => grant.rewards.totalGranted)
    )
  }
}

interface Rewards {
  totalGranted: BigNumber
  totalClaimed: BigNumber
  startTime: number
  endTime: number
  cliffLength: BigNumber
  vestingInterval: BigNumber
  revokedAt: BigNumber
}

export class CommunityRewardsVesting {
  id: string
  user: string
  claimable: BigNumber
  rewards: Rewards
  _reason?: string

  constructor(id: string, user: string, claimable: BigNumber, rewards: Rewards) {
    this.id = id
    this.user = user
    this.rewards = rewards
    this.claimable = claimable
  }

  get reason(): string {
    return !this._reason ? "Community Rewards" : this._reason
  }

  get granted(): BigNumber {
    return this.rewards.totalGranted
  }
}

function parseCommunityRewardsVesting(
  tokenId: string,
  user: string,
  claimable: string,
  tuple: {
    0: string
    1: string
    2: string
    3: string
    4: string
    5: string
    6: string
  }
): CommunityRewardsVesting {
  return new CommunityRewardsVesting(tokenId, user, new BigNumber(claimable), {
    totalGranted: new BigNumber(tuple[0]),
    totalClaimed: new BigNumber(tuple[1]),
    startTime: Number(tuple[2]),
    endTime: Number(tuple[3]),
    cliffLength: new BigNumber(tuple[4]),
    vestingInterval: new BigNumber(tuple[5]),
    revokedAt: new BigNumber(tuple[6]),
  })
}

export class CommunityRewards {
  goldfinchProtocol: GoldfinchProtocol
  contract: CommunityRewardsContract
  address: string
  loaded: boolean
  grants: CommunityRewardsVesting[] | undefined

  constructor(goldfinchProtocol: GoldfinchProtocol) {
    this.goldfinchProtocol = goldfinchProtocol
    this.contract = goldfinchProtocol.getContract<CommunityRewardsContract>("CommunityRewards")
    this.address = goldfinchProtocol.getAddress("CommunityRewards")
    this.loaded = false
  }

  async initialize(recipient: string) {
    // NOTE: In defining `this.grants`, we want to use `balanceOf()` plus `tokenOfOwnerByIndex`
    // to determine `tokenIds`, rather than using the set of Granted events for the `recipient`.
    // The former approach reflects any token transfers that may have occurred to or from the
    // `recipient`, whereas the latter does not.
    const currentBlock = getBlockInfo(await getCurrentBlock())
    const numPositions = parseInt(
      await this.contract.methods.balanceOf(recipient).call(undefined, currentBlock.number),
      10
    )
    const tokenIds: string[] = await Promise.all(
      Array(numPositions)
        .fill("")
        .map((val, i) => this.contract.methods.tokenOfOwnerByIndex(recipient, i).call(undefined, currentBlock.number))
    )
    this.grants = await Promise.all(
      tokenIds.map((tokenId) =>
        this.contract.methods
          .grants(tokenId)
          .call(undefined, currentBlock.number)
          .then(async (res) => {
            const claimable = await this.contract.methods.claimableRewards(tokenId).call(undefined, currentBlock.number)
            return parseCommunityRewardsVesting(tokenId, recipient, claimable, res)
          })
      )
    )
    this.loaded = true
  }

  async getGrantedEvents(recipient: string): Promise<EventData[]> {
    const eventNames = ["Granted"]
    const events = await this.goldfinchProtocol.queryEvents(this.contract, eventNames, {user: recipient})
    return events
  }
}<|MERGE_RESOLUTION|>--- conflicted
+++ resolved
@@ -46,7 +46,6 @@
     this.totalClaimable = this.calculateTotalClaimable()
     this.unvested = this.calculateUnvested()
     this.granted = this.calculateGranted()
-<<<<<<< HEAD
 
     this.actionRequiredAirdrops = await this.getActionRequiredAirdrops(recipient)
 
@@ -63,10 +62,7 @@
         acceptedGrant._reason = airdrop?.reason
       }
     }
-    this._loaded = true
-=======
     this.loaded = true
->>>>>>> 245fda2b
   }
 
   getGrantsInfo(recipient: string): MerkleDistributorGrantInfo[] {
