import BN from "bn.js"
import {NON_US_INDIVIDUAL_ID_TYPE_0} from "@goldfinch-eng/autotasks/unique-identity-signer/utils"
import {CONFIG_KEYS} from "@goldfinch-eng/protocol/blockchain_scripts/configKeys"
import {PoolTokens as PoolTokensContract} from "@goldfinch-eng/protocol/typechain/web3/PoolTokens"
import {SeniorPool as SeniorPoolContract} from "@goldfinch-eng/protocol/typechain/web3/SeniorPool"
import {TranchedPool as TranchedPoolContract} from "@goldfinch-eng/protocol/typechain/web3/TranchedPool"
import {asNonNullable, assertNonNullable, assertUnreachable, isString} from "@goldfinch-eng/utils/src/type"
import BigNumber from "bignumber.js"
import _ from "lodash"
import {
  DEPOSIT_MADE_EVENT,
  DRAWDOWN_MADE_EVENT,
  KnownEventData,
  KnownEventName,
  PAYMENT_APPLIED_EVENT,
  SHARE_PRICE_UPDATED_EVENT,
  TranchedPoolEventType,
  WITHDRAWAL_MADE_EVENT,
} from "../types/events"
import {ScheduledRepayment} from "../types/tranchedPool"
import {
  BORROW_TX_TYPE,
  HistoricalTx,
  INTEREST_AND_PRINCIPAL_PAYMENT_TX_NAME,
  INTEREST_PAYMENT_TX_NAME,
  PRINCIPAL_PAYMENT_TX_NAME,
  RichAmount,
  SUPPLY_TX_TYPE,
  TxName,
  WITHDRAW_FROM_TRANCHED_POOL_TX_TYPE,
} from "../types/transactions"
import {Web3IO} from "../types/web3"
import {BlockInfo, croppedAddress, roundDownPenny} from "../utils"
import getWeb3 from "../web3"
import {getCreditDeskReadOnly} from "./creditDesk"
import {CreditLine} from "./creditLine"
import {usdcFromAtomic} from "./erc20"
import {EventParserConfig, mapEventsToTx} from "./events"
import {fiduFromAtomic} from "./fidu"
import {GoldfinchProtocol} from "./GoldfinchProtocol"
import {INTEREST_DECIMALS, isMainnetForking, SECONDS_PER_DAY, SECONDS_PER_YEAR, USDC_DECIMALS} from "./utils"

const ZERO = new BigNumber(0)
const ONE = new BigNumber(1)
const ONE_HUNDRED = new BigNumber(100)

interface MetadataStore {
  [address: string]: TranchedPoolMetadata
}
let _metadataStore: MetadataStore
async function getMetadataStore(networkId: string): Promise<MetadataStore> {
  if (_metadataStore) {
    return Promise.resolve(_metadataStore)
  }
  try {
    let metadataStore: MetadataStore = {}

    let loadedStore = await import(`../../config/pool-metadata/${networkId}.json`)
    // If mainnet-forking, merge local metadata with mainnet
    if (isMainnetForking()) {
      let mainnetMetadata = await import("../../config/pool-metadata/mainnet.json")
      loadedStore = _.merge(loadedStore, mainnetMetadata)
    }

    Object.keys(loadedStore).forEach((addr) => {
      // JSON files are loaded as modules with "default" key, so just ignore that
      if (addr === "default") {
        return
      }
      let metadata: TranchedPoolMetadata = loadedStore[addr]
      if (metadata.icon && metadata.icon.startsWith("%PUBLIC_URL%")) {
        metadata.icon = metadata.icon.replace("%PUBLIC_URL%", process.env.PUBLIC_URL)
      }
      if (metadata.agreement && metadata.agreement.startsWith("%PUBLIC_URL%")) {
        metadata.agreement = metadata.agreement.replace("%PUBLIC_URL%", process.env.PUBLIC_URL)
      }

      metadataStore[addr.toLowerCase()] = metadata
    })

    _metadataStore = metadataStore
    return _metadataStore
  } catch (e) {
    console.log(e)
    return {}
  }
}

export interface TranchedPoolMetadata {
  name: string
  category: string
  icon: string
  description?: string
  detailsUrl?: string
  disabled?: boolean
  backerLimit?: string
  agreement?: string
  dataroom?: string
  v1StyleDeal?: boolean
  migrated?: boolean
  migratedFrom?: string
  NDAUrl?: string
  // A rough timestamp in seconds of the launch of the pool. By "rough" is
  // meant that this value is valid for ordering purposes across pools, but
  // it should NOT be taken at face value as some definitive attestation of
  // when something happened on-chain.
  launchTime: number
  poolDescription?: string
  poolHighlights?: Array<string>
  borrowerDescription?: string
  borrowerHighlights?: Array<string>
  allowedUIDTypes: Array<number>
}

enum PoolState {
  Open,
  JuniorLocked,
  SeniorLocked,
  WithdrawalsUnlocked,
}

// TODO: copied from deployHelpers
const TRANCHES = {
  Senior: 1,
  Junior: 2,
}

export type TrancheInfo = {
  id: number
  principalDeposited: BigNumber
  principalSharePrice: BigNumber
  interestSharePrice: BigNumber
  lockedUntil: number
}

export type TranchedPoolRecentTransactionData = {
  name: TxName
  txHash: string
  juniorInterestDelta: BigNumber
  juniorPrincipalDelta: BigNumber
  amount: RichAmount
  timestamp: number
} & (
  | {
      event: typeof DRAWDOWN_MADE_EVENT
    }
  | {
      event: typeof PAYMENT_APPLIED_EVENT
      interestAmount: RichAmount
      principalAmount: RichAmount
    }
)

function trancheInfo(tuple: any): TrancheInfo {
  return {
    id: parseInt(tuple[0]),
    principalDeposited: new BigNumber(tuple[1]),
    principalSharePrice: new BigNumber(tuple[2]),
    interestSharePrice: new BigNumber(tuple[3]),
    lockedUntil: parseInt(tuple[4]),
  }
}

class TranchedPool {
  address: string
  goldfinchProtocol: GoldfinchProtocol
  contract: Web3IO<TranchedPoolContract>
  creditLine!: CreditLine
  creditLineAddress!: string
  poolState!: PoolState
  metadata?: TranchedPoolMetadata
  juniorFeePercent!: BigNumber
  reserveFeePercent!: BigNumber
  estimatedLeverageRatio!: BigNumber
  estimatedSeniorPoolContribution!: BigNumber
<<<<<<< HEAD
  numTranchesPerSlice!: BigNumber
=======
  allowedUIDTypes!: number[]
>>>>>>> 8b52b41f

  juniorTranche!: TrancheInfo
  seniorTranche!: TrancheInfo
  totalDeposited!: BigNumber
  totalDeployed!: BigNumber
  fundableAt!: BigNumber

  isV1StyleDeal!: boolean
  isMigrated!: boolean
  isPaused!: boolean

  constructor(address: string, goldfinchProtocol: GoldfinchProtocol) {
    this.address = address
    this.goldfinchProtocol = goldfinchProtocol
    this.contract = this.goldfinchProtocol.getContract<TranchedPoolContract>("TranchedPool", address)
  }

  async initialize(currentBlock: BlockInfo) {
    this.creditLineAddress = await this.contract.readOnly.methods.creditLine().call(undefined, currentBlock.number)
    this.creditLine = new CreditLine(this.creditLineAddress, this.goldfinchProtocol)
    await this.creditLine.initialize(currentBlock)
    this.metadata = await this.loadPoolMetadata()
    this.allowedUIDTypes = await this.getAllowedUIDTypes(currentBlock)

    let juniorTranche = await this.contract.readOnly.methods
      .getTranche(TRANCHES.Junior)
      .call(undefined, currentBlock.number)
      .then(trancheInfo)
    let seniorTranche = await this.contract.readOnly.methods
      .getTranche(TRANCHES.Senior)
      .call(undefined, currentBlock.number)
      .then(trancheInfo)
    this.juniorTranche = juniorTranche
    this.seniorTranche = seniorTranche

    this.totalDeposited = juniorTranche.principalDeposited.plus(seniorTranche.principalDeposited)
    this.juniorFeePercent = new BigNumber(
      await this.contract.readOnly.methods.juniorFeePercent().call(undefined, currentBlock.number)
    )
    this.reserveFeePercent = new BigNumber(100).div(
      await this.goldfinchProtocol.getConfigNumber(CONFIG_KEYS.ReserveDenominator, currentBlock)
    )
    let pool = this.goldfinchProtocol.getContract<SeniorPoolContract>("SeniorPool")
    this.estimatedSeniorPoolContribution = new BigNumber(
      await pool.readOnly.methods.estimateInvestment(this.address).call(undefined, currentBlock.number)
    )
    this.estimatedLeverageRatio = await this.estimateLeverageRatio(currentBlock)

    this.isV1StyleDeal = !!this.metadata?.v1StyleDeal
    this.isMigrated = !!this.metadata?.migrated
    this.isPaused = await this.contract.readOnly.methods.paused().call(undefined, currentBlock.number)

    this.poolState = this.getPoolState(currentBlock)

    const [totalDeployed, fundableAt, numTranchesPerSlice] = await Promise.all(
      this.isMultipleDrawdownsCompatible
        ? [
            this.contract.readOnly.methods.totalDeployed().call(undefined, currentBlock.number),
            this.contract.readOnly.methods.fundableAt().call(undefined, currentBlock.number),
            this.contract.readOnly.methods.NUM_TRANCHES_PER_SLICE().call(undefined, currentBlock.number),
          ]
        : ["0", "0", "2"]
    )

    this.totalDeployed = new BigNumber(totalDeployed)
    this.fundableAt = new BigNumber(fundableAt)
    this.numTranchesPerSlice = new BigNumber(numTranchesPerSlice)
  }

  isSeniorTrancheId(trancheId: BigNumber): boolean {
    assertNonNullable(this.numTranchesPerSlice)
    return trancheId.mod(this.numTranchesPerSlice).eq(new BigNumber(1))
  }

  getPoolState(currentBlock: BlockInfo): PoolState {
    const now = currentBlock.timestamp
    if (now < this.seniorTranche.lockedUntil) {
      return PoolState.SeniorLocked
    } else if (this.juniorTranche.lockedUntil === 0) {
      return PoolState.Open
    } else if (now < this.juniorTranche.lockedUntil || this.seniorTranche.lockedUntil === 0) {
      return PoolState.JuniorLocked
    }
    return PoolState.WithdrawalsUnlocked
  }

  public async loadPoolMetadata(): Promise<TranchedPoolMetadata | undefined> {
    let store = await getMetadataStore(this.goldfinchProtocol.networkId)
    return store[this.address.toLowerCase()]
  }

  get isRepaid(): boolean {
    return this.creditLine.balance.isZero() && this.creditLine.termEndTime.gt(0)
  }

  get isMultipleDrawdownsCompatible(): boolean {
    return this.creditLine.isMultipleDrawdownsCompatible
  }

  estimateJuniorAPY(leverageRatio: BigNumber): BigNumber {
    if (this.isV1StyleDeal) {
      return this.creditLine.interestAprDecimal
    }

    // If the balance is zero (not yet drawn down, then use the limit as an estimate)
    let balance = this.creditLine.balance.isZero() ? this.creditLine.limit : this.creditLine.balance

    let seniorFraction = leverageRatio.dividedBy(ONE.plus(leverageRatio))
    let juniorFraction = ONE.dividedBy(ONE.plus(leverageRatio))
    let interestRateFraction = this.creditLine.interestAprDecimal.dividedBy(ONE_HUNDRED)
    let juniorFeeFraction = this.juniorFeePercent.dividedBy(ONE_HUNDRED)
    let reserveFeeFraction = this.reserveFeePercent.dividedBy(ONE_HUNDRED)

    let grossSeniorInterest = balance.multipliedBy(interestRateFraction).multipliedBy(seniorFraction)
    let grossJuniorInterest = balance.multipliedBy(interestRateFraction).multipliedBy(juniorFraction)
    const juniorFee = grossSeniorInterest.multipliedBy(juniorFeeFraction)
    const juniorReserveFeeOwed = grossJuniorInterest.multipliedBy(reserveFeeFraction)

    let netJuniorInterest = grossJuniorInterest.plus(juniorFee).minus(juniorReserveFeeOwed)
    let juniorTranche = balance.multipliedBy(juniorFraction)
    return netJuniorInterest.dividedBy(juniorTranche).multipliedBy(ONE_HUNDRED)
  }

  estimateMonthlyInterest(interestRate: BigNumber, principalAmount: BigNumber): BigNumber {
    let monthsPerYear = new BigNumber(12)
    return principalAmount.multipliedBy(interestRate).dividedBy(monthsPerYear)
  }

  estimatedTotalAssets(): BigNumber {
    return this.juniorTranche.principalDeposited
      .plus(this.seniorTranche.principalDeposited)
      .plus(this.estimatedSeniorPoolContribution)
  }

  remainingCapacity(): BigNumber {
    return BigNumber.maximum(ZERO, this.creditLine.limit.minus(this.estimatedTotalAssets()))
  }

  remainingJuniorCapacity(): BigNumber {
    if (this.poolState >= PoolState.JuniorLocked) {
      return ZERO
    }
    return this.remainingCapacity().dividedBy(this.estimatedLeverageRatio.plus(1))
  }

  async estimateLeverageRatio(currentBlock: BlockInfo): Promise<BigNumber> {
    let juniorContribution = this.juniorTranche.principalDeposited

    if (juniorContribution.isZero()) {
      let rawLeverageRatio = await this.goldfinchProtocol.getConfigNumber(CONFIG_KEYS.LeverageRatio, currentBlock)
      return new BigNumber(fiduFromAtomic(rawLeverageRatio))
    } else {
      return this.estimatedTotalAssets().minus(juniorContribution).dividedBy(juniorContribution)
    }
  }

  async getAllowedUIDTypes(currentBlock: BlockInfo): Promise<number[]> {
    // first, check the json for legacy pools
    if (this.metadata && this.metadata?.allowedUIDTypes) {
      return this.metadata.allowedUIDTypes
    } else {
      try {
        const result = await this.contract.readOnly.methods.getAllowedUIDTypes().call(undefined, currentBlock.number)
        return result.map((x) => parseInt(x))
      } catch (e) {
        console.error("getAllowedUIDTypes function does not exist on TranchedPool")
      }
    }
    return [NON_US_INDIVIDUAL_ID_TYPE_0]
  }

  async recentTransactions(currentBlock: BlockInfo): Promise<TranchedPoolRecentTransactionData[]> {
    let oldTransactions: KnownEventData<typeof DRAWDOWN_MADE_EVENT | typeof PAYMENT_APPLIED_EVENT>[] = []
    let transactions = await this.goldfinchProtocol.queryEvents(
      this.contract.readOnly,
      [DRAWDOWN_MADE_EVENT, PAYMENT_APPLIED_EVENT],
      undefined,
      currentBlock.number
    )

    if (this.isMigrated && transactions.length < 3) {
      oldTransactions = await this.getOldTransactions(currentBlock)
    }

    transactions = transactions.concat(oldTransactions)
    transactions = _.reverse(_.sortBy(transactions, ["blockNumber", "transactionIndex"])).slice(0, 3)
    let sharePriceUpdates = await this.sharePriceUpdatesByTx(TRANCHES.Junior, currentBlock)
    let blockTimestamps = await this.timestampsByBlockNumber(transactions)
    return mapEventsToTx(transactions, [DRAWDOWN_MADE_EVENT, PAYMENT_APPLIED_EVENT], tranchedPoolEventParserConfig).map(
      (
        tx: HistoricalTx<typeof DRAWDOWN_MADE_EVENT | typeof PAYMENT_APPLIED_EVENT>
      ): TranchedPoolRecentTransactionData => {
        let juniorInterest = new BigNumber(0)
        const sharePriceUpdate = sharePriceUpdates[tx.eventData.transactionHash]?.[0]
        if (sharePriceUpdate) {
          juniorInterest = new BigNumber(sharePriceUpdate.returnValues.interestDelta)
        }

        const timestamp = asNonNullable(blockTimestamps[tx.eventData.blockNumber])
        let data = {
          name: tx.name,
          amount: tx.amount,
          txHash: tx.eventData.transactionHash,
          juniorInterestDelta: juniorInterest,
          juniorPrincipalDelta: new BigNumber(sharePriceUpdate?.returnValues.principalDelta),
          timestamp,
        }
        switch (tx.type) {
          case DRAWDOWN_MADE_EVENT:
            return {
              ...data,
              event: tx.type,
            }
          case PAYMENT_APPLIED_EVENT:
            const totalPrincipalAmount = new BigNumber(tx.eventData.returnValues.principalAmount).plus(
              new BigNumber(tx.eventData.returnValues.remainingAmount)
            )
            return {
              ...data,
              event: tx.type,
              interestAmount: {
                display: tx.eventData.returnValues.interestAmount,
                atomic: new BigNumber(tx.eventData.returnValues.interestAmount),
                units: "usdc",
              },
              principalAmount: {
                display: totalPrincipalAmount.toString(10),
                atomic: totalPrincipalAmount,
                units: "usdc",
              },
            }
          default:
            return assertUnreachable(tx.type)
        }
      }
    )
  }

  async getOldTransactions(
    currentBlock: BlockInfo
  ): Promise<KnownEventData<typeof DRAWDOWN_MADE_EVENT | typeof PAYMENT_APPLIED_EVENT>[]> {
    let oldCreditlineAddress = this.metadata?.migratedFrom
    if (!oldCreditlineAddress) {
      return []
    }
    const creditDesk = await getCreditDeskReadOnly(this.goldfinchProtocol.networkId)
    return await this.goldfinchProtocol.queryEvents(
      creditDesk,
      [DRAWDOWN_MADE_EVENT, PAYMENT_APPLIED_EVENT],
      {
        creditLine: oldCreditlineAddress,
      },
      currentBlock.number
    )
  }

  sharePriceToUSDC(sharePrice: BigNumber, amount: BigNumber): BigNumber {
    return new BigNumber(fiduFromAtomic(sharePrice.multipliedBy(amount)))
  }

  async sharePriceUpdatesByTx(tranche: number, currentBlock: BlockInfo) {
    let transactions = await this.goldfinchProtocol.queryEvents(
      this.contract.readOnly,
      [SHARE_PRICE_UPDATED_EVENT],
      {
        tranche: tranche,
      },
      currentBlock.number
    )
    return _.groupBy(transactions, (e) => e.transactionHash)
  }

  async timestampsByBlockNumber(transactions: KnownEventData<KnownEventName>[]): Promise<Record<number, number>> {
    const web3 = getWeb3()
    const blockTimestamps = await Promise.all(
      transactions.map((tx) =>
        web3.readOnly.eth
          .getBlock(tx.blockNumber)
          .then((block): [number, number] => [
            tx.blockNumber,
            isString(block.timestamp) ? parseInt(block.timestamp, 10) : block.timestamp,
          ])
      )
    )
    return _.fromPairs(blockTimestamps)
  }

  async getOptimisticRepaymentSchedule(currentBlock: BlockInfo): Promise<ScheduledRepayment[]> {
    // 1. How much interest do we expect to be repaid in the remaining term of the loan?
    // The answer consists of two parts: (i) the expected interest on funds that have
    // *already* been borrowed (i.e. the current balance of the pool); plus (ii) the
    // interest on additional funds that we can reasonably expect (based on the pool's state)
    // will be borrowed. How much additional funds will be borrowed? We can't know exactly; we'll
    // optimistically assume (see below) the pool fills up and/or the borrower borrows as much as
    // they can.
    // TODO: In future, when we may have multiple pools open at the same time, we may want to
    // revise this optimistic repayment schedule calculation so that we don't assume that
    // *all* open pools will fill up. Such an assumption means that any open pool could significantly
    // impact the estimated rewards of every other pool; but such estimates seem likely
    // flawed, because in practice not every proposed pool is equally likely to fill up. One
    // alternative way to do the calculation could be to assume the given pool for which we're
    // estimating rewards will fill up, but NOT to make that assumption for all the other open pools.

    // (i)
    // Our approach to calculating this here follows `Accountant.calculateInterestAccruedOverPeriod()`.
    let expectedRemainingInterestFromAlreadyBorrowed = new BigNumber(0)
    let lastRepaymentTimeAlreadyBorrowed: BigNumber | undefined
    let nextRepaymentTimeAlreadyBorrowed: BigNumber | undefined
    if (this.creditLine.termEndTime.gt(0)) {
      lastRepaymentTimeAlreadyBorrowed = this.creditLine.lastFullPaymentTime
      nextRepaymentTimeAlreadyBorrowed = this.creditLine.nextDueTime

      const lastAccrualTimestamp = new BigNumber(
        await this.creditLine.creditLine.readOnly.methods.interestAccruedAsOf().call(undefined, currentBlock.number)
      )
      const interestAccruingSecondsRemaining = this.creditLine.termEndTime.minus(lastAccrualTimestamp)
      const totalInterestPerYear = this.creditLine.balance
        .multipliedBy(this.creditLine.interestApr)
        .dividedBy(INTEREST_DECIMALS.toString())
      const interestToBeAccruedSinceLastAccrual = totalInterestPerYear
        .multipliedBy(interestAccruingSecondsRemaining)
        .dividedBy(SECONDS_PER_YEAR)
      expectedRemainingInterestFromAlreadyBorrowed = this.creditLine.interestOwed.plus(
        interestToBeAccruedSinceLastAccrual
      )
    }

    // (ii)
    let expectedRemainingInterestFromToBeBorrowed = new BigNumber(0)
    const secondsPerPaymentPeriod = this.creditLine.paymentPeriodInDays.multipliedBy(SECONDS_PER_DAY)
    let lastRepaymentTimeToBeBorrowed: BigNumber | undefined
    let nextRepaymentTimeToBeBorrowed: BigNumber | undefined
    let finalRepaymentTime: BigNumber
    if (this.poolState <= PoolState.SeniorLocked) {
      // Because the pool is not in the WithdrawalsUnlocked state, there is the prospect of additional
      // capital being borrowed. (Actually, even in the WithdrawalsUnlocked state, the borrower could
      // drawdown additional capital that remains available in the pool (up to the pool's limit), but
      // for the purposes here, we'll assume that once we've reached the WithdrawalsUnlocked state, the
      // borrower isn't going to do so, as they had ample time to do so before withdrawals unlocked.)
      // So we want to make a best-guess about what this additional balance will be.
      //
      // If the pool is Open, we'll optimistically assume the pool gets filled to its max
      // limit and the borrower borrows all of this. We'll do the same if the pool is JuniorLocked;
      // in theory, it would be more accurate to use a best-estimate of the leverage ratio, and
      // use that to optimistically calculate how much the senior pool is going to invest, and assume
      // the borrower borrows all of this, but I don't think this added complexity passes the cost-benefit
      // test, given that the leverage ratio would be an estimate and therefore uncertain. If the pool is
      // SeniorLocked, we can use the pool's current limit (because that gets updated in locking the
      // senior tranche) and assume the borrower borrows all of it.
      let optimisticAdditionalBalance: BigNumber
      if (this.poolState === PoolState.Open || this.poolState === PoolState.JuniorLocked) {
        optimisticAdditionalBalance = this.creditLine.maxLimit.minus(this.totalDeployed)
      } else if (this.poolState === PoolState.SeniorLocked) {
        optimisticAdditionalBalance = this.creditLine.limit.minus(this.totalDeployed)
      } else {
        throw new Error(`Unexpected pool state: ${this.poolState}`)
      }

      // When should we say that interest will start being earned on this additional balance?
      // We can't be sure exactly. There's currently no notion of a deadline for funding
      // the pool, nor hard start time of the borrowing. We'll make a reasonable supposition: if the
      // pool is Open, we'll say the borrowing starts one week after the later of the current time
      // and the pool's `fundableAt` timestamp. If the pool is JuniorLocked or SeniorLocked, we'll also say
      // the borrowing won't start later than the relevant locked-until time (which is consistent with
      // our assumption that no additional funds will be borrowed once the WithdrawalsUnlocked state is reached).
      let _optimisticInterestAccrualStart = BigNumber.max(this.fundableAt, currentBlock.timestamp).plus(
        SECONDS_PER_DAY * 7
      )
      if (this.poolState === PoolState.Open) {
        // pass
      } else if (this.poolState === PoolState.JuniorLocked) {
        _optimisticInterestAccrualStart = BigNumber.min(_optimisticInterestAccrualStart, this.juniorTranche.lockedUntil)
      } else if (this.poolState === PoolState.SeniorLocked) {
        _optimisticInterestAccrualStart = BigNumber.min(_optimisticInterestAccrualStart, this.seniorTranche.lockedUntil)
      } else {
        throw new Error(`Unexpected pool state: ${this.poolState}`)
      }
      let interestAccrualStart: BigNumber, interestAccrualEnd: BigNumber
      if (this.creditLine.termEndTime.gt(0)) {
        interestAccrualStart = BigNumber.min(_optimisticInterestAccrualStart, this.creditLine.termEndTime)
        interestAccrualEnd = this.creditLine.termEndTime

        if (interestAccrualStart.lt(this.creditLine.nextDueTime)) {
          lastRepaymentTimeToBeBorrowed = interestAccrualStart
          nextRepaymentTimeToBeBorrowed = this.creditLine.nextDueTime
        } else {
          lastRepaymentTimeToBeBorrowed = this.creditLine.nextDueTime
          nextRepaymentTimeToBeBorrowed = BigNumber.min(
            lastRepaymentTimeToBeBorrowed.plus(secondsPerPaymentPeriod),
            interestAccrualEnd
          )
        }
        finalRepaymentTime = interestAccrualEnd
      } else {
        interestAccrualStart = _optimisticInterestAccrualStart
        interestAccrualEnd = interestAccrualStart.plus(this.creditLine.termInDays.multipliedBy(SECONDS_PER_DAY))

        lastRepaymentTimeToBeBorrowed = interestAccrualStart
        nextRepaymentTimeToBeBorrowed = interestAccrualStart.plus(secondsPerPaymentPeriod)
        finalRepaymentTime = interestAccrualEnd
      }

      const interestAccruingSecondsRemaining = interestAccrualEnd.minus(interestAccrualStart)
      const totalInterestPerYear = optimisticAdditionalBalance
        .multipliedBy(this.creditLine.interestApr)
        .dividedBy(INTEREST_DECIMALS.toString())
      expectedRemainingInterestFromToBeBorrowed = totalInterestPerYear
        .multipliedBy(interestAccruingSecondsRemaining)
        .dividedBy(SECONDS_PER_YEAR)
    } else {
      finalRepaymentTime = this.creditLine.termEndTime
    }

    const expectedRemainingInterest = expectedRemainingInterestFromAlreadyBorrowed.plus(
      expectedRemainingInterestFromToBeBorrowed
    )

    // 2. On what schedule do we expect the remaining repayments to occur?
    // For (i) interest owed on the already-borrowed amount, we expect those payments to start at the
    // credit line's `nextDueTime`, then one payment every `paymentPeriodInDays`, until the final payment
    // at `termEndTime`. For (ii) interest on the to-be-borrowed amount, we expect those payments to
    // start at the first next-due-time (aligned with (i)'s schedule) that occurs *after* the optimistic
    // start of that borrowing, and then (again, aligned with (i)'s schedule), one payment every
    // `paymentPeriodInDays`, until the final payment at `termEndTime`.

    if (!(nextRepaymentTimeAlreadyBorrowed || nextRepaymentTimeToBeBorrowed)) {
      if (this.creditLine.termEndTime.eq(0) && this.poolState === PoolState.WithdrawalsUnlocked) {
        // The pool has reached the WithdrawalsUnlocked state without any amount being drawndown. We'll
        // assume that no amount will be borrowed.
        return []
      } else {
        throw new Error("Failed to identify next repayment time.")
      }
    }
    const nextRepaymentTime = BigNumber.min(
      nextRepaymentTimeAlreadyBorrowed || new BigNumber(Infinity),
      nextRepaymentTimeToBeBorrowed || new BigNumber(Infinity)
    )
    const numRepaymentsRemaining = finalRepaymentTime
      .minus(nextRepaymentTime)
      .dividedBy(secondsPerPaymentPeriod)
      .integerValue(
        // Rounding up to the ceiling accounts for the payment due at `finalRepaymentTime`, in case it should
        // occur less than `paymentPeriodInDays` after the previous payment's due time. This behavior accords
        // with how `CreditLine.calculateNextDueTime()` always ensures that there can be no next-due-time
        // after the term end time.
        BigNumber.ROUND_CEIL
      )
      .plus(
        // This accounts for the payment due at `nextRepaymentTime`.
        new BigNumber(1)
      )

    const scheduledRepayments: ScheduledRepayment[] = []
    let previousRepaymentTimeAlreadyBorrowed: BigNumber | undefined = lastRepaymentTimeAlreadyBorrowed
    let previousRepaymentTimeToBeBorrowed: BigNumber | undefined = lastRepaymentTimeToBeBorrowed
    let repaymentTime: BigNumber = nextRepaymentTime
    let workingRemainingInterest = expectedRemainingInterest
    for (let i = 0, ii = numRepaymentsRemaining.toNumber(); i < ii; i++) {
      let expectedRepaymentAlreadyBorrowed = new BigNumber(0)
      if (previousRepaymentTimeAlreadyBorrowed) {
        assertNonNullable(lastRepaymentTimeAlreadyBorrowed)

        expectedRepaymentAlreadyBorrowed = expectedRemainingInterestFromAlreadyBorrowed
          .multipliedBy(repaymentTime.minus(previousRepaymentTimeAlreadyBorrowed))
          .dividedBy(finalRepaymentTime.minus(lastRepaymentTimeAlreadyBorrowed))

        previousRepaymentTimeAlreadyBorrowed = repaymentTime
      }

      let expectedRepaymentToBeBorrowed = new BigNumber(0)
      if (previousRepaymentTimeToBeBorrowed) {
        assertNonNullable(lastRepaymentTimeToBeBorrowed)

        if (repaymentTime.gt(previousRepaymentTimeToBeBorrowed)) {
          expectedRepaymentToBeBorrowed = expectedRemainingInterestFromToBeBorrowed
            .multipliedBy(repaymentTime.minus(previousRepaymentTimeToBeBorrowed))
            .dividedBy(finalRepaymentTime.minus(lastRepaymentTimeToBeBorrowed))
        }

        previousRepaymentTimeToBeBorrowed = repaymentTime
      }

      const expectedRepayment = expectedRepaymentAlreadyBorrowed.plus(expectedRepaymentToBeBorrowed)

      scheduledRepayments.push({
        timestamp: repaymentTime.toNumber(),
        usdcAmount: expectedRepayment,
      })

      repaymentTime = BigNumber.min(repaymentTime.plus(secondsPerPaymentPeriod), finalRepaymentTime)
      workingRemainingInterest = workingRemainingInterest.minus(expectedRepayment)
    }

    if (!workingRemainingInterest.abs().lt(new BigNumber(1).dividedBy(USDC_DECIMALS.toString()))) {
      throw new Error("Failed to fully account for expected remaining interest.")
    }

    return scheduledRepayments
  }

  get isFull(): boolean {
    return this.remainingCapacity().isZero()
  }

  /**
   * The name to use for display / UI purposes.
   */
  get displayName(): string {
    return this.metadata?.name ?? croppedAddress(this.address)
  }
}

class TranchedPoolBacker {
  address: string | undefined
  tranchedPool: TranchedPool
  goldfinchProtocol: GoldfinchProtocol

  principalAmount!: BigNumber
  principalRedeemed!: BigNumber
  interestRedeemed!: BigNumber
  principalRedeemable!: BigNumber
  interestRedeemable!: BigNumber
  principalAtRisk!: BigNumber
  balance!: BigNumber
  balanceInDollars!: BigNumber
  availableToWithdraw!: BigNumber
  availableToWithdrawInDollars!: BigNumber
  unrealizedGainsInDollars!: BigNumber
  tokenInfos!: TokenInfo[]
  firstDepositBlockNumber: number | undefined

  constructor(address: string | undefined, tranchedPool: TranchedPool, goldfinchProtocol: GoldfinchProtocol) {
    this.address = address
    this.tranchedPool = tranchedPool
    this.goldfinchProtocol = goldfinchProtocol
  }

  async initialize(currentBlock: BlockInfo) {
    const poolTokensContract = this.goldfinchProtocol.getContract<PoolTokensContract>("PoolTokens")

    const address = this.address
    this.tokenInfos = address
      ? await poolTokensContract.readOnly.methods
          .balanceOf(address)
          .call(undefined, currentBlock.number)
          .then((balance: string) => {
            const numTokens = parseInt(balance, 10)
            return numTokens
          })
          .then((numTokens: number) =>
            Promise.all(
              Array(numTokens)
                .fill("")
                .map((val, i) =>
                  poolTokensContract.readOnly.methods
                    .tokenOfOwnerByIndex(address, i)
                    .call(undefined, currentBlock.number)
                )
            )
          )
          .then((tokenIds: string[]) =>
            Promise.all(
              tokenIds.map((tokenId) =>
                poolTokensContract.readOnly.methods
                  .getTokenInfo(tokenId)
                  .call(undefined, currentBlock.number)
                  .then((res) => tokenInfo(tokenId, res))
              )
            )
          )
          .then((tokenInfos: TokenInfo[]) =>
            // TODO It would be most efficient to partition by `tokenInfo.pool` once, upstream of
            // the instantiation-by-pool of TranchedPoolBacker instances.
            tokenInfos.filter((tokenInfo) => tokenInfo.pool === this.tranchedPool.address)
          )
      : []

    let zero = new BigNumber(0)
    this.principalAmount = BigNumber.sum.apply(null, this.tokenInfos.map((t) => t.principalAmount).concat(zero))
    this.principalRedeemed = BigNumber.sum.apply(null, this.tokenInfos.map((t) => t.principalRedeemed).concat(zero))
    this.interestRedeemed = BigNumber.sum.apply(null, this.tokenInfos.map((t) => t.interestRedeemed).concat(zero))

    let availableToWithdrawAmounts = await Promise.all(
      this.tokenInfos.map((tokenInfo) =>
        this.tranchedPool.contract.readOnly.methods
          .availableToWithdraw(tokenInfo.id)
          .call(undefined, currentBlock.number)
      )
    )
    this.tokenInfos.forEach((tokenInfo, i) => {
      tokenInfo.interestRedeemable = new BigNumber(availableToWithdrawAmounts[i]!.interestRedeemable)
      tokenInfo.principalRedeemable = new BigNumber(availableToWithdrawAmounts[i]!.principalRedeemable)
    })
    this.interestRedeemable = BigNumber.sum.apply(null, this.tokenInfos.map((t) => t.interestRedeemable).concat(zero))
    this.principalRedeemable = BigNumber.sum.apply(null, this.tokenInfos.map((t) => t.principalRedeemable).concat(zero))

    const unusedPrincipal = this.principalRedeemed.plus(this.principalRedeemable)
    this.principalAtRisk = this.principalAmount.minus(unusedPrincipal)
    this.balance = this.principalAmount.minus(this.principalRedeemed).plus(this.interestRedeemable)
    this.balanceInDollars = new BigNumber(roundDownPenny(usdcFromAtomic(this.balance)))
    this.availableToWithdraw = this.interestRedeemable.plus(this.principalRedeemable)
    this.availableToWithdrawInDollars = new BigNumber(usdcFromAtomic(this.availableToWithdraw))
    this.unrealizedGainsInDollars = new BigNumber(roundDownPenny(usdcFromAtomic(this.interestRedeemable)))

    const events = await Promise.all(
      this.tokenInfos.map(
        (tokenInfo): Promise<KnownEventData<typeof DEPOSIT_MADE_EVENT>[]> =>
          this.goldfinchProtocol.queryEvents(
            this.tranchedPool.contract.readOnly,
            [DEPOSIT_MADE_EVENT],
            {tokenId: tokenInfo.id},
            currentBlock.number
          )
      )
    )
    this.firstDepositBlockNumber = events
      .flat()
      .reduce<number | undefined>((acc, curr) => (acc ? Math.min(acc, curr.blockNumber) : curr.blockNumber), undefined)
  }
}

export interface TokenInfo {
  id: string
  pool: string
  tranche: BigNumber
  principalAmount: BigNumber
  principalRedeemed: BigNumber
  interestRedeemed: BigNumber
  principalRedeemable: BigNumber
  interestRedeemable: BigNumber
}

function tokenInfo(tokenId: string, tuple: any): TokenInfo {
  return {
    id: tokenId,
    pool: tuple[0],
    tranche: new BigNumber(tuple[1]),
    principalAmount: new BigNumber(tuple[2]),
    principalRedeemed: new BigNumber(tuple[3]),
    interestRedeemed: new BigNumber(tuple[4]),
    principalRedeemable: new BigNumber(0), // Set later
    interestRedeemable: new BigNumber(0), // Set later
  }
}

const ONE_CENT_USDC = USDC_DECIMALS.div(new BN(100)).toString(10)

export const tranchedPoolEventParserConfig: EventParserConfig<TranchedPoolEventType> = {
  parseName: (eventData: KnownEventData<TranchedPoolEventType>) => {
    switch (eventData.event) {
      case DEPOSIT_MADE_EVENT:
        return SUPPLY_TX_TYPE
      case WITHDRAWAL_MADE_EVENT:
        return WITHDRAW_FROM_TRANCHED_POOL_TX_TYPE
      case PAYMENT_APPLIED_EVENT:
        const interestAmount = new BigNumber(eventData.returnValues.interestAmount)
        const totalPrincipalAmount = new BigNumber(eventData.returnValues.principalAmount).plus(
          new BigNumber(eventData.returnValues.remainingAmount)
        )
        if (interestAmount.gt(0) && totalPrincipalAmount.gt(0)) {
          // We observed lots of payments being almost entirely interest, but having a principal amount of less
          // than $0.01. For UX purposes, we'll describe such payments as interest-only payments.
          if (interestAmount.gt(totalPrincipalAmount) && totalPrincipalAmount.lt(ONE_CENT_USDC)) {
            return INTEREST_PAYMENT_TX_NAME
          } else {
            return INTEREST_AND_PRINCIPAL_PAYMENT_TX_NAME
          }
        } else if (interestAmount.gt(0)) {
          return INTEREST_PAYMENT_TX_NAME
        } else if (totalPrincipalAmount.gt(0)) {
          return PRINCIPAL_PAYMENT_TX_NAME
        } else {
          console.error(
            `Expected interest or principal amount to be non-zero: ${eventData.blockNumber} ${eventData.transactionIndex}`
          )
          return INTEREST_AND_PRINCIPAL_PAYMENT_TX_NAME
        }
      case DRAWDOWN_MADE_EVENT:
        return BORROW_TX_TYPE
      default:
        assertUnreachable(eventData.event)
    }
  },
  parseAmount: (eventData: KnownEventData<TranchedPoolEventType>) => {
    switch (eventData.event) {
      case DEPOSIT_MADE_EVENT: {
        return {
          amount: eventData.returnValues.amount,
          units: "usdc",
        }
      }
      case WITHDRAWAL_MADE_EVENT: {
        const sum = new BigNumber(eventData.returnValues.interestWithdrawn).plus(
          new BigNumber(eventData.returnValues.principalWithdrawn)
        )
        return {
          amount: sum.toString(10),
          units: "usdc",
        }
      }
      case PAYMENT_APPLIED_EVENT: {
        const interestAmount = new BigNumber(eventData.returnValues.interestAmount)
        const totalPrincipalAmount = new BigNumber(eventData.returnValues.principalAmount).plus(
          new BigNumber(eventData.returnValues.remainingAmount)
        )
        return {
          amount: interestAmount.plus(totalPrincipalAmount),
          units: "usdc",
        }
      }
      case DRAWDOWN_MADE_EVENT: {
        return {
          amount: eventData.returnValues.amount || eventData.returnValues.drawdownAmount,
          units: "usdc",
        }
      }
      default:
        assertUnreachable(eventData.event)
    }
  },
}

export {getMetadataStore, TranchedPool, TranchedPoolBacker, PoolState, TRANCHES}<|MERGE_RESOLUTION|>--- conflicted
+++ resolved
@@ -173,11 +173,8 @@
   reserveFeePercent!: BigNumber
   estimatedLeverageRatio!: BigNumber
   estimatedSeniorPoolContribution!: BigNumber
-<<<<<<< HEAD
   numTranchesPerSlice!: BigNumber
-=======
   allowedUIDTypes!: number[]
->>>>>>> 8b52b41f
 
   juniorTranche!: TrancheInfo
   seniorTranche!: TrancheInfo
