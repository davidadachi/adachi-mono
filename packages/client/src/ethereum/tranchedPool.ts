--- conflicted
+++ resolved
@@ -415,12 +415,8 @@
     return _.groupBy(transactions, (e) => e.transactionHash)
   }
 
-<<<<<<< HEAD
   async timestampsByBlockNumber(transactions: KnownEventData<KnownEventName>[]): Promise<Record<number, number>> {
-=======
-  async timestampsByBlockNumber(transactions: ContractEventLog<any>[]) {
     const web3 = getWeb3()
->>>>>>> e4db1a09
     const blockTimestamps = await Promise.all(
       transactions.map((tx) =>
         web3.readOnly.eth
