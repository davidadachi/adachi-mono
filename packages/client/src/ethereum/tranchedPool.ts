--- conflicted
+++ resolved
@@ -8,7 +8,6 @@
 import {BlockInfo, croppedAddress, roundDownPenny} from "../utils"
 import web3 from "../web3"
 import {getCreditDesk} from "./creditDesk"
-<<<<<<< HEAD
 import {CreditLine} from "./creditLine"
 import {usdcFromAtomic} from "./erc20"
 import {
@@ -21,9 +20,7 @@
 import {fiduFromAtomic} from "./fidu"
 import {GoldfinchProtocol} from "./GoldfinchProtocol"
 import {DRAWDOWN_TX_NAME, INTEREST_PAYMENT_TX_NAME} from "../types/transactions"
-=======
 import {EventData} from "web3-eth-contract"
->>>>>>> 69f3e207
 
 const ZERO = new BigNumber(0)
 const ONE = new BigNumber(1)
@@ -177,11 +174,7 @@
 
     this.isV1StyleDeal = !!this.metadata?.v1StyleDeal
     this.isMigrated = !!this.metadata?.migrated
-<<<<<<< HEAD
-    this.isPaused = await pool.methods.paused().call(undefined, currentBlock.number)
-=======
-    this.isPaused = await this.contract.methods.paused().call()
->>>>>>> 69f3e207
+    this.isPaused = await this.contract.methods.paused().call(undefined, currentBlock.number)
 
     const now = currentBlock.timestamp
     if (now < seniorTranche.lockedUntil) {
@@ -373,11 +366,11 @@
       })
   }
 
-  getIsClosedToUser(userAddress: string, backers: string[]): boolean {
+  getIsClosedToUser(userAddress: string | undefined, backers: string[]): boolean {
     return !!this.maxBackers && backers.length >= this.maxBackers && !(userAddress && backers.includes(userAddress))
   }
 
-  getIsFull(userAddress: string, backers: string[] | undefined): boolean | undefined {
+  getIsFull(userAddress: string | undefined, backers: string[] | undefined): boolean | undefined {
     if (this.remainingCapacity().isZero()) {
       return true
     } else {
