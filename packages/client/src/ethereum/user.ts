--- conflicted
+++ resolved
@@ -11,7 +11,7 @@
 import {assertNonNullable, BlockInfo, WithCurrentBlock} from "../utils"
 import {BorrowerInterface, getBorrowerContract} from "./borrower"
 import {CommunityRewardsGrant, CommunityRewardsLoaded, MerkleDistributorLoaded} from "./communityRewards"
-import {Tickers, USDC, usdcFromAtomic} from "./erc20"
+import {ERC20, Tickers, USDC, usdcFromAtomic} from "./erc20"
 import {getBalanceAsOf, getPoolEventAmount, mapEventsToTx} from "./events"
 import {
   ApprovalEventType,
@@ -42,7 +42,7 @@
 } from "../types/events"
 import {GFILoaded} from "./gfi"
 import {GoldfinchProtocol} from "./GoldfinchProtocol"
-import {SeniorPoolLoaded, StakingRewardsLoaded, StakingRewardsPosition, StoredPosition} from "./pool"
+import {SeniorPoolLoaded, StakingRewards, StakingRewardsLoaded, StakingRewardsPosition, StoredPosition} from "./pool"
 import {
   ACCEPT_TX_TYPE,
   BORROW_TX_TYPE,
@@ -658,11 +658,6 @@
     const usdcBalanceInDollars = new BigNumber(usdcFromAtomic(usdcBalance))
     const poolAllowance = await usdc.getAllowance({owner: this.address, spender: pool.address}, currentBlock)
 
-<<<<<<< HEAD
-    const [usdcTxs, poolEvents, creditDeskTxs] = await this.fetchTxs(usdc, pool, currentBlock)
-    const poolTxs = await mapEventsToTx(poolEvents)
-    const pastTxs = _.reverse(_.sortBy(_.compact(_.concat(usdcTxs, poolTxs, creditDeskTxs)), "blockNumber"))
-=======
     const [
       usdcTxs,
       fiduTxs,
@@ -671,7 +666,93 @@
       stakingRewardsEventsAndTxs,
       communityRewardsTxs,
       merkleDistributorTxs,
-    ] = await Promise.all([
+    ] = await this.fetchTxs(usdc, pool, stakingRewards, communityRewards, merkleDistributor, currentBlock)
+    const {poolEvents, poolTxs} = poolEventsAndTxs
+    const {stakedEvents, stakingRewardsTxs} = stakingRewardsEventsAndTxs
+    const pastTxs = _.reverse(
+      _.sortBy(
+        [
+          ...usdcTxs,
+          ...fiduTxs,
+          ...poolTxs,
+          ...creditDeskTxs,
+          ...stakingRewardsTxs,
+          ...communityRewardsTxs,
+          ...merkleDistributorTxs,
+        ],
+        ["blockNumber", "transactionIndex"]
+      )
+    )
+
+    const golistStatus = await this.fetchGolistStatus(this.address, currentBlock)
+    const goListed = golistStatus.golisted
+    const legacyGolisted = golistStatus.legacyGolisted
+    const hasUID = golistStatus.hasUID
+
+    const gfiBalance = new BigNumber(
+      await gfi.contract.methods.balanceOf(this.address).call(undefined, currentBlock.number)
+    )
+
+    const userStakingRewards = new UserStakingRewards()
+    const userMerkleDistributor = new UserMerkleDistributor()
+
+    await Promise.all([
+      userStakingRewards.initialize(this.address, stakingRewards, stakedEvents, currentBlock),
+      userMerkleDistributor.initialize(this.address, merkleDistributor, currentBlock),
+    ])
+    assertWithLoadedInfo(userStakingRewards)
+    assertWithLoadedInfo(userMerkleDistributor)
+
+    const userCommunityRewards = new UserCommunityRewards(this.goldfinchProtocol)
+    await userCommunityRewards.initialize(
+      this.address,
+      communityRewards,
+      merkleDistributor,
+      userMerkleDistributor,
+      currentBlock
+    )
+    assertWithLoadedInfo(userCommunityRewards)
+
+    this.info = {
+      loaded: true,
+      value: {
+        currentBlock,
+        usdcBalance,
+        usdcBalanceInDollars,
+        poolAllowance,
+        poolEvents,
+        pastTxs,
+        poolTxs,
+        goListed,
+        legacyGolisted,
+        hasUID,
+        gfiBalance,
+        usdcIsUnlocked: {
+          earn: {
+            unlockAddress: pool.address,
+            isUnlocked: this.isUnlocked(poolAllowance),
+          },
+          borrow: {
+            unlockAddress: this.borrower?.borrowerAddress || this.address,
+            isUnlocked: this.borrower?.allowance ? this.isUnlocked(this.borrower.allowance) : false,
+          },
+        },
+        stakingRewards: userStakingRewards,
+        communityRewards: userCommunityRewards,
+        merkleDistributor: userMerkleDistributor,
+      },
+    }
+  }
+
+  private async fetchTxs(
+    usdc: ERC20,
+    pool: SeniorPoolLoaded,
+    stakingRewards: StakingRewardsLoaded,
+    communityRewards: CommunityRewardsLoaded,
+    merkleDistributor: MerkleDistributorLoaded,
+    currentBlock: BlockInfo
+  ) {
+    return await Promise.all([
       // NOTE: We have no need to include usdc txs for `pool.v1Pool` among the txs in
       // `this.pastTxs`. So we don't get them. We only need usdc txs for `pool`.
       getAndTransformUSDCEvents(usdc, pool.address, this.address, currentBlock),
@@ -789,97 +870,6 @@
       getAndTransformCommunityRewardsEvents(this.address, communityRewards),
       getAndTransformMerkleDistributorEvents(this.address, merkleDistributor),
     ])
-    const {poolEvents, poolTxs} = poolEventsAndTxs
-    const {stakedEvents, stakingRewardsTxs} = stakingRewardsEventsAndTxs
-    const pastTxs = _.reverse(
-      _.sortBy(
-        [
-          ...usdcTxs,
-          ...fiduTxs,
-          ...poolTxs,
-          ...creditDeskTxs,
-          ...stakingRewardsTxs,
-          ...communityRewardsTxs,
-          ...merkleDistributorTxs,
-        ],
-        ["blockNumber", "transactionIndex"]
-      )
-    )
->>>>>>> e9caea72
-
-    const golistStatus = await this.fetchGolistStatus(this.address, currentBlock)
-    const goListed = golistStatus.golisted
-    const legacyGolisted = golistStatus.legacyGolisted
-    const hasUID = golistStatus.hasUID
-
-    const gfiBalance = new BigNumber(
-      await gfi.contract.methods.balanceOf(this.address).call(undefined, currentBlock.number)
-    )
-
-    const userStakingRewards = new UserStakingRewards()
-    const userMerkleDistributor = new UserMerkleDistributor()
-
-    await Promise.all([
-      userStakingRewards.initialize(this.address, stakingRewards, stakedEvents, currentBlock),
-      userMerkleDistributor.initialize(this.address, merkleDistributor, currentBlock),
-    ])
-    assertWithLoadedInfo(userStakingRewards)
-    assertWithLoadedInfo(userMerkleDistributor)
-
-    const userCommunityRewards = new UserCommunityRewards(this.goldfinchProtocol)
-    await userCommunityRewards.initialize(
-      this.address,
-      communityRewards,
-      merkleDistributor,
-      userMerkleDistributor,
-      currentBlock
-    )
-    assertWithLoadedInfo(userCommunityRewards)
-
-    this.info = {
-      loaded: true,
-      value: {
-        currentBlock,
-        usdcBalance,
-        usdcBalanceInDollars,
-        poolAllowance,
-        poolEvents,
-        pastTxs,
-        poolTxs,
-        goListed,
-        legacyGolisted,
-        hasUID,
-        gfiBalance,
-        usdcIsUnlocked: {
-          earn: {
-            unlockAddress: pool.address,
-            isUnlocked: this.isUnlocked(poolAllowance),
-          },
-          borrow: {
-            unlockAddress: this.borrower?.borrowerAddress || this.address,
-            isUnlocked: this.borrower?.allowance ? this.isUnlocked(this.borrower.allowance) : false,
-          },
-        },
-        stakingRewards: userStakingRewards,
-        communityRewards: userCommunityRewards,
-        merkleDistributor: userMerkleDistributor,
-      },
-    }
-  }
-
-  private async fetchTxs(usdc: ERC20, pool: SeniorPoolLoaded, currentBlock: BlockInfo) {
-    return await Promise.all([
-      // NOTE: We have no need to include usdc txs for `pool.v1Pool` among the txs in
-      // `this.pastTxs`. So we don't get them. We only need usdc txs for `this.pool`.
-      getAndTransformERC20Events(usdc, pool.address, this.address, currentBlock),
-      getPoolEvents(pool, this.address, currentBlock),
-      // Credit desk events could've come from the user directly or the borrower contract, we need to filter by both
-      getAndTransformCreditDeskEvents(
-        this.creditDesk,
-        _.compact([this.address, this.borrower?.borrowerAddress]),
-        currentBlock
-      ),
-    ])
   }
 
   isUnlocked(allowance: BigNumber | undefined) {
