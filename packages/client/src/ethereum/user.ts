import {
  MerkleDirectDistributorGrantInfo,
  MerkleDirectDistributorInfo,
} from "@goldfinch-eng/protocol/blockchain_scripts/merkle/merkleDirectDistributor/types"
import {
  MerkleDistributorGrantInfo,
  MerkleDistributorInfo,
} from "@goldfinch-eng/protocol/blockchain_scripts/merkle/merkleDistributor/types"
import {CreditDesk} from "@goldfinch-eng/protocol/typechain/web3/CreditDesk"
import {Go} from "@goldfinch-eng/protocol/typechain/web3/Go"
import {GoldfinchConfig} from "@goldfinch-eng/protocol/typechain/web3/GoldfinchConfig"
import {UniqueIdentity} from "@goldfinch-eng/protocol/typechain/web3/UniqueIdentity"
import {assertUnreachable} from "@goldfinch-eng/utils/src/type"
import BigNumber from "bignumber.js"
import _ from "lodash"
import {
  ApprovalEventType,
  APPROVAL_EVENT,
  APPROVAL_EVENT_TYPES,
  CommunityRewardsEventType,
  COMMUNITY_REWARDS_EVENT_TYPES,
  CreditDeskEventType,
  CREDIT_DESK_EVENT_TYPES,
  DEPOSITED_AND_STAKED_EVENT,
  DEPOSIT_MADE_EVENT,
  DRAWDOWN_MADE_EVENT,
  GRANT_ACCEPTED_EVENT,
  KnownEventData,
  MerkleDirectDistributorEventType,
  MerkleDistributorEventType,
  MERKLE_DIRECT_DISTRIBUTOR_EVENT_TYPES,
  MERKLE_DISTRIBUTOR_EVENT_TYPES,
  PAYMENT_COLLECTED_EVENT,
  PoolEventType,
  POOL_EVENT_TYPES,
  REWARD_PAID_EVENT,
  STAKED_EVENT,
  StakingRewardsEventType,
  STAKING_REWARDS_EVENT_TYPES,
  UNSTAKED_AND_WITHDREW_EVENT,
  UNSTAKED_AND_WITHDREW_MULTIPLE_EVENT,
  UNSTAKED_EVENT,
  WITHDRAWAL_MADE_EVENT,
} from "../types/events"
import {assertWithLoadedInfo, Loadable, WithLoadedInfo} from "../types/loadable"
import {
  AcceptedMerkleDirectDistributorGrant,
  NotAcceptedMerkleDirectDistributorGrant,
} from "../types/merkleDirectDistributor"
import {AcceptedMerkleDistributorGrant, NotAcceptedMerkleDistributorGrant} from "../types/merkleDistributor"
import {
  ACCEPT_TX_TYPE,
  BORROW_TX_TYPE,
  CLAIM_TX_TYPE,
  FIDU_APPROVAL_TX_TYPE,
  HistoricalTx,
  PAYMENT_TX_TYPE,
  STAKE_TX_TYPE,
  SUPPLY_AND_STAKE_TX_TYPE,
  SUPPLY_TX_TYPE,
  UNSTAKE_AND_WITHDRAW_FROM_SENIOR_POOL_TX_TYPE,
  UNSTAKE_TX_NAME,
  USDC_APPROVAL_TX_TYPE,
  WITHDRAW_FROM_SENIOR_POOL_TX_TYPE,
} from "../types/transactions"
import {assertNonNullable, BlockInfo, defaultSum, WithCurrentBlock} from "../utils"
import {BorrowerInterface, getBorrowerContract} from "./borrower"
import {CommunityRewardsGrant, CommunityRewardsLoaded} from "./communityRewards"
import {ERC20, Tickers, USDC, usdcFromAtomic} from "./erc20"
import {getBalanceAsOf, getPoolEventAmount, mapEventsToTx, populateDates} from "./events"
import {GFILoaded} from "./gfi"
import {GoldfinchProtocol} from "./GoldfinchProtocol"
import {MerkleDirectDistributorLoaded} from "./merkleDirectDistributor"
import {MerkleDistributorLoaded} from "./merkleDistributor"
import {SeniorPoolLoaded, StakingRewardsLoaded, StakingRewardsPosition, StoredPosition} from "./pool"
import {getFromBlock, getMerkleDirectDistributorInfo, getMerkleDistributorInfo, MAINNET} from "./utils"

export const UNLOCK_THRESHOLD = new BigNumber(10000)

export async function getUserData(
  address: string,
  goldfinchProtocol: GoldfinchProtocol,
  pool: SeniorPoolLoaded,
  creditDesk: CreditDesk,
  networkId: string,
  stakingRewards: StakingRewardsLoaded,
  gfi: GFILoaded,
  communityRewards: CommunityRewardsLoaded,
  merkleDistributor: MerkleDistributorLoaded,
  merkleDirectDistributor: MerkleDirectDistributorLoaded,
  currentBlock: BlockInfo
): Promise<UserLoaded> {
  const borrower = await getBorrowerContract(address, goldfinchProtocol, currentBlock)

  const user = new User(address, networkId, creditDesk, goldfinchProtocol, borrower)
  await user.initialize(
    pool,
    stakingRewards,
    gfi,
    communityRewards,
    merkleDistributor,
    merkleDirectDistributor,
    currentBlock
  )
  assertWithLoadedInfo(user)
  return user
}

export interface UnlockedStatus {
  unlockAddress: string
  isUnlocked: boolean
}

type UserStakingRewardsLoadedInfo = {
  currentBlock: BlockInfo
  positions: StakingRewardsPosition[]
  claimable: BigNumber
  unvested: BigNumber
  granted: BigNumber
}

class UserStakingRewards {
  info: Loadable<UserStakingRewardsLoadedInfo>

  constructor() {
    this.info = {
      loaded: false,
      value: undefined,
    }
  }

  async initialize(
    address: string,
    stakingRewards: StakingRewardsLoaded,
    stakedEvents: WithCurrentBlock<{value: KnownEventData<typeof STAKED_EVENT>[]}>,
    currentBlock: BlockInfo
  ): Promise<void> {
    // NOTE: In defining `positions`, we want to use `balanceOf()` plus `tokenOfOwnerByIndex()`
    // to determine `tokenIds`, rather than using the set of Staked events for the `recipient`.
    // The former approach reflects any token transfers that may have occurred to or from the
    // `recipient`, whereas the latter does not.
    const positions = await stakingRewards.contract.methods
      .balanceOf(address)
      .call(undefined, currentBlock.number)
      .then((balance: string) => {
        const numPositions = parseInt(balance, 10)
        return numPositions
      })
      .then((numPositions: number) =>
        Promise.all(
          Array(numPositions)
            .fill("")
            .map((val, i) =>
              stakingRewards.contract.methods.tokenOfOwnerByIndex(address, i).call(undefined, currentBlock.number)
            )
        )
      )
      .then((tokenIds: string[]) =>
        Promise.all([
          tokenIds,
          Promise.all(
            tokenIds.map((tokenId) =>
              stakingRewards.contract.methods
                .positions(tokenId)
                .call(undefined, currentBlock.number)
                .then(async (rawPosition) => {
                  const storedPosition = UserStakingRewards.parseStoredPosition(rawPosition)
                  const optimisticIncrement = await stakingRewards.calculatePositionOptimisticIncrement(
                    tokenId,
                    storedPosition.rewards,
                    currentBlock
                  )
                  return {storedPosition, optimisticIncrement}
                })
            )
          ),
          Promise.all(
            tokenIds.map(async (tokenId) => {
              const stakedEvent = stakedEvents.value.find(
                (stakedEvent: KnownEventData<typeof STAKED_EVENT>) => stakedEvent.returnValues.tokenId === tokenId
              )
              if (!stakedEvent) {
                throw new Error(
                  `Failed to retrieve Staked event for tokenId ${tokenId}, from set for token ids: ${stakedEvents.value.map(
                    (stakedEvent: KnownEventData<typeof STAKED_EVENT>) => stakedEvent.returnValues.tokenId
                  )}`
                )
              }
              return stakedEvent
            })
          ),
          Promise.all(
            tokenIds.map((tokenId) =>
              stakingRewards.contract.methods.positionCurrentEarnRate(tokenId).call(undefined, currentBlock.number)
            )
          ),
        ])
      )
      .then(([tokenIds, storedAndIncrements, correspondingStakedEvents, currentEarnRates]) => {
        return tokenIds.map((tokenId, i) => {
          const storedAndIncrement = storedAndIncrements[i]
          assertNonNullable(storedAndIncrement)
          const {storedPosition, optimisticIncrement} = storedAndIncrement
          const stakedEvent = correspondingStakedEvents[i]
          assertNonNullable(stakedEvent)
          const currentEarnRate = currentEarnRates[i]
          assertNonNullable(currentEarnRate)
          return new StakingRewardsPosition(
            tokenId,
            stakedEvent,
            new BigNumber(currentEarnRate),
            storedPosition,
            optimisticIncrement
          )
        })
      })

    const claimable = UserStakingRewards.calculateClaimableRewards(positions)
    const unvested = UserStakingRewards.calculateUnvestedRewards(positions)
    const granted = UserStakingRewards.calculateGrantedRewards(positions)

    this.info = {
      loaded: true,
      value: {
        currentBlock,
        positions,
        claimable,
        unvested,
        granted,
      },
    }
  }

  get lockedPositions(): StakingRewardsPosition[] {
    // We expect this getter to be used only once info has been loaded.
    assertWithLoadedInfo(this)
    const value = this.info.value
    return value.positions.filter((position) => position.getLocked(value.currentBlock))
  }

  get unlockedPositions(): StakingRewardsPosition[] {
    // We expect this getter to be used only once info has been loaded.
    assertWithLoadedInfo(this)
    const value = this.info.value
    return value.positions.filter((position) => !position.getLocked(value.currentBlock))
  }

  get unvestedRewardsPositions(): StakingRewardsPosition[] {
    assertWithLoadedInfo(this)
    const value = this.info.value
    return value.positions.filter((position) => position.storedPosition.rewards.endTime > value.currentBlock.timestamp)
  }

  static calculateClaimableRewards(positions: StakingRewardsPosition[]): BigNumber {
    return defaultSum(positions.map((position) => position.claimable))
  }

  static calculateUnvestedRewards(positions: StakingRewardsPosition[]): BigNumber {
    return defaultSum(positions.map((position) => position.unvested))
  }

  static calculateGrantedRewards(positions: StakingRewardsPosition[]): BigNumber {
    return defaultSum(positions.map((position) => position.granted))
  }

  static parseStoredPosition(tuple: {
    0: string
    1: [string, string, string, string, string, string]
    2: string
    3: string
  }): StoredPosition {
    return {
      amount: new BigNumber(tuple[0]),
      rewards: {
        totalUnvested: new BigNumber(tuple[1][0]),
        totalVested: new BigNumber(tuple[1][1]),
        totalPreviouslyVested: new BigNumber(tuple[1][2]),
        totalClaimed: new BigNumber(tuple[1][3]),
        startTime: parseInt(tuple[1][4], 10),
        endTime: parseInt(tuple[1][5], 10),
      },
      leverageMultiplier: new BigNumber(tuple[2]),
      lockedUntil: parseInt(tuple[3], 10),
    }
  }
}

export type UserStakingRewardsLoaded = WithLoadedInfo<UserStakingRewards, UserStakingRewardsLoadedInfo>

type UserCommunityRewardsLoadedInfo = {
  currentBlock: BlockInfo
  grants: CommunityRewardsGrant[]
  claimable: BigNumber
  unvested: BigNumber
  granted: BigNumber
}

export class UserCommunityRewards {
  address: string
  goldfinchProtocol: GoldfinchProtocol
  info: Loadable<UserCommunityRewardsLoadedInfo>

  constructor(address: string, goldfinchProtocol: GoldfinchProtocol) {
    if (!address) {
      throw new Error("User must have an address.")
    }
    this.address = address
    this.goldfinchProtocol = goldfinchProtocol
    this.info = {
      loaded: false,
      value: undefined,
    }
  }

  async initialize(
    communityRewards: CommunityRewardsLoaded,
    merkleDistributor: MerkleDistributorLoaded,
    userMerkleDistributor: UserMerkleDistributorLoaded,
    currentBlock: BlockInfo
  ): Promise<void> {
    // NOTE: In defining `grants`, we want to use `balanceOf()` plus `tokenOfOwnerByIndex`
    // to determine `tokenIds`, rather than using the set of Granted events for the `recipient`.
    // The former approach reflects any token transfers that may have occurred to or from the
    // `recipient`, whereas the latter does not.
    const grants = await communityRewards.contract.methods
      .balanceOf(this.address)
      .call(undefined, currentBlock.number)
      .then((balance: string) => parseInt(balance, 10))
      .then((numPositions: number) =>
        Promise.all(
          Array(numPositions)
            .fill("")
            .map((val, i) =>
              communityRewards.contract.methods
                .tokenOfOwnerByIndex(this.address, i)
                .call(undefined, currentBlock.number)
            )
        )
      )
      .then((tokenIds: string[]) =>
        Promise.all([
          tokenIds,
          Promise.all(
            tokenIds.map((tokenId) =>
              communityRewards.contract.methods.grants(tokenId).call(undefined, currentBlock.number)
            )
          ),
          Promise.all(
            tokenIds.map((tokenId) =>
              communityRewards.contract.methods.claimableRewards(tokenId).call(undefined, currentBlock.number)
            )
          ),
          Promise.all(
            tokenIds.map(async (tokenId) => {
              const events = await this.goldfinchProtocol.queryEvents(
                merkleDistributor.contract,
                [GRANT_ACCEPTED_EVENT],
                {tokenId},
                currentBlock.number
              )
              if (events.length === 1) {
                const grantAcceptedEvent = events[0]
                assertNonNullable(grantAcceptedEvent)
                const airdrop = userMerkleDistributor.info.value.airdrops.accepted.find(
                  (airdrop) => parseInt(grantAcceptedEvent.returnValues.index, 10) === airdrop.grantInfo.index
                )
                if (airdrop) {
                  return airdrop.grantInfo
                } else {
                  throw new Error(
                    `Failed to identify airdrop corresponding to GrantAccepted event ${tokenId}, among user's accepted airdrops.`
                  )
                }
              } else if (events.length === 0) {
                // This is not necessarily an error, because in theory it's possible the grant was accepted
                // not via the `MerkleDistributor.acceptGrant()`, but instead by having been issued directly
                // via `CommunityRewards.grant()`.
                console.warn(
                  `Failed to identify GrantAccepted event corresponding to CommunityRewards grant ${tokenId}.`
                )
                return
              } else {
                throw new Error(
                  `Identified more than one GrantAccepted event corresponding to CommunityRewards grant ${tokenId}.`
                )
              }
            })
          ),
        ])
      )
      .then(([tokenIds, rawGrants, claimables, grantInfos]) =>
        tokenIds.map((tokenId, i): CommunityRewardsGrant => {
          const rawGrant = rawGrants[i]
          assertNonNullable(rawGrant)
          const claimable = claimables[i]
          assertNonNullable(claimable)
          const grantInfo = grantInfos[i]
          return UserCommunityRewards.parseCommunityRewardsGrant(tokenId, new BigNumber(claimable), rawGrant, grantInfo)
        })
      )

    const claimable = UserCommunityRewards.calculateClaimable(grants)
    const unvested = UserCommunityRewards.calculateUnvested(grants)
    const granted = UserCommunityRewards.calculateGranted(grants)

    this.info = {
      loaded: true,
      value: {
        currentBlock,
        grants,
        claimable,
        unvested,
        granted,
      },
    }
  }

  static calculateClaimable(grants: CommunityRewardsGrant[]): BigNumber {
    return defaultSum(grants.map((grant) => grant.claimable))
  }

  static calculateUnvested(grants: CommunityRewardsGrant[]): BigNumber {
    return defaultSum(grants.map((grant) => grant.unvested))
  }

  static calculateGranted(grants: CommunityRewardsGrant[]): BigNumber {
    return defaultSum(grants.map((grant) => grant.granted))
  }

  static parseCommunityRewardsGrant(
    tokenId: string,
    claimable: BigNumber,
    tuple: {
      0: string
      1: string
      2: string
      3: string
      4: string
      5: string
      6: string
    },
    grantInfo: MerkleDistributorGrantInfo | undefined
  ): CommunityRewardsGrant {
    return new CommunityRewardsGrant(
      tokenId,
      claimable,
      {
        totalGranted: new BigNumber(tuple[0]),
        totalClaimed: new BigNumber(tuple[1]),
        startTime: parseInt(tuple[2], 10),
        endTime: parseInt(tuple[3], 10),
        cliffLength: new BigNumber(tuple[4]),
        vestingInterval: new BigNumber(tuple[5]),
        revokedAt: parseInt(tuple[6], 10),
      },
      grantInfo
    )
  }
}

export type UserCommunityRewardsLoaded = WithLoadedInfo<UserCommunityRewards, UserCommunityRewardsLoadedInfo>

type UserMerkleDistributorLoadedInfo = {
  currentBlock: BlockInfo
  merkleDistributorInfo: MerkleDistributorInfo
  airdrops: {
    accepted: AcceptedMerkleDistributorGrant[]
    notAccepted: NotAcceptedMerkleDistributorGrant[]
  }
  notAcceptedClaimable: BigNumber
  notAcceptedUnvested: BigNumber
}

export class UserMerkleDistributor {
  address: string
  goldfinchProtocol: GoldfinchProtocol
  info: Loadable<UserMerkleDistributorLoadedInfo>

  constructor(address: string, goldfinchProtocol: GoldfinchProtocol) {
    if (!address) {
      throw new Error("User must have an address.")
    }
    this.address = address
    this.goldfinchProtocol = goldfinchProtocol
    this.info = {
      loaded: false,
      value: undefined,
    }
  }

  async initialize(
    merkleDistributor: MerkleDistributorLoaded,
    communityRewards: CommunityRewardsLoaded,
    currentBlock: BlockInfo
  ): Promise<void> {
    const merkleDistributorInfo = await getMerkleDistributorInfo(this.goldfinchProtocol.networkId)
    if (!merkleDistributorInfo) {
      throw new Error("Failed to retrieve MerkleDistributor info.")
    }

    const airdropsForRecipient = UserMerkleDistributor.getAirdropsForRecipient(
      merkleDistributorInfo.grants,
      this.address
    )
    const [withAcceptance, _tokenLaunchTime] = await Promise.all([
      UserMerkleDistributor.getAirdropsWithAcceptance(airdropsForRecipient, merkleDistributor, currentBlock),
      communityRewards.contract.methods.tokenLaunchTimeInSeconds().call(undefined, currentBlock.number),
    ])
    const tokenLaunchTime = new BigNumber(_tokenLaunchTime)
    const airdrops = withAcceptance.reduce<{
      accepted: MerkleDistributorGrantInfo[]
      notAccepted: MerkleDistributorGrantInfo[]
    }>(
      (acc, curr) => {
        if (curr.isAccepted) {
          acc.accepted.push(curr.grantInfo)
        } else {
          acc.notAccepted.push(curr.grantInfo)
        }
        return acc
      },
      {accepted: [], notAccepted: []}
    )
    const accepted = airdrops.accepted.map(
      (grantInfo): AcceptedMerkleDistributorGrant => ({
        accepted: true,
        grantInfo,
        granted: undefined,
        vested: undefined,
        claimable: undefined,
        unvested: undefined,
      })
    )
    const notAccepted = await Promise.all(
      airdrops.notAccepted.map(async (grantInfo): Promise<NotAcceptedMerkleDistributorGrant> => {
        const granted = new BigNumber(grantInfo.grant.amount)
        const optimisticVested = new BigNumber(
          await communityRewards.contract.methods
            .totalVestedAt(
              tokenLaunchTime.toString(10),
              tokenLaunchTime.plus(new BigNumber(grantInfo.grant.vestingLength)).toString(10),
              new BigNumber(grantInfo.grant.amount).toString(10),
              new BigNumber(grantInfo.grant.cliffLength).toString(10),
              new BigNumber(grantInfo.grant.vestingInterval).toString(10),
              0,
              currentBlock.timestamp
            )
            .call(undefined, currentBlock.number)
        )
        const vested = optimisticVested
        return {
          accepted: false,
          grantInfo,
          granted,
          vested,
          claimable: vested,
          unvested: granted.minus(vested),
        }
      })
    )

    const notAcceptedClaimable = defaultSum(notAccepted.map((val) => val.claimable))

    const notAcceptedUnvested = defaultSum(notAccepted.map((val) => val.unvested))

    this.info = {
      loaded: true,
      value: {
        currentBlock,
        merkleDistributorInfo,
        airdrops: {
          accepted,
          notAccepted,
        },
        notAcceptedClaimable,
        notAcceptedUnvested,
      },
    }
  }

  static async getAirdropsWithAcceptance(
    airdropsForRecipient: MerkleDistributorGrantInfo[],
    merkleDistributor: MerkleDistributorLoaded,
    currentBlock: BlockInfo
  ) {
    return Promise.all(
      airdropsForRecipient.map(async (grantInfo) => ({
        grantInfo,
        isAccepted: await merkleDistributor.contract.methods
          .isGrantAccepted(grantInfo.index)
          .call(undefined, currentBlock.number),
      }))
    )
  }

  static getAirdropsForRecipient(
    allAirdrops: MerkleDistributorGrantInfo[],
    recipient: string
  ): MerkleDistributorGrantInfo[] {
    return allAirdrops.filter((grantInfo) => grantInfo.account.toLowerCase() === recipient.toLowerCase())
  }
}

export type UserMerkleDistributorLoaded = WithLoadedInfo<UserMerkleDistributor, UserMerkleDistributorLoadedInfo>

type UserMerkleDirectDistributorLoadedInfo = {
  currentBlock: BlockInfo
  merkleDirectDistributorInfo: MerkleDirectDistributorInfo
  airdrops: {
    accepted: AcceptedMerkleDirectDistributorGrant[]
    notAccepted: NotAcceptedMerkleDirectDistributorGrant[]
  }
  claimable: BigNumber
  unvested: BigNumber
}

export class UserMerkleDirectDistributor {
  address: string
  goldfinchProtocol: GoldfinchProtocol
  info: Loadable<UserMerkleDirectDistributorLoadedInfo>

  constructor(address: string, goldfinchProtocol: GoldfinchProtocol) {
    if (!address) {
      throw new Error("User must have an address.")
    }
    this.address = address
    this.goldfinchProtocol = goldfinchProtocol
    this.info = {
      loaded: false,
      value: undefined,
    }
  }

  async initialize(merkleDirectDistributor: MerkleDirectDistributorLoaded, currentBlock: BlockInfo): Promise<void> {
    const merkleDirectDistributorInfo = await getMerkleDirectDistributorInfo(this.goldfinchProtocol.networkId)
    if (!merkleDirectDistributorInfo) {
      throw new Error("Failed to retrieve MerkleDirectDistributor info.")
    }

    const airdropsForRecipient = UserMerkleDirectDistributor.getAirdropsForRecipient(
      merkleDirectDistributorInfo.grants,
      this.address
    )
    const withAcceptance = await UserMerkleDirectDistributor.getAirdropsWithAcceptance(
      airdropsForRecipient,
      merkleDirectDistributor,
      currentBlock
    )
    const airdrops = withAcceptance.reduce<{
      accepted: MerkleDirectDistributorGrantInfo[]
      notAccepted: MerkleDirectDistributorGrantInfo[]
    }>(
      (acc, curr) => {
        if (curr.isAccepted) {
          acc.accepted.push(curr.grantInfo)
        } else {
          acc.notAccepted.push(curr.grantInfo)
        }
        return acc
      },
      {accepted: [], notAccepted: []}
    )
    const accepted = airdrops.accepted.map((grantInfo): AcceptedMerkleDirectDistributorGrant => {
      const granted = new BigNumber(grantInfo.grant.amount)
      const vested = granted
      return {
        accepted: true,
        grantInfo,
        granted,
        vested,
        // Direct grants that have been accepted have no further claimable amount.
        claimable: new BigNumber(0),
        unvested: granted.minus(vested),
      }
    })
    const notAccepted = airdrops.notAccepted.map((grantInfo): NotAcceptedMerkleDirectDistributorGrant => {
      const granted = new BigNumber(grantInfo.grant.amount)
      const vested = granted
      return {
        accepted: false,
        grantInfo,
        granted,
        vested,
        claimable: vested,
        unvested: granted.minus(vested),
      }
    })

    const acceptedClaimable = defaultSum(accepted.map((val) => val.claimable))
    const notAcceptedClaimable = defaultSum(notAccepted.map((val) => val.claimable))
    const claimable = acceptedClaimable.plus(notAcceptedClaimable)

    const acceptedUnvested = defaultSum(accepted.map((val) => val.unvested))
    const notAcceptedUnvested = defaultSum(notAccepted.map((val) => val.unvested))
    const unvested = acceptedUnvested.plus(notAcceptedUnvested)

    this.info = {
      loaded: true,
      value: {
        currentBlock,
        merkleDirectDistributorInfo,
        airdrops: {
          accepted,
          notAccepted,
        },
        claimable,
        unvested,
      },
    }
  }

  static async getAirdropsWithAcceptance(
    airdropsForRecipient: MerkleDirectDistributorGrantInfo[],
    merkleDirectDistributor: MerkleDirectDistributorLoaded,
    currentBlock: BlockInfo
  ) {
    return Promise.all(
      airdropsForRecipient.map(async (grantInfo) => ({
        grantInfo,
        isAccepted: await merkleDirectDistributor.contract.methods
          .isGrantAccepted(grantInfo.index)
          .call(undefined, currentBlock.number),
      }))
    )
  }

  static getAirdropsForRecipient(
    allAirdrops: MerkleDirectDistributorGrantInfo[],
    recipient: string
  ): MerkleDirectDistributorGrantInfo[] {
    return allAirdrops.filter((grantInfo) => grantInfo.account.toLowerCase() === recipient.toLowerCase())
  }
}

export type UserMerkleDirectDistributorLoaded = WithLoadedInfo<
  UserMerkleDirectDistributor,
  UserMerkleDirectDistributorLoadedInfo
>

export type UserLoadedInfo = {
  currentBlock: BlockInfo
  usdcBalance: BigNumber
  usdcBalanceInDollars: BigNumber
  poolAllowance: BigNumber
  poolEvents: KnownEventData<PoolEventType>[]
  pastTxs: HistoricalTx<
    | ApprovalEventType
    | CreditDeskEventType
    | PoolEventType
    | StakingRewardsEventType
    | CommunityRewardsEventType
    | MerkleDistributorEventType
    | MerkleDirectDistributorEventType
  >[]
  poolTxs: HistoricalTx<PoolEventType>[]
  goListed: boolean
  legacyGolisted: boolean
  hasUID: boolean
  gfiBalance: BigNumber
  usdcIsUnlocked: {
    earn: {
      unlockAddress: string
      isUnlocked: boolean
    }
    borrow: {
      unlockAddress: string
      isUnlocked: boolean
    }
  }
  stakingRewards: UserStakingRewardsLoaded
}

export type UserLoaded = WithLoadedInfo<User, UserLoadedInfo>

export class User {
  address: string
  networkId: string
  borrower: BorrowerInterface | undefined
  info: Loadable<UserLoadedInfo>

  goldfinchProtocol: GoldfinchProtocol

  private creditDesk: CreditDesk

  constructor(
    address: string,
    networkId: string,
    creditDesk: CreditDesk,
    goldfinchProtocol: GoldfinchProtocol,
    borrower: BorrowerInterface | undefined
  ) {
    if (!address) {
      throw new Error("User must have an address.")
    }
    this.address = address
    this.networkId = networkId
    this.borrower = borrower
    this.goldfinchProtocol = goldfinchProtocol
    this.creditDesk = creditDesk
<<<<<<< HEAD
    this.web3Connected = true
    this.loaded = false
    this.networkId = networkId
    this.poolEvents = []
    this.pastTxs = []
    this.poolTxs = []
    this.noWeb3 = !window.ethereum
  }

  async initialize() {
    this.usdcBalance = await this.usdc.getBalance(this.address)
    this.usdcBalanceInDollars = new BigNumber(usdcFromAtomic(this.usdcBalance))
    this.poolAllowance = await this.getAllowance(this.pool.address)

    const [usdcTxs, poolEvents, creditDeskTxs] = await Promise.all([
      // NOTE: We have no need to include usdc txs for `this.pool.v1Pool` among the txs in
      // `this.pastTxs`. So we don't get them. We only need usdc txs for `this.pool`.
      getAndTransformERC20Events(this.usdc, this.pool.address, this.address),
      getPoolEvents(this.pool, this.address),
      // Credit desk events could've come from the user directly or the borrower contract, we need to filter by both
      getAndTransformCreditDeskEvents(this.creditDesk, _.compact([this.address, this.borrower?.borrowerAddress])),
    ])
    const poolTxs = await mapEventsToTx(poolEvents)
    this.poolEvents = poolEvents
    this.poolTxs = poolTxs
    this.pastTxs = _.reverse(
      _.sortBy(_.compact(_.concat(usdcTxs, poolTxs, creditDeskTxs)), ["blockNumber", "transactionIndex"])
    )
=======
    this.info = {
      loaded: false,
      value: undefined,
    }
  }
>>>>>>> e46e8602

  async initialize(
    pool: SeniorPoolLoaded,
    stakingRewards: StakingRewardsLoaded,
    gfi: GFILoaded,
    communityRewards: CommunityRewardsLoaded,
    merkleDistributor: MerkleDistributorLoaded,
    merkleDirectDistributor: MerkleDirectDistributorLoaded,
    currentBlock: BlockInfo
  ) {
    const usdc = this.goldfinchProtocol.getERC20(Tickers.USDC)

    const usdcBalance = await usdc.getBalance(this.address, currentBlock)
    const usdcBalanceInDollars = new BigNumber(usdcFromAtomic(usdcBalance))
    const poolAllowance = await usdc.getAllowance({owner: this.address, spender: pool.address}, currentBlock)

    const [
      usdcTxs,
      fiduTxs,
      poolEventsAndTxs,
      creditDeskTxs,
      stakingRewardsEventsAndTxs,
      communityRewardsTxs,
      merkleDistributorTxs,
      merkleDirectDistributorTxs,
    ] = await this._fetchTxs(
      usdc,
      pool,
      stakingRewards,
      communityRewards,
      merkleDistributor,
      merkleDirectDistributor,
      currentBlock
    )
    const {poolEvents, poolTxs} = poolEventsAndTxs
    const {stakedEvents, stakingRewardsTxs} = stakingRewardsEventsAndTxs
    let pastTxs = _.reverse(
      _.sortBy(
        [
          ...usdcTxs,
          ...fiduTxs,
          ...poolTxs,
          ...creditDeskTxs,
          ...stakingRewardsTxs,
          ...communityRewardsTxs,
          ...merkleDistributorTxs,
          ...merkleDirectDistributorTxs,
        ],
        ["blockNumber", "transactionIndex"]
      )
    )
    pastTxs = await populateDates(pastTxs)

    const golistStatus = await this._fetchGolistStatus(this.address, currentBlock)
    const goListed = golistStatus.golisted
    const legacyGolisted = golistStatus.legacyGolisted
    const hasUID = golistStatus.hasUID

    const gfiBalance = new BigNumber(
      await gfi.contract.methods.balanceOf(this.address).call(undefined, currentBlock.number)
    )

    const userStakingRewards = new UserStakingRewards()
    await userStakingRewards.initialize(this.address, stakingRewards, stakedEvents, currentBlock)
    assertWithLoadedInfo(userStakingRewards)

    this.info = {
      loaded: true,
      value: {
        currentBlock,
        usdcBalance,
        usdcBalanceInDollars,
        poolAllowance,
        poolEvents,
        pastTxs,
        poolTxs,
        goListed,
        legacyGolisted,
        hasUID,
        gfiBalance,
        usdcIsUnlocked: {
          earn: {
            unlockAddress: pool.address,
            isUnlocked: this.isUnlocked(poolAllowance),
          },
          borrow: {
            unlockAddress: this.borrower?.borrowerAddress || this.address,
            isUnlocked: this.borrower?.allowance ? this.isUnlocked(this.borrower.allowance) : false,
          },
        },
        stakingRewards: userStakingRewards,
      },
    }
  }

  async _fetchTxs(
    usdc: ERC20,
    pool: SeniorPoolLoaded,
    stakingRewards: StakingRewardsLoaded,
    communityRewards: CommunityRewardsLoaded,
    merkleDistributor: MerkleDistributorLoaded,
    merkleDirectDistributor: MerkleDirectDistributorLoaded,
    currentBlock: BlockInfo
  ) {
    return Promise.all([
      // NOTE: We have no need to include usdc txs for `pool.v1Pool` among the txs in
      // `this.pastTxs`. So we don't get them. We only need usdc txs for `pool`.
      getAndTransformUSDCEvents(usdc, pool.address, this.address, currentBlock),
      getAndTransformFIDUEvents(this.goldfinchProtocol, this.address, currentBlock),
      getPoolEvents(pool, this.address, currentBlock).then(async (poolEvents) => {
        return {
          poolEvents,
          poolTxs: await mapEventsToTx(poolEvents, POOL_EVENT_TYPES, {
            parseName: (eventData: KnownEventData<PoolEventType>) => {
              switch (eventData.event) {
                case DEPOSIT_MADE_EVENT:
                  return SUPPLY_TX_TYPE
                case WITHDRAWAL_MADE_EVENT:
                  return WITHDRAW_FROM_SENIOR_POOL_TX_TYPE
                default:
                  return assertUnreachable(eventData.event)
              }
            },
            parseAmount: (eventData: KnownEventData<PoolEventType>) => {
              switch (eventData.event) {
                case DEPOSIT_MADE_EVENT: {
                  return {
                    amount: eventData.returnValues.amount,
                    units: "usdc",
                  }
                }
                case WITHDRAWAL_MADE_EVENT: {
                  return {
                    amount: eventData.returnValues.userAmount,
                    units: "usdc",
                  }
                }
                default:
                  return assertUnreachable(eventData.event)
              }
            },
          }),
        }
      }),

      // Credit desk events could've come from the user directly or the borrower contract, we need to filter by both
      getAndTransformCreditDeskEvents(
        this.creditDesk,
        _.compact([this.address, this.borrower?.borrowerAddress]),
        this.goldfinchProtocol.networkId,
        currentBlock
      ),

      getOverlappingStakingRewardsEvents(this.address, stakingRewards).then(async (overlappingStakingRewardsEvents) => {
        const nonOverlappingEvents = getNonOverlappingStakingRewardsEvents(overlappingStakingRewardsEvents.value)
        const stakedEvents: KnownEventData<typeof STAKED_EVENT>[] = overlappingStakingRewardsEvents.value.filter(
          (
            eventData: KnownEventData<StakingRewardsEventType>
          ): eventData is KnownEventData<StakingRewardsEventType> & {event: typeof STAKED_EVENT} =>
            eventData.event === STAKED_EVENT
        )
        return {
          stakedEvents: {
            currentBlock: overlappingStakingRewardsEvents.currentBlock,
            value: stakedEvents,
          },
          stakingRewardsTxs: await mapEventsToTx(nonOverlappingEvents, STAKING_REWARDS_EVENT_TYPES, {
            parseName: (eventData: KnownEventData<StakingRewardsEventType>) => {
              switch (eventData.event) {
                case STAKED_EVENT:
                  return STAKE_TX_TYPE
                case DEPOSITED_AND_STAKED_EVENT:
                  return SUPPLY_AND_STAKE_TX_TYPE
                case UNSTAKED_EVENT:
                  return UNSTAKE_TX_NAME
                case UNSTAKED_AND_WITHDREW_EVENT:
                case UNSTAKED_AND_WITHDREW_MULTIPLE_EVENT:
                  return UNSTAKE_AND_WITHDRAW_FROM_SENIOR_POOL_TX_TYPE
                case REWARD_PAID_EVENT:
                  return CLAIM_TX_TYPE
                default:
                  return assertUnreachable(eventData.event)
              }
            },
            parseAmount: (eventData: KnownEventData<StakingRewardsEventType>) => {
              switch (eventData.event) {
                case STAKED_EVENT:
                  return {
                    amount: eventData.returnValues.amount,
                    units: "fidu",
                  }
                case DEPOSITED_AND_STAKED_EVENT:
                  return {
                    amount: eventData.returnValues.depositedAmount,
                    units: "usdc",
                  }
                case UNSTAKED_EVENT:
                  return {
                    amount: eventData.returnValues.amount,
                    units: "fidu",
                  }
                case UNSTAKED_AND_WITHDREW_EVENT:
                case UNSTAKED_AND_WITHDREW_MULTIPLE_EVENT:
                  return {
                    amount: eventData.returnValues.usdcReceivedAmount,
                    units: "usdc",
                  }
                case REWARD_PAID_EVENT:
                  return {
                    amount: eventData.returnValues.reward,
                    units: "gfi",
                  }
                default:
                  return assertUnreachable(eventData.event)
              }
            },
          }),
        }
      }),
      getAndTransformCommunityRewardsEvents(this.address, communityRewards),
      getAndTransformMerkleDistributorEvents(this.address, merkleDistributor),
      getAndTransformMerkleDirectDistributorEvents(this.address, merkleDirectDistributor),
    ])
  }

  isUnlocked(allowance: BigNumber | undefined) {
    return !allowance || allowance.gte(UNLOCK_THRESHOLD)
  }

  async _fetchGolistStatus(address: string, currentBlock: BlockInfo) {
    if (process.env.REACT_APP_ENFORCE_GO_LIST || this.networkId === MAINNET) {
      const config = this.goldfinchProtocol.getContract<GoldfinchConfig>("GoldfinchConfig")
      const legacyGolisted = await config.methods.goList(address).call(undefined, currentBlock.number)

      const go = this.goldfinchProtocol.getContract<Go>("Go")
      const golisted = await go.methods.go(address).call(undefined, currentBlock.number)

      const uniqueIdentity = this.goldfinchProtocol.getContract<UniqueIdentity>("UniqueIdentity")
      const hasUID = !new BigNumber(
        await uniqueIdentity.methods.balanceOf(address, 0).call(undefined, currentBlock.number)
      ).isZero()

      return {
        legacyGolisted,
        golisted,
        hasUID,
      }
    } else {
      return {
        legacyGolisted: true,
        golisted: true,
        hasUID: true,
      }
    }
  }

  poolBalanceAsOf(blockNumExclusive: number): BigNumber {
    assertWithLoadedInfo(this)
    return getBalanceAsOf<PoolEventType, typeof WITHDRAWAL_MADE_EVENT>(
      this.info.value.poolEvents,
      blockNumExclusive,
      WITHDRAWAL_MADE_EVENT,
      getPoolEventAmount
    )
  }
}

async function getAndTransformUSDCEvents(
  usdc: USDC,
  spender: string,
  owner: string,
  currentBlock: BlockInfo
): Promise<HistoricalTx<ApprovalEventType>[]> {
  let approvalEvents = await usdc.contract.getPastEvents(APPROVAL_EVENT, {
    filter: {owner, spender},
    fromBlock: "earliest",
    toBlock: currentBlock.number,
  })
  approvalEvents = _.chain(approvalEvents)
    .compact()
    .map((e) => _.set(e, "erc20", usdc))
    .value()
  return await mapEventsToTx<ApprovalEventType>(approvalEvents, APPROVAL_EVENT_TYPES, {
    parseName: (eventData: KnownEventData<ApprovalEventType>) => {
      switch (eventData.event) {
        case APPROVAL_EVENT:
          return USDC_APPROVAL_TX_TYPE
        default:
          return assertUnreachable(eventData.event)
      }
    },
    parseAmount: (eventData: KnownEventData<ApprovalEventType>) => {
      switch (eventData.event) {
        case APPROVAL_EVENT: {
          return {
            amount: eventData.returnValues.value,
            units: "usdc",
          }
        }
        default:
          return assertUnreachable(eventData.event)
      }
    },
  })
}

async function getAndTransformFIDUEvents(
  goldfinchProtocol: GoldfinchProtocol,
  owner: string,
  currentBlock: BlockInfo
): Promise<HistoricalTx<ApprovalEventType>[]> {
  const approvalEvents = await goldfinchProtocol.queryEvents("Fidu", APPROVAL_EVENT_TYPES, {owner}, currentBlock.number)
  return await mapEventsToTx<ApprovalEventType>(approvalEvents, APPROVAL_EVENT_TYPES, {
    parseName: (eventData: KnownEventData<ApprovalEventType>) => {
      switch (eventData.event) {
        case APPROVAL_EVENT:
          return FIDU_APPROVAL_TX_TYPE
        default:
          return assertUnreachable(eventData.event)
      }
    },
    parseAmount: (eventData: KnownEventData<ApprovalEventType>) => {
      switch (eventData.event) {
        case APPROVAL_EVENT: {
          return {
            amount: eventData.returnValues.value,
            units: "fidu",
          }
        }
        default:
          return assertUnreachable(eventData.event)
      }
    },
  })
}

async function getPoolEvents(
  pool: SeniorPoolLoaded,
  address: string,
  currentBlock: BlockInfo
): Promise<KnownEventData<PoolEventType>[]> {
  return await pool.getPoolEvents(address, POOL_EVENT_TYPES, true, currentBlock.number)
}

async function getAndTransformCreditDeskEvents(
  creditDesk: CreditDesk,
  address: string[],
  networkId: string,
  currentBlock: BlockInfo
): Promise<HistoricalTx<CreditDeskEventType>[]> {
  const fromBlock = getFromBlock(networkId)
  const [paymentEvents, drawdownEvents] = await Promise.all(
    CREDIT_DESK_EVENT_TYPES.map((eventName) => {
      return creditDesk.getPastEvents(eventName, {
        filter: {payer: address, borrower: address},
        fromBlock,
        toBlock: currentBlock.number,
      })
    })
  )
  const creditDeskEvents = _.compact(_.concat(paymentEvents, drawdownEvents))
  return await mapEventsToTx<CreditDeskEventType>(creditDeskEvents, CREDIT_DESK_EVENT_TYPES, {
    parseName: (eventData: KnownEventData<CreditDeskEventType>) => {
      switch (eventData.event) {
        case PAYMENT_COLLECTED_EVENT:
          return PAYMENT_TX_TYPE
        case DRAWDOWN_MADE_EVENT:
          return BORROW_TX_TYPE
        default:
          return assertUnreachable(eventData.event)
      }
    },
    parseAmount: (eventData: KnownEventData<CreditDeskEventType>) => {
      switch (eventData.event) {
        case PAYMENT_COLLECTED_EVENT:
          return {
            amount: eventData.returnValues.paymentAmount,
            units: "usdc",
          }
        case DRAWDOWN_MADE_EVENT:
          return {
            amount: eventData.returnValues.drawdownAmount,
            units: "usdc",
          }
        default:
          return assertUnreachable(eventData.event)
      }
    },
  })
}

async function getOverlappingStakingRewardsEvents(
  address: string,
  stakingRewards: StakingRewardsLoaded
): Promise<WithCurrentBlock<{value: KnownEventData<StakingRewardsEventType>[]}>> {
  return {
    currentBlock: stakingRewards.info.value.currentBlock,
    value: await stakingRewards.getEvents(
      address,
      STAKING_REWARDS_EVENT_TYPES,
      undefined,
      stakingRewards.info.value.currentBlock.number
    ),
  }
}

function getNonOverlappingStakingRewardsEvents(
  overlappingStakingRewardsEvents: KnownEventData<StakingRewardsEventType>[]
): KnownEventData<StakingRewardsEventType>[] {
  // We want to eliminate `STAKED_EVENT`s and `UNSTAKED_EVENTS` that are redundant with a corresponding
  // `DEPOSITED_AND_STAKED_EVENT`, or `UNSTAKED_AND_WITHDREW_EVENT` or `UNSTAKED_AND_WITHDREW_MULTIPLE_EVENT`,
  // respectively. To do that, we make an ASSUMPTION: that only one such event and its corresponding
  // event can have been emitted in a given transaction. In practice, this assumption is not guaranteed
  // to be true, because there's nothing to stop someone from performing multiple stakings or unstakings
  // in one transaction using a multi-send contract. But the assumption is true for transactions created
  // using our frontend, which is all we need to worry about supporting here.
  const reduced = overlappingStakingRewardsEvents.reduce<OverlapAccumulator>(
    (acc, curr) => {
      switch (curr.event) {
        case STAKED_EVENT:
          break
        case DEPOSITED_AND_STAKED_EVENT:
          acc.depositedAndStaked[curr.blockNumber] = acc.depositedAndStaked[curr.blockNumber] || {}
          acc.depositedAndStaked[curr.blockNumber]![curr.transactionIndex] = true
          break
        case UNSTAKED_EVENT:
          break
        case UNSTAKED_AND_WITHDREW_EVENT:
          acc.unstakedAndWithdrew[curr.blockNumber] = acc.unstakedAndWithdrew[curr.blockNumber] || {}
          acc.unstakedAndWithdrew[curr.blockNumber]![curr.transactionIndex] = true
          break
        case UNSTAKED_AND_WITHDREW_MULTIPLE_EVENT:
          acc.unstakedAndWithdrewMultiple[curr.blockNumber] = acc.unstakedAndWithdrewMultiple[curr.blockNumber] || {}
          acc.unstakedAndWithdrewMultiple[curr.blockNumber]![curr.transactionIndex] = true
          break
        case REWARD_PAID_EVENT:
          break
        default:
          assertUnreachable(curr.event)
      }
      return acc
    },
    {
      depositedAndStaked: {},
      unstakedAndWithdrew: {},
      unstakedAndWithdrewMultiple: {},
    }
  )
  return overlappingStakingRewardsEvents.filter((eventData): boolean => {
    switch (eventData.event) {
      case STAKED_EVENT:
        return !reduced.depositedAndStaked[eventData.blockNumber]?.[eventData.transactionIndex]
      case DEPOSITED_AND_STAKED_EVENT:
        return true
      case UNSTAKED_EVENT:
        return (
          !reduced.unstakedAndWithdrew[eventData.blockNumber]?.[eventData.transactionIndex] &&
          !reduced.unstakedAndWithdrewMultiple[eventData.blockNumber]?.[eventData.transactionIndex]
        )
      case UNSTAKED_AND_WITHDREW_EVENT:
      case UNSTAKED_AND_WITHDREW_MULTIPLE_EVENT:
      case REWARD_PAID_EVENT:
        return true
      default:
        return assertUnreachable(eventData.event)
    }
  })
}

type CorrespondingExistsInfo = {
  [blockNumber: number]: {
    [txIndex: number]: true
  }
}

type OverlapAccumulator = {
  depositedAndStaked: CorrespondingExistsInfo
  unstakedAndWithdrew: CorrespondingExistsInfo
  unstakedAndWithdrewMultiple: CorrespondingExistsInfo
}

async function getAndTransformCommunityRewardsEvents(
  address: string,
  communityRewards: CommunityRewardsLoaded
): Promise<HistoricalTx<CommunityRewardsEventType>[]> {
  return communityRewards
    .getEvents(address, COMMUNITY_REWARDS_EVENT_TYPES, undefined, communityRewards.info.value.currentBlock.number)
    .then((events) =>
      mapEventsToTx(events, COMMUNITY_REWARDS_EVENT_TYPES, {
        parseName: (eventData: KnownEventData<CommunityRewardsEventType>) => {
          switch (eventData.event) {
            case REWARD_PAID_EVENT:
              return CLAIM_TX_TYPE
            default:
              return assertUnreachable(eventData.event)
          }
        },
        parseAmount: (eventData: KnownEventData<CommunityRewardsEventType>) => {
          switch (eventData.event) {
            case REWARD_PAID_EVENT:
              return {
                amount: eventData.returnValues.reward,
                units: "gfi",
              }
            default:
              return assertUnreachable(eventData.event)
          }
        },
      })
    )
}

async function getAndTransformMerkleDistributorEvents(
  address: string,
  merkleDistributor: MerkleDistributorLoaded
): Promise<HistoricalTx<MerkleDistributorEventType>[]> {
  return merkleDistributor
    .getEvents(address, MERKLE_DISTRIBUTOR_EVENT_TYPES, undefined, merkleDistributor.info.value.currentBlock.number)
    .then((events) =>
      mapEventsToTx(events, MERKLE_DISTRIBUTOR_EVENT_TYPES, {
        parseName: (eventData: KnownEventData<MerkleDistributorEventType>) => {
          switch (eventData.event) {
            case GRANT_ACCEPTED_EVENT:
              return ACCEPT_TX_TYPE
            default:
              return assertUnreachable(eventData.event)
          }
        },
        parseAmount: (eventData: KnownEventData<MerkleDistributorEventType>) => {
          switch (eventData.event) {
            case GRANT_ACCEPTED_EVENT:
              return {
                amount: eventData.returnValues.amount,
                units: "gfi",
              }
            default:
              return assertUnreachable(eventData.event)
          }
        },
      })
    )
}

async function getAndTransformMerkleDirectDistributorEvents(
  address: string,
  merkleDirectDistributor: MerkleDirectDistributorLoaded
): Promise<HistoricalTx<MerkleDirectDistributorEventType>[]> {
  return merkleDirectDistributor
    .getEvents(
      address,
      MERKLE_DIRECT_DISTRIBUTOR_EVENT_TYPES,
      undefined,
      merkleDirectDistributor.info.value.currentBlock.number
    )
    .then((events) =>
      mapEventsToTx(events, MERKLE_DIRECT_DISTRIBUTOR_EVENT_TYPES, {
        parseName: (eventData: KnownEventData<MerkleDirectDistributorEventType>) => {
          switch (eventData.event) {
            case GRANT_ACCEPTED_EVENT:
              return ACCEPT_TX_TYPE
            default:
              return assertUnreachable(eventData.event)
          }
        },
        parseAmount: (eventData: KnownEventData<MerkleDirectDistributorEventType>) => {
          switch (eventData.event) {
            case GRANT_ACCEPTED_EVENT:
              return {
                amount: eventData.returnValues.amount,
                units: "gfi",
              }
            default:
              return assertUnreachable(eventData.event)
          }
        },
      })
    )
}<|MERGE_RESOLUTION|>--- conflicted
+++ resolved
@@ -797,42 +797,11 @@
     this.borrower = borrower
     this.goldfinchProtocol = goldfinchProtocol
     this.creditDesk = creditDesk
-<<<<<<< HEAD
-    this.web3Connected = true
-    this.loaded = false
-    this.networkId = networkId
-    this.poolEvents = []
-    this.pastTxs = []
-    this.poolTxs = []
-    this.noWeb3 = !window.ethereum
-  }
-
-  async initialize() {
-    this.usdcBalance = await this.usdc.getBalance(this.address)
-    this.usdcBalanceInDollars = new BigNumber(usdcFromAtomic(this.usdcBalance))
-    this.poolAllowance = await this.getAllowance(this.pool.address)
-
-    const [usdcTxs, poolEvents, creditDeskTxs] = await Promise.all([
-      // NOTE: We have no need to include usdc txs for `this.pool.v1Pool` among the txs in
-      // `this.pastTxs`. So we don't get them. We only need usdc txs for `this.pool`.
-      getAndTransformERC20Events(this.usdc, this.pool.address, this.address),
-      getPoolEvents(this.pool, this.address),
-      // Credit desk events could've come from the user directly or the borrower contract, we need to filter by both
-      getAndTransformCreditDeskEvents(this.creditDesk, _.compact([this.address, this.borrower?.borrowerAddress])),
-    ])
-    const poolTxs = await mapEventsToTx(poolEvents)
-    this.poolEvents = poolEvents
-    this.poolTxs = poolTxs
-    this.pastTxs = _.reverse(
-      _.sortBy(_.compact(_.concat(usdcTxs, poolTxs, creditDeskTxs)), ["blockNumber", "transactionIndex"])
-    )
-=======
     this.info = {
       loaded: false,
       value: undefined,
     }
   }
->>>>>>> e46e8602
 
   async initialize(
     pool: SeniorPoolLoaded,
