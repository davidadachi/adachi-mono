--- conflicted
+++ resolved
@@ -14,12 +14,8 @@
 function useSendFromUser() {
   const {refreshCurrentBlock, user, networkMonitor} = useContext(AppContext)
 
-<<<<<<< HEAD
-  async function sendTransaction(unsentAction, txData, gasPrice, options: SendTransactionOptions) {
+  async function sendTransaction(unsentAction, txData, {gasPrice, value}, options: SendTransactionOptions) {
     assertNonNullable(refreshCurrentBlock)
-=======
-  async function sendTransaction(unsentAction, txData, {gasPrice, value}) {
->>>>>>> ee30c6c0
     assertNonNullable(networkMonitor)
     assertNonNullable(user)
     // unsent action could be a promise that returns the action, so resolve it
@@ -88,21 +84,17 @@
     })
   }
 
-<<<<<<< HEAD
-  return (unsentAction, txData, options: UseSendFromUserOptions = {rejectOnError: false}) => {
+  return (
+    unsentAction,
+    txData,
+    {value}: {value?: string} = {},
+    options: UseSendFromUserOptions = {rejectOnError: false}
+  ) => {
     return web3.eth.getGasPrice().then(
       async (gasPrice) => {
         try {
-          await sendTransaction(unsentAction, txData, gasPrice, options)
+          await sendTransaction(unsentAction, txData, {gasPrice, value}, options)
         } catch (err: unknown) {
-=======
-  return (unsentAction, txData, {value}: {value?: string} = {}) => {
-    return web3.eth.getGasPrice().then(
-      async (gasPrice) => {
-        try {
-          await sendTransaction(unsentAction, txData, {gasPrice, value})
-        } catch (err) {
->>>>>>> ee30c6c0
           console.log(`Error sending transaction: ${err}`)
 
           if (options.rejectOnError) {
