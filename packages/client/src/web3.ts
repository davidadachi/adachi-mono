--- conflicted
+++ resolved
@@ -10,19 +10,11 @@
   provider as ProviderType,
   WebsocketProvider as WebsocketProviderType,
 } from "web3-core"
-<<<<<<< HEAD
 import WebsocketProvider from "web3-providers-ws"
 import HttpProvider from "web3-providers-http"
 import {JsonRpcPayload, JsonRpcResponse, WebsocketProviderOptions} from "web3-core-helpers"
 import {Web3IO, UserWalletWeb3Status} from "./types/web3"
-import {web3Modal, isWalletConnectProvider, WalletConnectWeb3Provider} from "./walletConnect"
-=======
-import {JsonRpcPayload, JsonRpcResponse} from "web3-core-helpers"
-import HttpProvider from "web3-providers-http"
-import WebsocketProvider from "web3-providers-ws"
 import {MAINNET} from "./ethereum/utils"
-import {UserWalletWeb3Status, Web3IO} from "./types/web3"
->>>>>>> 2b15a826
 import {GFITokenImageURL} from "./utils"
 import {isWalletConnectProvider, WalletConnectWeb3Provider, web3Modal} from "./walletConnect"
 
@@ -200,14 +192,7 @@
           : {
               type: "websocket",
               // @ts-expect-error cf. https://ethereum.stackexchange.com/a/96436
-<<<<<<< HEAD
-              provider: new WebsocketProvider(
-                `wss://${networkName}.infura.io/ws/v3/${process.env.REACT_APP_INFURA_PROJECT_ID}`,
-                websocketOptions
-              ),
-=======
-              provider: new WebsocketProvider(providerConfig.websocketUrl),
->>>>>>> 2b15a826
+              provider: new WebsocketProvider(providerConfig.websocketUrl, websocketOptions),
             }
       console.log(`Using custom ${providerConfig.name} provider with ${wrapped.type} connection.`)
     }
@@ -259,21 +244,6 @@
   } else {
     if (process.env.NODE_ENV === "production") {
       const networkName = "mainnet"
-<<<<<<< HEAD
-      const provider =
-        process.env.REACT_APP_INFURA_HTTP === "yes"
-          ? // @ts-expect-error cf. https://ethereum.stackexchange.com/a/96436
-            new HttpProvider(`https://${networkName}.infura.io/v3/${process.env.REACT_APP_INFURA_PROJECT_ID}`)
-          : // @ts-expect-error cf. https://ethereum.stackexchange.com/a/96436
-            new WebsocketProvider(
-              `wss://${networkName}.infura.io/ws/v3/${process.env.REACT_APP_INFURA_PROJECT_ID}`,
-              websocketOptions
-            )
-      const sharedWeb3 = new Web3(provider)
-      return {
-        readOnly: sharedWeb3,
-        userWallet: sharedWeb3,
-=======
       const providerConfig = getWeb3ProviderConfig(networkName)
       if (providerConfig) {
         const provider =
@@ -281,7 +251,7 @@
             ? // @ts-expect-error cf. https://ethereum.stackexchange.com/a/96436
               new HttpProvider(providerConfig.httpUrl)
             : // @ts-expect-error cf. https://ethereum.stackexchange.com/a/96436
-              new WebsocketProvider(providerConfig.websocketUrl)
+              new WebsocketProvider(providerConfig.websocketUrl, websocketOptions)
         const sharedWeb3 = new Web3(provider)
         return {
           readOnly: sharedWeb3,
@@ -289,7 +259,6 @@
         }
       } else {
         console.error("Failed to define web3 provider urls.")
->>>>>>> 2b15a826
       }
     }
     // For local network testing.
