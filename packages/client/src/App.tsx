import React, {useState, useEffect} from "react"
import {BrowserRouter as Router, Switch, Route, Redirect} from "react-router-dom"
import * as Sentry from "@sentry/react"
import Borrow from "./components/borrow"
import Earn from "./components/earn"
import Transactions from "./components/transactions"
import NetworkWidget from "./components/networkWidget"
import Sidebar from "./components/sidebar"
import DevTools from "./components/devTools"
import Footer from "./components/footer"
import TermsOfService from "./components/termsOfService"
import PrivacyPolicy from "./components/privacyPolicy"
import SeniorPoolAgreementNonUS from "./components/seniorPoolAgreementNonUS"
import web3, {SESSION_DATA_KEY} from "./web3"
import {ERC20, Tickers} from "./ethereum/erc20"
import {refreshGoldfinchConfigData} from "./ethereum/goldfinchConfig"
import {getUserData, defaultUser, User} from "./ethereum/user"
import {mapNetworkToID, SUPPORTED_NETWORKS} from "./ethereum/utils"
import {NetworkMonitor} from "./ethereum/networkMonitor"
import {SeniorPool} from "./ethereum/pool"
import {GoldfinchProtocol} from "./ethereum/GoldfinchProtocol"
import {GoldfinchConfig} from "@goldfinch-eng/protocol/typechain/web3/GoldfinchConfig"
import SeniorPoolView from "./components/pools/seniorPoolView"
import VerifyIdentity from "./components/verifyIdentity"
import TranchedPoolView from "./components/pools/tranchedPoolView"
<<<<<<< HEAD
import {SessionData} from "./types/session.js"
import Rewards from "./pages/rewards"
=======
import {SessionData} from "./types/session"
import {useSessionLocalStorage} from "./hooks/useSignIn"
import {EarnProvider} from "./contexts/EarnContext"
import {BorrowProvider} from "./contexts/BorrowContext"
>>>>>>> 07c09155

export interface NetworkConfig {
  name?: string
  supported?: any
}

interface GeolocationData {
  ip: string
  city: string
  region: string
  country: string
  loc: string
  org: string
  postal: string
  timezone: string
}

export interface GlobalState {
  pool?: SeniorPool
  creditDesk?: any
  user: User
  usdc?: ERC20
  goldfinchConfig?: any
  network?: NetworkConfig
  goldfinchProtocol?: GoldfinchProtocol
  networkMonitor?: NetworkMonitor
  refreshUserData?: (overrideAddress?: string) => void
  geolocationData?: GeolocationData
  setGeolocationData?: (geolocationData: GeolocationData) => void
  sessionData?: SessionData
  setSessionData?: (data: SessionData | undefined) => void
}

declare let window: any

const AppContext = React.createContext<GlobalState>({user: defaultUser()})

function App() {
  const [pool, setPool] = useState<SeniorPool>()
  const [creditDesk, setCreditDesk] = useState<any>({})
  const [usdc, setUSDC] = useState<ERC20>()
  const [user, setUser] = useState<User>(defaultUser())
  const [goldfinchConfig, setGoldfinchConfig] = useState({})
  const [currentTXs, setCurrentTXs] = useState<any[]>([])
  const [currentErrors, setCurrentErrors] = useState<any[]>([])
  const [network, setNetwork] = useState<NetworkConfig>({})
  const [networkMonitor, setNetworkMonitor] = useState<NetworkMonitor>()
  const [goldfinchProtocol, setGoldfinchProtocol] = useState<GoldfinchProtocol>()
  const [geolocationData, setGeolocationData] = useState<GeolocationData>()
  const {localStorageValue: sessionData, setLocalStorageValue: setSessionData} = useSessionLocalStorage(
    SESSION_DATA_KEY,
    {}
  )

  const toggleRewards = process.env.REACT_APP_TOGGLE_REWARDS === "true"

  useEffect(() => {
    setupWeb3()
    // eslint-disable-next-line react-hooks/exhaustive-deps
  }, [])

  useEffect(() => {
    // React doesn't batch updates for async functions and that's why we need this check.
    if (usdc && pool && creditDesk && network && goldfinchProtocol) {
      refreshUserData()
      // Admin function to be able to assume the role of any address
      window.setUserAddress = function (overrideAddress: string) {
        refreshUserData(overrideAddress)
      }
    }
    // eslint-disable-next-line react-hooks/exhaustive-deps
  }, [usdc, pool, creditDesk, network, goldfinchProtocol])

  async function ensureWeb3() {
    if (!window.ethereum) {
      return false
    }
    try {
      // Sometimes it's possible that we can't communicate with the provider, in which case
      // treat as if we don't have web3
      await web3.eth.net.getNetworkType()
    } catch (e) {
      return false
    }
    return true
  }

  async function setupWeb3() {
    if (!(await ensureWeb3())) {
      return
    }

    const networkName = await web3.eth.net.getNetworkType()
    const networkId = mapNetworkToID[networkName] || networkName
    const networkConfig: NetworkConfig = {name: networkId, supported: SUPPORTED_NETWORKS[networkId]}
    setNetwork(networkConfig)
    if (networkConfig.supported) {
      const protocol = new GoldfinchProtocol(networkConfig)
      await protocol.initialize()

      const usdc = await protocol.getERC20(Tickers.USDC)

      const pool = new SeniorPool(protocol)
      await pool.initialize()

      const goldfinchConfigContract = protocol.getContract<GoldfinchConfig>("GoldfinchConfig")
      const creditDeskContract = protocol.getContract("CreditDesk")
      setUSDC(usdc)
      setPool(pool)
      setCreditDesk(creditDeskContract)
      setGoldfinchConfig(await refreshGoldfinchConfigData(goldfinchConfigContract))
      setGoldfinchProtocol(protocol)

      const monitor = new NetworkMonitor(web3, {
        setCurrentTXs,
        setCurrentErrors,
      })
      monitor.initialize() // initialize async, no need to block on this
      setNetworkMonitor(monitor)
    }
  }

  async function refreshUserData(overrideAddress?: string) {
    if (!(await ensureWeb3())) {
      return
    }

    let data: User = defaultUser()
    const accounts = await web3.eth.getAccounts()
    data.web3Connected = true
    const _userAddress = (accounts && accounts[0]) || user.address
    const userAddress = overrideAddress || _userAddress
    if (userAddress) {
      data.address = userAddress
    }
    if (userAddress && goldfinchProtocol && creditDesk.loaded && pool?.loaded) {
      data = await getUserData(userAddress, goldfinchProtocol, pool, creditDesk, network.name)
    }

    Sentry.setUser({
      // NOTE: The info we use here to identify / define the user for the purpose of
      // error tracking with Sentry MUST be kept consistent with (i.e. not exceed
      // the bounds set by) what our Terms of Service, Privacy Policy, and marketing
      // copy state about the identifying information that Goldfinch stores.
      id: data.address,
      address: data.address,
      isOverrideOf: overrideAddress ? _userAddress : undefined,
    })

    setUser(data)
  }

  const store: GlobalState = {
    pool,
    creditDesk,
    user,
    usdc,
    goldfinchConfig,
    network,
    networkMonitor,
    refreshUserData,
    goldfinchProtocol,
    geolocationData,
    setGeolocationData,
    sessionData,
    setSessionData,
  }

  return (
    <AppContext.Provider value={store}>
<<<<<<< HEAD
      <Router>
        {(process.env.NODE_ENV === "development" || process.env.MURMURATION === "yes") && <DevTools />}
        <Sidebar />
        <NetworkWidget
          user={user}
          network={network}
          currentErrors={currentErrors}
          currentTXs={currentTXs}
          connectionComplete={setupWeb3}
        />
        <div>
          <Switch>
            <Route exact path="/">
              <Redirect to="/earn" />
            </Route>
            <Route path="/about">{/* <About /> */}</Route>
            <Route path="/borrow">
              <Borrow />
            </Route>
            <Route path="/pools/senior">
              <SeniorPoolView />
            </Route>
            <Route path="/pools/:poolAddress">
              <TranchedPoolView />
            </Route>
            <Route path="/earn">
              <Earn />
            </Route>
            {toggleRewards && (
              <Route path="/rewards">
                <Rewards />
              </Route>
            )}
            <Route path="/transactions">
              <Transactions currentTXs={currentTXs} />
            </Route>
            <Route path="/verify">
              <VerifyIdentity />
            </Route>
            <Route path="/terms">
              <TermsOfService />
            </Route>
            <Route path="/privacy">
              <PrivacyPolicy />
            </Route>
            <Route path="/senior-pool-agreement-non-us">
              <SeniorPoolAgreementNonUS />
            </Route>
          </Switch>
        </div>
        <footer>
          <a href="/terms">Terms</a>
          <span className="divider">•</span>
          <a href="/privacy">Privacy</a>
        </footer>
      </Router>
=======
      <NetworkWidget
        user={user}
        network={network}
        currentErrors={currentErrors}
        currentTXs={currentTXs}
        connectionComplete={setupWeb3}
      />
      <EarnProvider>
        <BorrowProvider>
          <Router>
            {(process.env.NODE_ENV === "development" || process.env.MURMURATION === "yes") && <DevTools />}
            <Sidebar />
            <div>
              <Switch>
                <Route exact path="/">
                  <Redirect to="/earn" />
                </Route>
                <Route path="/about">{/* <About /> */}</Route>
                <Route path="/earn">
                  <Earn />
                </Route>
                <Route path="/borrow">
                  <Borrow />
                </Route>
                <Route path="/transactions">
                  <Transactions currentTXs={currentTXs} />
                </Route>
                <Route path="/pools/senior">
                  <SeniorPoolView />
                </Route>
                <Route path="/pools/:poolAddress">
                  <TranchedPoolView />
                </Route>
                <Route path="/verify">
                  <VerifyIdentity />
                </Route>
                <Route path="/terms">
                  <TermsOfService />
                </Route>
                <Route path="/privacy">
                  <PrivacyPolicy />
                </Route>
                <Route path="/senior-pool-agreement-non-us">
                  <SeniorPoolAgreementNonUS />
                </Route>
              </Switch>
            </div>
          </Router>
        </BorrowProvider>
      </EarnProvider>
      <Footer />
>>>>>>> 07c09155
    </AppContext.Provider>
  )
}

export {App, AppContext}
export type {GeolocationData}<|MERGE_RESOLUTION|>--- conflicted
+++ resolved
@@ -23,15 +23,11 @@
 import SeniorPoolView from "./components/pools/seniorPoolView"
 import VerifyIdentity from "./components/verifyIdentity"
 import TranchedPoolView from "./components/pools/tranchedPoolView"
-<<<<<<< HEAD
-import {SessionData} from "./types/session.js"
 import Rewards from "./pages/rewards"
-=======
 import {SessionData} from "./types/session"
 import {useSessionLocalStorage} from "./hooks/useSignIn"
 import {EarnProvider} from "./contexts/EarnContext"
 import {BorrowProvider} from "./contexts/BorrowContext"
->>>>>>> 07c09155
 
 export interface NetworkConfig {
   name?: string
@@ -202,64 +198,6 @@
 
   return (
     <AppContext.Provider value={store}>
-<<<<<<< HEAD
-      <Router>
-        {(process.env.NODE_ENV === "development" || process.env.MURMURATION === "yes") && <DevTools />}
-        <Sidebar />
-        <NetworkWidget
-          user={user}
-          network={network}
-          currentErrors={currentErrors}
-          currentTXs={currentTXs}
-          connectionComplete={setupWeb3}
-        />
-        <div>
-          <Switch>
-            <Route exact path="/">
-              <Redirect to="/earn" />
-            </Route>
-            <Route path="/about">{/* <About /> */}</Route>
-            <Route path="/borrow">
-              <Borrow />
-            </Route>
-            <Route path="/pools/senior">
-              <SeniorPoolView />
-            </Route>
-            <Route path="/pools/:poolAddress">
-              <TranchedPoolView />
-            </Route>
-            <Route path="/earn">
-              <Earn />
-            </Route>
-            {toggleRewards && (
-              <Route path="/rewards">
-                <Rewards />
-              </Route>
-            )}
-            <Route path="/transactions">
-              <Transactions currentTXs={currentTXs} />
-            </Route>
-            <Route path="/verify">
-              <VerifyIdentity />
-            </Route>
-            <Route path="/terms">
-              <TermsOfService />
-            </Route>
-            <Route path="/privacy">
-              <PrivacyPolicy />
-            </Route>
-            <Route path="/senior-pool-agreement-non-us">
-              <SeniorPoolAgreementNonUS />
-            </Route>
-          </Switch>
-        </div>
-        <footer>
-          <a href="/terms">Terms</a>
-          <span className="divider">•</span>
-          <a href="/privacy">Privacy</a>
-        </footer>
-      </Router>
-=======
       <NetworkWidget
         user={user}
         network={network}
@@ -281,6 +219,11 @@
                 <Route path="/earn">
                   <Earn />
                 </Route>
+                {toggleRewards && (
+                  <Route path="/rewards">
+                    <Rewards />
+                  </Route>
+                )}
                 <Route path="/borrow">
                   <Borrow />
                 </Route>
@@ -311,7 +254,6 @@
         </BorrowProvider>
       </EarnProvider>
       <Footer />
->>>>>>> 07c09155
     </AppContext.Provider>
   )
 }
