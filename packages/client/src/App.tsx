import React, {useState, useEffect} from "react"
import {BrowserRouter as Router, Switch, Route, Redirect} from "react-router-dom"
import * as Sentry from "@sentry/react"
import Borrow from "./components/borrow"
import Earn from "./components/earn"
import Transactions from "./components/transactions"
import NetworkWidget from "./components/networkWidget"
import Sidebar from "./components/sidebar"
import DevTools from "./components/devTools"
import Footer from "./components/footer"
import TermsOfService from "./components/termsOfService"
import PrivacyPolicy from "./components/privacyPolicy"
import SeniorPoolAgreementNonUS from "./components/seniorPoolAgreementNonUS"
import web3, {SESSION_DATA_KEY} from "./web3"
import {ERC20, Tickers} from "./ethereum/erc20"
import {GoldfinchConfigData, refreshGoldfinchConfigData} from "./ethereum/goldfinchConfig"
import {getUserData, UserLoaded} from "./ethereum/user"
import {mapNetworkToID, SUPPORTED_NETWORKS} from "./ethereum/utils"
import {NetworkMonitor} from "./ethereum/networkMonitor"
import {SeniorPool, SeniorPoolLoaded, StakingRewards, StakingRewardsLoaded} from "./ethereum/pool"
import {GoldfinchProtocol} from "./ethereum/GoldfinchProtocol"
import {GoldfinchConfig} from "@goldfinch-eng/protocol/typechain/web3/GoldfinchConfig"
import {CreditDesk} from "@goldfinch-eng/protocol/typechain/web3/CreditDesk"
import SeniorPoolView from "./components/pools/seniorPoolView"
import VerifyIdentity from "./components/verifyIdentity"
import TranchedPoolView from "./components/pools/tranchedPoolView"
import Rewards from "./pages/rewards"
import {ThemeProvider} from "styled-components"
import {defaultTheme} from "./styles/theme"
import {SessionData} from "./types/session"
import {useSessionLocalStorage} from "./hooks/useSignIn"
import {EarnProvider} from "./contexts/EarnContext"
import {BorrowProvider} from "./contexts/BorrowContext"
import {assertWithLoadedInfo} from "./types/loadable"
import {assertNonNullable, BlockInfo, getBlockInfo, getCurrentBlock} from "./utils"
import {GFI, GFILoaded} from "./ethereum/gfi"
import {useFromSameBlock} from "./hooks/useFromSameBlock"
import {
  CommunityRewards,
  CommunityRewardsLoaded,
  MerkleDistributor,
  MerkleDistributorLoaded,
} from "./ethereum/communityRewards"

export interface NetworkConfig {
  name: string
  supported: boolean
}

interface GeolocationData {
  ip: string
  city: string
  region: string
  country: string
  loc: string
  org: string
  postal: string
  timezone: string
}

export type SetSessionFn = (data: SessionData | undefined) => void
export interface GlobalState {
  currentBlock?: BlockInfo
  gfi?: GFILoaded
  stakingRewards?: StakingRewardsLoaded
  communityRewards?: CommunityRewardsLoaded
  merkleDistributor?: MerkleDistributorLoaded
  pool?: SeniorPoolLoaded
  creditDesk?: CreditDesk
  user?: UserLoaded
  usdc?: ERC20
  goldfinchConfig?: GoldfinchConfigData
  network?: NetworkConfig
  goldfinchProtocol?: GoldfinchProtocol
  networkMonitor?: NetworkMonitor
  geolocationData?: GeolocationData
  setGeolocationData?: (geolocationData: GeolocationData) => void
  sessionData?: SessionData
<<<<<<< HEAD
  setSessionData?: (data: SessionData | undefined) => void
  refreshCurrentBlock?: () => Promise<void>
=======
  setSessionData?: SetSessionFn
>>>>>>> ee30c6c0
}

declare let window: any

const AppContext = React.createContext<GlobalState>({})

function App() {
  const [_gfi, setGfi] = useState<GFILoaded>()
  const [_stakingRewards, setStakingRewards] = useState<StakingRewardsLoaded>()
  const [_communityRewards, setCommunityRewards] = useState<CommunityRewardsLoaded>()
  const [_merkleDistributor, setMerkleDistributor] = useState<MerkleDistributorLoaded>()
  const [pool, setPool] = useState<SeniorPoolLoaded>()
  const [creditDesk, setCreditDesk] = useState<CreditDesk>()
  const [usdc, setUSDC] = useState<ERC20>()
  const [overrideAddress, setOverrideAdress] = useState<string>()
  const [user, setUser] = useState<UserLoaded>()
  const [currentBlock, setCurrentBlock] = useState<BlockInfo>()
  const [goldfinchConfig, setGoldfinchConfig] = useState<GoldfinchConfigData>()
  const [currentTXs, setCurrentTXs] = useState<any[]>([])
  const [currentErrors, setCurrentErrors] = useState<any[]>([])
  const [network, setNetwork] = useState<NetworkConfig>()
  const [networkMonitor, setNetworkMonitor] = useState<NetworkMonitor>()
  const [goldfinchProtocol, setGoldfinchProtocol] = useState<GoldfinchProtocol>()
  const [geolocationData, setGeolocationData] = useState<GeolocationData>()
  const {localStorageValue: sessionData, setLocalStorageValue: setSessionData} = useSessionLocalStorage(
    SESSION_DATA_KEY,
    {},
    currentBlock?.timestamp
  )
  const consistent = useFromSameBlock(currentBlock, _gfi, _stakingRewards, _communityRewards, _merkleDistributor)
  const gfi = consistent?.[0]
  const stakingRewards = consistent?.[1]
  const communityRewards = consistent?.[2]
  const merkleDistributor = consistent?.[3]

  // TODO We should use `useFromSameBlock()` again to make gfi, stakingRewards, communityRewards,
  // merkleDistributor, and pool be from same block.

  const toggleRewards = process.env.REACT_APP_TOGGLE_REWARDS === "true"

  useEffect(() => {
    setupWeb3()

    // Admin function to be able to assume the role of any address
    window.setUserAddress = function (overrideAddress: string) {
      setOverrideAdress(overrideAddress)
    }
    // eslint-disable-next-line react-hooks/exhaustive-deps
  }, [])

  useEffect(() => {
    if (goldfinchProtocol && currentBlock) {
      refreshGfiAndRewards()
    }
    // eslint-disable-next-line react-hooks/exhaustive-deps
  }, [goldfinchProtocol, currentBlock])

  useEffect(() => {
    if (goldfinchProtocol && stakingRewards && gfi && currentBlock) {
      refreshPool()
    }
    // eslint-disable-next-line react-hooks/exhaustive-deps
  }, [stakingRewards, gfi])

  useEffect(() => {
    if (
      goldfinchProtocol &&
      pool &&
      creditDesk &&
      network &&
      stakingRewards &&
      gfi &&
      communityRewards &&
      merkleDistributor &&
      currentBlock
    ) {
      refreshUserData()
    }

    // eslint-disable-next-line react-hooks/exhaustive-deps
  }, [usdc, pool, overrideAddress])

  async function ensureWeb3() {
    if (!window.ethereum) {
      return false
    }
    try {
      // Sometimes it's possible that we can't communicate with the provider, in which case
      // treat as if we don't have web3
      await web3.eth.net.getNetworkType()
    } catch (e) {
      return false
    }
    return true
  }

  async function setupWeb3() {
    if (!(await ensureWeb3())) {
      return
    }

    const networkName = await web3.eth.net.getNetworkType()
    const networkId = mapNetworkToID[networkName] || networkName
    const name = networkId
    const supported = SUPPORTED_NETWORKS[networkId] || false
    const networkConfig: NetworkConfig = {name, supported}
    setNetwork(networkConfig)
    if (networkConfig.supported) {
      const currentBlock = getBlockInfo(await getCurrentBlock())

      const protocol = new GoldfinchProtocol(networkConfig)
      await protocol.initialize()

      const usdc = await protocol.getERC20(Tickers.USDC)

      const goldfinchConfigContract = protocol.getContract<GoldfinchConfig>("GoldfinchConfig")
      const goldfinchConfigData = await refreshGoldfinchConfigData(goldfinchConfigContract, currentBlock)

      const creditDeskContract = protocol.getContract<CreditDesk>("CreditDesk")

      setCurrentBlock(currentBlock)
      setUSDC(usdc)
      setCreditDesk(creditDeskContract)
      setGoldfinchConfig(goldfinchConfigData)
      setGoldfinchProtocol(protocol)

      const monitor = new NetworkMonitor(web3, {
        setCurrentTXs,
        setCurrentErrors,
      })
      monitor.initialize(currentBlock) // initialize async, no need to block on this
      setNetworkMonitor(monitor)
    }
  }

  async function refreshGfiAndRewards(): Promise<void> {
    if (!(await ensureWeb3())) {
      return
    }

    assertNonNullable(goldfinchProtocol)
    assertNonNullable(currentBlock)

    const gfi = new GFI(goldfinchProtocol)
    const stakingRewards = new StakingRewards(goldfinchProtocol)
    const communityRewards = new CommunityRewards(goldfinchProtocol)
    const merkleDistributor = new MerkleDistributor(goldfinchProtocol)

    await Promise.all([
      gfi.initialize(currentBlock),
      stakingRewards.initialize(currentBlock),
      communityRewards.initialize(currentBlock),
      merkleDistributor.initialize(currentBlock),
    ])

    assertWithLoadedInfo(gfi)
    assertWithLoadedInfo(stakingRewards)
    assertWithLoadedInfo(communityRewards)
    assertWithLoadedInfo(merkleDistributor)

    setGfi(gfi)
    setStakingRewards(stakingRewards)
    setCommunityRewards(communityRewards)
    setMerkleDistributor(merkleDistributor)
  }

  async function refreshPool(): Promise<void> {
    assertNonNullable(goldfinchProtocol)
    assertNonNullable(currentBlock)
    assertNonNullable(stakingRewards)
    assertNonNullable(gfi)

    const pool = new SeniorPool(goldfinchProtocol)
    await pool.initialize(stakingRewards, gfi, currentBlock)
    assertWithLoadedInfo(pool)

    setPool(pool)
  }

  async function refreshUserData(): Promise<void> {
    assertNonNullable(goldfinchProtocol)
    assertNonNullable(pool)
    assertNonNullable(creditDesk)
    assertNonNullable(network)
    assertNonNullable(currentBlock)
    assertNonNullable(stakingRewards)
    assertNonNullable(gfi)
    assertNonNullable(communityRewards)
    assertNonNullable(merkleDistributor)

    const accounts = await web3.eth.getAccounts()
    const _userAddress = accounts && accounts[0]
    const userAddress = overrideAddress || _userAddress
    if (!userAddress) {
      return
    }

    const user = await getUserData(
      userAddress,
      goldfinchProtocol,
      pool,
      creditDesk,
      network.name,
      stakingRewards,
      gfi,
      communityRewards,
      merkleDistributor,
      currentBlock
    )

    Sentry.setUser({
      // NOTE: The info we use here to identify / define the user for the purpose of
      // error tracking with Sentry MUST be kept consistent with (i.e. not exceed
      // the bounds set by) what our Terms of Service, Privacy Policy, and marketing
      // copy state about the identifying information that Goldfinch stores.
      id: user.address,
      address: user.address,
      isOverrideOf: overrideAddress ? _userAddress : undefined,
    })

    setUser(user)
  }

  async function refreshCurrentBlock(): Promise<void> {
    const currentBlock = getBlockInfo(await getCurrentBlock())
    setCurrentBlock(currentBlock)
  }

  const store: GlobalState = {
    currentBlock,
    stakingRewards,
    gfi,
    communityRewards,
    merkleDistributor,
    pool,
    creditDesk,
    user,
    usdc,
    goldfinchConfig,
    network,
    networkMonitor,
    goldfinchProtocol,
    geolocationData,
    setGeolocationData,
    sessionData,
    setSessionData,
    refreshCurrentBlock,
  }

  return (
    <AppContext.Provider value={store}>
      <ThemeProvider theme={defaultTheme}>
        <NetworkWidget
          user={user}
          currentBlock={currentBlock}
          network={network}
          currentErrors={currentErrors}
          currentTXs={currentTXs}
          connectionComplete={setupWeb3}
        />
        <EarnProvider>
          <BorrowProvider>
            <Router>
              {(process.env.NODE_ENV === "development" || process.env.MURMURATION === "yes") && <DevTools />}
              <Sidebar />
              <div>
                <Switch>
                  <Route exact path="/">
                    <Redirect to="/earn" />
                  </Route>
                  <Route path="/about">{/* <About /> */}</Route>
                  <Route path="/earn">
                    <Earn />
                  </Route>
                  {toggleRewards && (
                    <Route path="/rewards">
                      <Rewards />
                    </Route>
                  )}
                  <Route path="/borrow">
                    <Borrow />
                  </Route>
                  <Route path="/transactions">
                    <Transactions currentTXs={currentTXs} />
                  </Route>
                  <Route path="/pools/senior">
                    <SeniorPoolView />
                  </Route>
                  <Route path="/pools/:poolAddress">
                    <TranchedPoolView />
                  </Route>
                  <Route path="/verify">
                    <VerifyIdentity />
                  </Route>
                  <Route path="/terms">
                    <TermsOfService />
                  </Route>
                  <Route path="/privacy">
                    <PrivacyPolicy />
                  </Route>
                  <Route path="/senior-pool-agreement-non-us">
                    <SeniorPoolAgreementNonUS />
                  </Route>
                </Switch>
              </div>
            </Router>
          </BorrowProvider>
        </EarnProvider>
        <Footer />
      </ThemeProvider>
    </AppContext.Provider>
  )
}

export {App, AppContext}
export type {GeolocationData}<|MERGE_RESOLUTION|>--- conflicted
+++ resolved
@@ -76,12 +76,8 @@
   geolocationData?: GeolocationData
   setGeolocationData?: (geolocationData: GeolocationData) => void
   sessionData?: SessionData
-<<<<<<< HEAD
-  setSessionData?: (data: SessionData | undefined) => void
+  setSessionData?: SetSessionFn
   refreshCurrentBlock?: () => Promise<void>
-=======
-  setSessionData?: SetSessionFn
->>>>>>> ee30c6c0
 }
 
 declare let window: any
