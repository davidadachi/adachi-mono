--- conflicted
+++ resolved
@@ -23,14 +23,11 @@
 import VerifyIdentity from "./components/verifyIdentity"
 import TranchedPoolView from "./components/pools/tranchedPoolView"
 import {SessionData} from "./types/session.js"
-<<<<<<< HEAD
 import {apolloClient} from "./graphql/client"
 import {ApolloProvider} from "@apollo/client"
-=======
 import {useSessionLocalStorage} from "./hooks/useSignIn"
 import {EarnProvider} from "./contexts/EarnContext"
 import {BorrowProvider} from "./contexts/BorrowContext"
->>>>>>> 98a0ddb3
 
 export interface NetworkConfig {
   name?: string
@@ -199,122 +196,67 @@
   }
 
   return (
-<<<<<<< HEAD
     <ApolloProvider client={apolloClient}>
       <AppContext.Provider value={store}>
-        <Router>
-          <Sidebar />
-          <NetworkWidget
-            user={user}
-            network={network}
-            currentErrors={currentErrors}
-            currentTXs={currentTXs}
-            connectionComplete={setupWeb3}
-          />
-          <div>
-            <Switch>
-              <Route exact path="/">
-                <Redirect to="/earn" />
-              </Route>
-              <Route path="/about">{/* <About /> */}</Route>
-              <Route path="/borrow">
-                <Borrow />
-              </Route>
-              <Route path="/pools/senior">
-                <SeniorPoolView />
-              </Route>
-              <Route path="/pools/senior_v2">
-                <SeniorPoolViewV2 />
-              </Route>
-              <Route path="/pools/:poolAddress">
-                <TranchedPoolView />
-              </Route>
-              <Route path="/earn">
-                <Earn />
-              </Route>
-              <Route path="/transactions">
-                <Transactions currentTXs={currentTXs} />
-              </Route>
-              <Route path="/verify">
-                <VerifyIdentity />
-              </Route>
-              <Route path="/terms">
-                <TermsOfService />
-              </Route>
-              <Route path="/privacy">
-                <PrivacyPolicy />
-              </Route>
-              <Route path="/senior-pool-agreement-non-us">
-                <SeniorPoolAgreementNonUS />
-              </Route>
-            </Switch>
-          </div>
-          <footer>
-            <a href="/terms">Terms</a>
-            <span className="divider">•</span>
-            <a href="/privacy">Privacy</a>
-          </footer>
-        </Router>
+        <NetworkWidget
+          user={user}
+          network={network}
+          currentErrors={currentErrors}
+          currentTXs={currentTXs}
+          connectionComplete={setupWeb3}
+        />
+        <EarnProvider>
+          <BorrowProvider>
+            <Router>
+              <Sidebar />
+              <div>
+                <Switch>
+                  <Route exact path="/">
+                    <Redirect to="/earn" />
+                  </Route>
+                  <Route path="/about">{/* <About /> */}</Route>
+                  <Route path="/earn">
+                    <Earn />
+                  </Route>
+                  <Route path="/borrow">
+                    <Borrow />
+                  </Route>
+                  <Route path="/transactions">
+                    <Transactions currentTXs={currentTXs} />
+                  </Route>
+                  <Route path="/pools/senior">
+                    <SeniorPoolView />
+                  </Route>
+                  <Route path="/pools/senior_v2">
+                    <SeniorPoolViewV2 />
+                  </Route>
+                  <Route path="/pools/:poolAddress">
+                    <TranchedPoolView />
+                  </Route>
+                  <Route path="/verify">
+                    <VerifyIdentity />
+                  </Route>
+                  <Route path="/terms">
+                    <TermsOfService />
+                  </Route>
+                  <Route path="/privacy">
+                    <PrivacyPolicy />
+                  </Route>
+                  <Route path="/senior-pool-agreement-non-us">
+                    <SeniorPoolAgreementNonUS />
+                  </Route>
+                </Switch>
+              </div>
+            </Router>
+          </BorrowProvider>
+        </EarnProvider>
+        <footer>
+          <a href="/terms">Terms</a>
+          <span className="divider">•</span>
+          <a href="/privacy">Privacy</a>
+        </footer>
       </AppContext.Provider>
     </ApolloProvider>
-=======
-    <AppContext.Provider value={store}>
-      <NetworkWidget
-        user={user}
-        network={network}
-        currentErrors={currentErrors}
-        currentTXs={currentTXs}
-        connectionComplete={setupWeb3}
-      />
-      <EarnProvider>
-        <BorrowProvider>
-          <Router>
-            <Sidebar />
-            <div>
-              <Switch>
-                <Route exact path="/">
-                  <Redirect to="/earn" />
-                </Route>
-                <Route path="/about">{/* <About /> */}</Route>
-                <Route path="/earn">
-                  <Earn />
-                </Route>
-                <Route path="/borrow">
-                  <Borrow />
-                </Route>
-                <Route path="/transactions">
-                  <Transactions currentTXs={currentTXs} />
-                </Route>
-                <Route path="/pools/senior">
-                  <SeniorPoolView />
-                </Route>
-                <Route path="/pools/:poolAddress">
-                  <TranchedPoolView />
-                </Route>
-                <Route path="/verify">
-                  <VerifyIdentity />
-                </Route>
-                <Route path="/terms">
-                  <TermsOfService />
-                </Route>
-                <Route path="/privacy">
-                  <PrivacyPolicy />
-                </Route>
-                <Route path="/senior-pool-agreement-non-us">
-                  <SeniorPoolAgreementNonUS />
-                </Route>
-              </Switch>
-            </div>
-          </Router>
-        </BorrowProvider>
-      </EarnProvider>
-      <footer>
-        <a href="/terms">Terms</a>
-        <span className="divider">•</span>
-        <a href="/privacy">Privacy</a>
-      </footer>
-    </AppContext.Provider>
->>>>>>> 98a0ddb3
   )
 }
 
