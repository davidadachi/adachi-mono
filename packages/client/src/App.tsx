import {CreditDesk} from "@goldfinch-eng/protocol/typechain/web3/CreditDesk"
import {GoldfinchConfig} from "@goldfinch-eng/protocol/typechain/web3/GoldfinchConfig"
import * as Sentry from "@sentry/react"
import React, {useEffect, useState} from "react"
import {BrowserRouter as Router, Redirect, Route, Switch} from "react-router-dom"
import {ThemeProvider} from "styled-components"
import Borrow from "./components/borrow"
import DevTools from "./components/devTools"
import Earn from "./components/earn"
import Footer from "./components/footer"
import SeniorPoolView from "./components/pools/seniorPoolView"
import TranchedPoolView from "./components/pools/tranchedPoolView"
import PrivacyPolicy from "./components/privacyPolicy"
import SeniorPoolAgreementNonUS from "./components/seniorPoolAgreementNonUS"
import Sidebar from "./components/sidebar"
import TermsOfService from "./components/termsOfService"
import Transactions from "./components/transactions"
import VerifyIdentity from "./components/verifyIdentity"
import {BorrowProvider} from "./contexts/BorrowContext"
import {EarnProvider} from "./contexts/EarnContext"
import {
  CommunityRewards,
  CommunityRewardsLoaded,
  MerkleDirectDistributor,
  MerkleDirectDistributorLoaded,
} from "./ethereum/communityRewards"
import {ERC20, Tickers} from "./ethereum/erc20"
import {GFI, GFILoaded} from "./ethereum/gfi"
import {GoldfinchConfigData, refreshGoldfinchConfigData} from "./ethereum/goldfinchConfig"
import {GoldfinchProtocol} from "./ethereum/GoldfinchProtocol"
import {NetworkMonitor} from "./ethereum/networkMonitor"
import {SeniorPool, SeniorPoolLoaded, StakingRewards, StakingRewardsLoaded} from "./ethereum/pool"
import {CurrentTx, TxType} from "./types/transactions"
import {getUserData, UserLoaded} from "./ethereum/user"
import {mapNetworkToID, SUPPORTED_NETWORKS} from "./ethereum/utils"
import {useFromSameBlock} from "./hooks/useFromSameBlock"
import {useSessionLocalStorage} from "./hooks/useSignIn"
import Rewards from "./pages/rewards"
import {defaultTheme} from "./styles/theme"
import {assertWithLoadedInfo} from "./types/loadable"
import {SessionData} from "./types/session"
import {assertNonNullable, BlockInfo, getBlockInfo, getCurrentBlock} from "./utils"
import web3, {SESSION_DATA_KEY} from "./web3"
import {Web3Status} from "./types/web3"
import {NetworkConfig} from "./types/network"
<<<<<<< HEAD
import NetworkIndicators from "./components/networkIndicators"
=======
import {MerkleDistributor, MerkleDistributorLoaded} from "./ethereum/merkleDistributor"
>>>>>>> 0d6eb0e0

interface GeolocationData {
  ip: string
  city: string
  region: string
  country: string
  loc: string
  org: string
  postal: string
  timezone: string
}

export type SetSessionFn = (data: SessionData | undefined) => void

export interface GlobalState {
  web3Status?: Web3Status

  // This tracks the latest block that the application knows about. Think of this as a
  // global or root-level piece of state; it applies to the entire application.
  currentBlock?: BlockInfo
  // This handler is for use whenever something has happened (e.g. the user took some action)
  // to which we want to react by refreshing chain data (and values derived thereof). Refreshing
  // the application's understanding of the current block is meant to be sufficient (i.e. it's
  // the developer's responsibility to accomplish this) to trigger cascading refreshing of the
  // data depended on by the mounted components in the component tree.
  refreshCurrentBlock?: () => Promise<void>
  // This tracks the latest block that the application knows about *at the current leaf of the
  // component tree*, that is, which corresponds to the chain data being shown to the user. Tracking
  // this separately from `currentBlock` is useful because it enables us -- assuming the developer
  // has implemented the necessary usage of `refreshCurrentBlock()` to trigger refreshing, and of
  // `setLeafCurrentBlock()` when the refresh has finished -- to display an indicator in the UI
  // that the chain data are being refreshed, if the `leafCurrentBlock` is lagging behind the
  // `currentBlock`.
  // TODO An improvement would be to index this value by "refresh scope" (e.g. route), and have the
  // RefreshIndicator use the value for the current scope (e.g. route). That would put each
  // scope effectively in control of whether the RefreshIndicator would indicate that
  // data are being refreshed, based on what *each scope* knows about its own data dependencies.
  leafCurrentBlock?: BlockInfo
  // This setter should be called when the "last" data dependency of a view has finished refreshing,
  // as defined by a change (increase) in the current block associated with that data dependency; the
  // setter should be called with that new current block. What is meant by "last"? It's the data
  // dependency that can be thought of being the closest to a leaf node of the component tree. The
  // point is that once it's done refreshing, we know that nothing else remains to be refreshed. In
  // practice, this means we probably want to call `setLeafCurrentBlock()` once per application
  // route in which the user can take some state-changing action.
  setLeafCurrentBlock?: (leafCurrentBlock: BlockInfo) => void

  gfi?: GFILoaded
  stakingRewards?: StakingRewardsLoaded
  communityRewards?: CommunityRewardsLoaded
  merkleDistributor?: MerkleDistributorLoaded
  merkleDirectDistributor?: MerkleDirectDistributorLoaded
  pool?: SeniorPoolLoaded
  creditDesk?: CreditDesk
  user?: UserLoaded
  usdc?: ERC20
  goldfinchConfig?: GoldfinchConfigData
  goldfinchProtocol?: GoldfinchProtocol

  network?: NetworkConfig
  networkMonitor?: NetworkMonitor

  geolocationData?: GeolocationData
  setGeolocationData?: (geolocationData: GeolocationData) => void

  sessionData?: SessionData
  setSessionData?: SetSessionFn
}

declare let window: any

const AppContext = React.createContext<GlobalState>({})

function App() {
  const [web3Status, setWeb3Status] = useState<Web3Status>()
  const [_gfi, setGfi] = useState<GFILoaded>()
  const [_stakingRewards, setStakingRewards] = useState<StakingRewardsLoaded>()
  const [_communityRewards, setCommunityRewards] = useState<CommunityRewardsLoaded>()
  const [_merkleDistributor, setMerkleDistributor] = useState<MerkleDistributorLoaded>()
  const [_merkleDirectDistributor, setMerkleDirectDistributor] = useState<MerkleDirectDistributorLoaded>()
  const [pool, setPool] = useState<SeniorPoolLoaded>()
  const [creditDesk, setCreditDesk] = useState<CreditDesk>()
  const [usdc, setUSDC] = useState<ERC20>()
  const [overrideAddress, setOverrideAdress] = useState<string>()
  const [user, setUser] = useState<UserLoaded>()
  const [currentBlock, setCurrentBlock] = useState<BlockInfo>()
  const [leafCurrentBlock, setLeafCurrentBlock] = useState<BlockInfo>()
  const [goldfinchConfig, setGoldfinchConfig] = useState<GoldfinchConfigData>()
  const [currentTxs, setCurrentTxs] = useState<CurrentTx<TxType>[]>([])
  const [currentErrors, setCurrentErrors] = useState<any[]>([])
  const [network, setNetwork] = useState<NetworkConfig>()
  const [networkMonitor, setNetworkMonitor] = useState<NetworkMonitor>()
  const [goldfinchProtocol, setGoldfinchProtocol] = useState<GoldfinchProtocol>()
  const [geolocationData, setGeolocationData] = useState<GeolocationData>()
  const {localStorageValue: sessionData, setLocalStorageValue: setSessionData} = useSessionLocalStorage(
    SESSION_DATA_KEY,
    {},
    currentBlock?.timestamp
  )
  const consistent = useFromSameBlock(
<<<<<<< HEAD
    {setAsLeaf: false},
=======
>>>>>>> 0d6eb0e0
    currentBlock,
    _gfi,
    _stakingRewards,
    _communityRewards,
<<<<<<< HEAD
    _merkleDistributor
=======
    _merkleDistributor,
    _merkleDirectDistributor
>>>>>>> 0d6eb0e0
  )
  const gfi = consistent?.[0]
  const stakingRewards = consistent?.[1]
  const communityRewards = consistent?.[2]
  const merkleDistributor = consistent?.[3]
  const merkleDirectDistributor = consistent?.[4]

  // TODO We should use `useFromSameBlock()` again to make gfi, stakingRewards, communityRewards,
  // merkleDistributor, merkleDirectDistributor, and pool be from same block.

  const toggleRewards = process.env.REACT_APP_TOGGLE_REWARDS === "true"

  useEffect(() => {
    setupWeb3()

    // Admin function to be able to assume the role of any address
    window.setUserAddress = function (overrideAddress: string) {
      setOverrideAdress(overrideAddress)
    }
    // eslint-disable-next-line react-hooks/exhaustive-deps
  }, [])

  useEffect(() => {
    if (goldfinchProtocol && currentBlock) {
      refreshGfiAndRewards()
    }
    // eslint-disable-next-line react-hooks/exhaustive-deps
  }, [goldfinchProtocol, currentBlock])

  useEffect(() => {
    if (goldfinchProtocol && stakingRewards && gfi && currentBlock) {
      refreshPool()
    }
    // eslint-disable-next-line react-hooks/exhaustive-deps
  }, [stakingRewards, gfi])

  useEffect(() => {
    if (
      goldfinchProtocol &&
      pool &&
      creditDesk &&
      network &&
      stakingRewards &&
      gfi &&
      communityRewards &&
      merkleDistributor &&
      merkleDirectDistributor &&
      web3Status &&
      web3Status.type === "connected" &&
      currentBlock
    ) {
      refreshUserData(web3Status.address, overrideAddress)
    }

    // eslint-disable-next-line react-hooks/exhaustive-deps
  }, [usdc, pool, web3Status?.address, overrideAddress])

  async function getWeb3Status(): Promise<Web3Status> {
    if (!window.ethereum) {
      return {type: "no_web3", networkName: undefined, address: undefined}
    }
    let networkName: string
    try {
      // Sometimes it's possible that we can't communicate with the provider, in which case
      // treat as if we don't have web3.
      networkName = await web3.eth.net.getNetworkType()
      if (!networkName) {
        throw new Error("Falsy network type.")
      }
    } catch (e) {
      return {type: "no_web3", networkName: undefined, address: undefined}
    }
    const accounts = await web3.eth.getAccounts()
    const address = accounts[0]
    if (address) {
      return {type: "connected", networkName, address}
    } else {
      return {type: "has_web3", networkName, address: undefined}
    }
  }

  async function setupWeb3() {
    const _web3Status = await getWeb3Status()
    setWeb3Status(_web3Status)
    if (_web3Status.type === "no_web3") {
      return
    }

    const networkId = mapNetworkToID[_web3Status.networkName] || _web3Status.networkName
    const name = networkId
    const supported = SUPPORTED_NETWORKS[networkId] || false
    const networkConfig: NetworkConfig = {name, supported}
    setNetwork(networkConfig)
    if (networkConfig.supported) {
      const currentBlock = getBlockInfo(await getCurrentBlock())

      const protocol = new GoldfinchProtocol(networkConfig)
      await protocol.initialize()

      const usdc = await protocol.getERC20(Tickers.USDC)

      const goldfinchConfigContract = protocol.getContract<GoldfinchConfig>("GoldfinchConfig")
      const goldfinchConfigData = await refreshGoldfinchConfigData(goldfinchConfigContract, currentBlock)

      const creditDeskContract = protocol.getContract<CreditDesk>("CreditDesk")

      setCurrentBlock(currentBlock)
      setUSDC(usdc)
      setCreditDesk(creditDeskContract)
      setGoldfinchConfig(goldfinchConfigData)
      setGoldfinchProtocol(protocol)

      const monitor = new NetworkMonitor(web3, {
        setCurrentTxs,
        setCurrentErrors,
      })
      monitor.initialize(currentBlock) // initialize async, no need to block on this
      setNetworkMonitor(monitor)
    }
  }

  async function refreshGfiAndRewards(): Promise<void> {
    assertNonNullable(goldfinchProtocol)
    assertNonNullable(currentBlock)

    const gfi = new GFI(goldfinchProtocol)
    const stakingRewards = new StakingRewards(goldfinchProtocol)
    const communityRewards = new CommunityRewards(goldfinchProtocol)
    const merkleDistributor = new MerkleDistributor(goldfinchProtocol)
    const merkleDirectDistributor = new MerkleDirectDistributor(goldfinchProtocol)

    await Promise.all([
      gfi.initialize(currentBlock),
      stakingRewards.initialize(currentBlock),
      communityRewards.initialize(currentBlock),
      merkleDistributor.initialize(currentBlock),
      merkleDirectDistributor.initialize(currentBlock),
    ])

    assertWithLoadedInfo(gfi)
    assertWithLoadedInfo(stakingRewards)
    assertWithLoadedInfo(communityRewards)
    assertWithLoadedInfo(merkleDistributor)
    assertWithLoadedInfo(merkleDirectDistributor)

    setGfi(gfi)
    setStakingRewards(stakingRewards)
    setCommunityRewards(communityRewards)
    setMerkleDistributor(merkleDistributor)
    setMerkleDirectDistributor(merkleDirectDistributor)
  }

  async function refreshPool(): Promise<void> {
    assertNonNullable(goldfinchProtocol)
    assertNonNullable(currentBlock)
    assertNonNullable(stakingRewards)
    assertNonNullable(gfi)

    const pool = new SeniorPool(goldfinchProtocol)
    await pool.initialize(stakingRewards, gfi, currentBlock)
    assertWithLoadedInfo(pool)

    setPool(pool)
  }

  async function refreshUserData(userAddress: string, overrideAddress: string | undefined): Promise<void> {
    assertNonNullable(goldfinchProtocol)
    assertNonNullable(pool)
    assertNonNullable(creditDesk)
    assertNonNullable(network)
    assertNonNullable(currentBlock)
    assertNonNullable(stakingRewards)
    assertNonNullable(gfi)
    assertNonNullable(communityRewards)
    assertNonNullable(merkleDistributor)
    assertNonNullable(merkleDirectDistributor)

    const address = overrideAddress || userAddress
    const user = await getUserData(
      address,
      goldfinchProtocol,
      pool,
      creditDesk,
      network.name,
      stakingRewards,
      gfi,
      communityRewards,
      merkleDistributor,
      merkleDirectDistributor,
      currentBlock
    )

    Sentry.setUser({
      // NOTE: The info we use here to identify / define the user for the purpose of
      // error tracking with Sentry MUST be kept consistent with (i.e. not exceed
      // the bounds set by) what our Terms of Service, Privacy Policy, and marketing
      // copy state about the identifying information that Goldfinch stores.
      id: user.address,
      address: user.address,
      isOverrideOf: overrideAddress ? userAddress : undefined,
    })

    setUser(user)
  }

  async function refreshCurrentBlock(): Promise<void> {
    const currentBlock = getBlockInfo(await getCurrentBlock())
    setCurrentBlock(currentBlock)
  }

  const store: GlobalState = {
    web3Status,
    currentBlock,
    leafCurrentBlock,
    stakingRewards,
    gfi,
    communityRewards,
    merkleDistributor,
    merkleDirectDistributor,
    pool,
    creditDesk,
    user,
    usdc,
    goldfinchConfig,
    network,
    networkMonitor,
    goldfinchProtocol,
    geolocationData,
    setGeolocationData,
    sessionData,
    setSessionData,
    refreshCurrentBlock,
    setLeafCurrentBlock,
  }

  return (
    <AppContext.Provider value={store}>
      <ThemeProvider theme={defaultTheme}>
        <NetworkIndicators
          user={user}
          network={network}
          currentErrors={currentErrors}
          currentTxs={currentTxs}
          connectionComplete={setupWeb3}
          rootCurrentBlock={currentBlock}
          leafCurrentBlock={leafCurrentBlock}
        />
        <EarnProvider>
          <BorrowProvider>
            <Router>
              {(process.env.NODE_ENV === "development" || process.env.MURMURATION === "yes") && <DevTools />}
              <Sidebar />
              <div>
                <Switch>
                  <Route exact path="/">
                    <Redirect to="/earn" />
                  </Route>
                  <Route path="/about">{/* <About /> */}</Route>
                  <Route path="/earn">
                    <Earn />
                  </Route>
                  {toggleRewards && (
                    <Route path="/rewards">
                      <Rewards />
                    </Route>
                  )}
                  <Route path="/borrow">
                    <Borrow />
                  </Route>
                  <Route path="/transactions">
                    <Transactions currentTxs={currentTxs} />
                  </Route>
                  <Route path="/pools/senior">
                    <SeniorPoolView />
                  </Route>
                  <Route path="/pools/:poolAddress">
                    <TranchedPoolView />
                  </Route>
                  <Route path="/verify">
                    <VerifyIdentity />
                  </Route>
                  <Route path="/terms">
                    <TermsOfService />
                  </Route>
                  <Route path="/privacy">
                    <PrivacyPolicy />
                  </Route>
                  <Route path="/senior-pool-agreement-non-us">
                    <SeniorPoolAgreementNonUS />
                  </Route>
                </Switch>
              </div>
            </Router>
          </BorrowProvider>
        </EarnProvider>
        <Footer />
      </ThemeProvider>
    </AppContext.Provider>
  )
}

export {App, AppContext}
export type {GeolocationData}<|MERGE_RESOLUTION|>--- conflicted
+++ resolved
@@ -43,11 +43,8 @@
 import web3, {SESSION_DATA_KEY} from "./web3"
 import {Web3Status} from "./types/web3"
 import {NetworkConfig} from "./types/network"
-<<<<<<< HEAD
 import NetworkIndicators from "./components/networkIndicators"
-=======
 import {MerkleDistributor, MerkleDistributorLoaded} from "./ethereum/merkleDistributor"
->>>>>>> 0d6eb0e0
 
 interface GeolocationData {
   ip: string
@@ -148,20 +145,13 @@
     currentBlock?.timestamp
   )
   const consistent = useFromSameBlock(
-<<<<<<< HEAD
     {setAsLeaf: false},
-=======
->>>>>>> 0d6eb0e0
     currentBlock,
     _gfi,
     _stakingRewards,
     _communityRewards,
-<<<<<<< HEAD
-    _merkleDistributor
-=======
     _merkleDistributor,
     _merkleDirectDistributor
->>>>>>> 0d6eb0e0
   )
   const gfi = consistent?.[0]
   const stakingRewards = consistent?.[1]
