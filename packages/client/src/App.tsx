import {CreditDesk} from "@goldfinch-eng/protocol/typechain/web3/CreditDesk"
import {GoldfinchConfig} from "@goldfinch-eng/protocol/typechain/web3/GoldfinchConfig"
import * as Sentry from "@sentry/react"
import React, {useEffect, useState} from "react"
import {BrowserRouter as Router, Redirect, Route, Switch} from "react-router-dom"
import {ThemeProvider} from "styled-components"
import {ApolloClient, ApolloProvider, NormalizedCacheObject} from "@apollo/client"
import Borrow from "./components/borrow"
import DevTools from "./components/devTools"
import Earn from "./components/earn"
import Footer from "./components/footer"
import SeniorPoolView from "./components/pools/seniorPoolView"
import TranchedPoolView from "./components/pools/tranchedPoolView"
import PrivacyPolicy from "./components/privacyPolicy"
import SeniorPoolAgreementNonUS from "./components/seniorPoolAgreementNonUS"
import Sidebar from "./components/sidebar"
import TermsOfService from "./components/termsOfService"
import Transactions from "./components/transactions"
import VerifyIdentity from "./components/verifyIdentity"
import {BorrowProvider} from "./contexts/BorrowContext"
import {EarnProvider} from "./contexts/EarnContext"
import {CommunityRewards, CommunityRewardsLoaded} from "./ethereum/communityRewards"
import {ERC20, Tickers} from "./ethereum/erc20"
import {GFI, GFILoaded} from "./ethereum/gfi"
import {GoldfinchConfigData, refreshGoldfinchConfigData} from "./ethereum/goldfinchConfig"
import {GoldfinchProtocol} from "./ethereum/GoldfinchProtocol"
import {NetworkMonitor} from "./ethereum/networkMonitor"
import {SeniorPool, SeniorPoolLoaded, StakingRewards, StakingRewardsLoaded} from "./ethereum/pool"
import {CurrentTx, TxType} from "./types/transactions"
import {
  getUserData,
  UserCommunityRewards,
  UserCommunityRewardsLoaded,
  UserLoaded,
  UserMerkleDirectDistributor,
  UserMerkleDirectDistributorLoaded,
  UserMerkleDistributor,
  UserMerkleDistributorLoaded,
} from "./ethereum/user"
import {mapNetworkToID, SUPPORTED_NETWORKS} from "./ethereum/utils"
import {useFromSameBlock} from "./hooks/useFromSameBlock"
import {useSessionLocalStorage} from "./hooks/useSignIn"
import Rewards from "./pages/rewards"
import {defaultTheme} from "./styles/theme"
import {assertWithLoadedInfo} from "./types/loadable"
import {SessionData} from "./types/session"
import {assertNonNullable, BlockInfo, getBlockInfo, getCurrentBlock} from "./utils"
import web3, {SESSION_DATA_KEY} from "./web3"
import {Web3Status} from "./types/web3"
import {NetworkConfig} from "./types/network"
import getApolloClient from "./graphql/client"
<<<<<<< HEAD
import NetworkIndicators from "./components/networkIndicators"
import {MerkleDistributor, MerkleDistributorLoaded} from "./ethereum/merkleDistributor"
import {
  ABOUT_ROUTE,
  AppRoute,
  BORROW_ROUTE,
  EARN_ROUTE,
  INDEX_ROUTE,
  PRIVACY_POLICY_ROUTE,
  GFI_ROUTE,
  SENIOR_POOL_AGREEMENT_NON_US_ROUTE,
  SENIOR_POOL_ROUTE,
  TERMS_OF_SERVICE_ROUTE,
  TRANCHED_POOL_ROUTE,
  TRANSACTIONS_ROUTE,
  VERIFY_ROUTE,
} from "./types/routes"
import {MerkleDirectDistributor, MerkleDirectDistributorLoaded} from "./ethereum/merkleDirectDistributor"
=======
import Banner from "./components/banner"
import {iconInfo} from "./components/icons"

export interface NetworkConfig {
  name?: string
  supported?: any
}
>>>>>>> 5c126e1c

interface GeolocationData {
  ip: string
  city: string
  region: string
  country: string
  loc: string
  org: string
  postal: string
  timezone: string
}

export type SetSessionFn = (data: SessionData | undefined) => void

export type LeavesCurrentBlock = Record<AppRoute, BlockInfo | undefined>

export interface GlobalState {
  web3Status?: Web3Status

  // This tracks the latest block that the application knows about. Think of this as a
  // global or root-level piece of state; it applies to the entire application.
  currentBlock?: BlockInfo
  // This handler is for use whenever something has happened (e.g. the user took some action)
  // to which we want to react by refreshing chain data (and values derived thereof). Refreshing
  // the application's understanding of the current block is meant to be sufficient (i.e. it's
  // the developer's responsibility to accomplish this) to trigger cascading refreshing of the
  // data depended on by the mounted components in the component tree.
  refreshCurrentBlock?: () => Promise<void>
  // This tracks the latest block that the application knows about *at the respective leaf of the
  // component tree*, that is, which corresponds to the chain data being shown to the user on a
  // given route. Tracking this separately from `currentBlock` is useful because it enables us --
  // assuming the developer has implemented the necessary usage of `refreshCurrentBlock()` to trigger
  // refreshing, and of `setLeafCurrentBlock()` when the refresh has finished as far as a given
  // route is concerned -- to display an indicator in the UI that the chain data are being refreshed,
  // if the leaf's current block is lagging behind the `currentBlock`.
  leavesCurrentBlock?: LeavesCurrentBlock
  // This setter should be called when the "last" data dependency of a view has finished refreshing,
  // as defined by a change (increase) in the current block associated with that data dependency; the
  // setter should be called with that new current block. What is meant by "last"? It's the data
  // dependency that can be thought of being the closest to a leaf node of the component tree. The
  // point is that once it's done refreshing, we know that nothing else remains to be refreshed. In
  // practice, this means we'll want to call `setLeafCurrentBlock()` once per application route.
  setLeafCurrentBlock?: (route: AppRoute, leafCurrentBlock: BlockInfo) => void

  gfi?: GFILoaded
  stakingRewards?: StakingRewardsLoaded
  communityRewards?: CommunityRewardsLoaded
  merkleDistributor?: MerkleDistributorLoaded
  merkleDirectDistributor?: MerkleDirectDistributorLoaded
  userMerkleDistributor?: UserMerkleDistributorLoaded
  userMerkleDirectDistributor?: UserMerkleDirectDistributorLoaded
  userCommunityRewards?: UserCommunityRewardsLoaded
  pool?: SeniorPoolLoaded
  creditDesk?: CreditDesk
  user?: UserLoaded
  usdc?: ERC20
  goldfinchConfig?: GoldfinchConfigData
  goldfinchProtocol?: GoldfinchProtocol

  network?: NetworkConfig
  networkMonitor?: NetworkMonitor

  geolocationData?: GeolocationData
  setGeolocationData?: (geolocationData: GeolocationData) => void

  sessionData?: SessionData
  setSessionData?: SetSessionFn
<<<<<<< HEAD
=======
  backersByTranchedPoolAddress?: BackersByTranchedPoolAddress
  setBackersByTranchedPoolAddress?: (newVal: BackersByTranchedPoolAddress) => void
  hasGraphError?: boolean
  setHasGraphError?: (value: boolean) => void
>>>>>>> 5c126e1c
}

declare let window: any

const AppContext = React.createContext<GlobalState>({})

function App() {
  const [web3Status, setWeb3Status] = useState<Web3Status>()
  const [_gfi, setGfi] = useState<GFILoaded>()
  const [_stakingRewards, setStakingRewards] = useState<StakingRewardsLoaded>()
  const [_communityRewards, setCommunityRewards] = useState<CommunityRewardsLoaded>()
  const [_merkleDistributor, setMerkleDistributor] = useState<MerkleDistributorLoaded>()
  const [_merkleDirectDistributor, setMerkleDirectDistributor] = useState<MerkleDirectDistributorLoaded>()
  const [pool, setPool] = useState<SeniorPoolLoaded>()
  const [userMerkleDistributor, setUserMerkleDistributor] = useState<UserMerkleDistributorLoaded>()
  const [userMerkleDirectDistributor, setUserMerkleDirectDistributor] = useState<UserMerkleDirectDistributorLoaded>()
  const [userCommunityRewards, setUserCommunityRewards] = useState<UserCommunityRewardsLoaded>()
  const [creditDesk, setCreditDesk] = useState<CreditDesk>()
  const [usdc, setUSDC] = useState<ERC20>()
  const [overrideAddress, setOverrideAdress] = useState<string>()
  const [user, setUser] = useState<UserLoaded>()
  const [currentBlock, setCurrentBlock] = useState<BlockInfo>()
  const [leavesCurrentBlock, setLeavesCurrentBlock] = useState<LeavesCurrentBlock>({
    [INDEX_ROUTE]: undefined,
    [EARN_ROUTE]: undefined,
    [ABOUT_ROUTE]: undefined,
    [GFI_ROUTE]: undefined,
    [BORROW_ROUTE]: undefined,
    [TRANSACTIONS_ROUTE]: undefined,
    [SENIOR_POOL_ROUTE]: undefined,
    [TRANCHED_POOL_ROUTE]: undefined,
    [VERIFY_ROUTE]: undefined,
    [TERMS_OF_SERVICE_ROUTE]: undefined,
    [PRIVACY_POLICY_ROUTE]: undefined,
    [SENIOR_POOL_AGREEMENT_NON_US_ROUTE]: undefined,
  })
  const [goldfinchConfig, setGoldfinchConfig] = useState<GoldfinchConfigData>()
  const [currentTxs, setCurrentTxs] = useState<CurrentTx<TxType>[]>([])
  const [currentErrors, setCurrentErrors] = useState<any[]>([])
  const [network, setNetwork] = useState<NetworkConfig>()
  const [networkMonitor, setNetworkMonitor] = useState<NetworkMonitor>()
  const [goldfinchProtocol, setGoldfinchProtocol] = useState<GoldfinchProtocol>()
  const [geolocationData, setGeolocationData] = useState<GeolocationData>()
  const {localStorageValue: sessionData, setLocalStorageValue: setSessionData} = useSessionLocalStorage(
    SESSION_DATA_KEY,
    {},
    currentBlock?.timestamp
  )
  const consistent = useFromSameBlock(
    {setAsLeaf: false},
    currentBlock,
    _gfi,
    _stakingRewards,
    _communityRewards,
    _merkleDistributor,
    _merkleDirectDistributor
  )
<<<<<<< HEAD
  const gfi = consistent?.[0]
  const stakingRewards = consistent?.[1]
  const communityRewards = consistent?.[2]
  const merkleDistributor = consistent?.[3]
  const merkleDirectDistributor = consistent?.[4]

  // To ensure `gfi`, `stakingRewards`, `communityRewards`, `merkleDistributor`,
  // `merkleDirectDistributor`, and `pool` are from the same block, we'd use `useFromSameBlock()`
  // again here. But holding off on that due to the decision to abandon
  // https://github.com/warbler-labs/mono/pull/140.

  const toggleRewards = process.env.REACT_APP_TOGGLE_REWARDS === "true"
  const [apolloClient, setApolloClient] = useState<ApolloClient<NormalizedCacheObject>>(getApolloClient(undefined))
=======
  const [backersByTranchedPoolAddress, setBackersByTranchedPoolAddress] = useState<BackersByTranchedPoolAddress>({})
  const [apolloClient, setApolloClient] = useState<ApolloClient<NormalizedCacheObject>>(getApolloClient())
  const [hasGraphError, setHasGraphError] = useState<boolean>(false)
>>>>>>> 5c126e1c

  useEffect(() => {
    setupWeb3()

    // Admin function to be able to assume the role of any address
    window.setUserAddress = function (overrideAddress: string) {
      setOverrideAdress(overrideAddress)
    }
    // eslint-disable-next-line react-hooks/exhaustive-deps
  }, [])

  useEffect(() => {
    setApolloClient(getApolloClient(network))
    // eslint-disable-next-line react-hooks/exhaustive-deps
  }, [network])

  useEffect(() => {
    if (goldfinchProtocol && currentBlock) {
      refreshGfiAndRewards()
    }
    // eslint-disable-next-line react-hooks/exhaustive-deps
  }, [goldfinchProtocol, currentBlock])

  useEffect(() => {
    if (goldfinchProtocol && stakingRewards && gfi && currentBlock) {
      refreshPool()
    }
    // eslint-disable-next-line react-hooks/exhaustive-deps
  }, [stakingRewards, gfi])

  useEffect(() => {
    if (
      goldfinchProtocol &&
      communityRewards &&
      merkleDistributor &&
      merkleDirectDistributor &&
      web3Status &&
      web3Status.type === "connected" &&
      currentBlock
    ) {
      refreshUserMerkleAndCommunityRewardsInfo(web3Status.address, overrideAddress)
    }
    // eslint-disable-next-line react-hooks/exhaustive-deps
  }, [communityRewards, merkleDistributor, merkleDirectDistributor, web3Status?.address, overrideAddress])

  useEffect(() => {
    if (
      goldfinchProtocol &&
      pool &&
      creditDesk &&
      network &&
      stakingRewards &&
      gfi &&
      communityRewards &&
      merkleDistributor &&
      merkleDirectDistributor &&
      web3Status &&
      web3Status.type === "connected" &&
      currentBlock
    ) {
      refreshUserData(web3Status.address, overrideAddress)
    }

    // eslint-disable-next-line react-hooks/exhaustive-deps
  }, [usdc, pool, web3Status?.address, overrideAddress])

  // To ensure the data dependencies of `user` *and* `user` itself are from the same block,
  // we'd use `useFromSameBlock()` again here. But holding off on that due to the decision to abandon
  // https://github.com/warbler-labs/mono/pull/140.

  async function getWeb3Status(): Promise<Web3Status> {
    if (!window.ethereum) {
      return {type: "no_web3", networkName: undefined, address: undefined}
    }
    let networkName: string
    try {
      // Sometimes it's possible that we can't communicate with the provider, in which case
      // treat as if we don't have web3.
      networkName = await web3.eth.net.getNetworkType()
      if (!networkName) {
        throw new Error("Falsy network type.")
      }
    } catch (e) {
      return {type: "no_web3", networkName: undefined, address: undefined}
    }
    const accounts = await web3.eth.getAccounts()
    const address = accounts[0]
    if (address) {
      return {type: "connected", networkName, address}
    } else {
      return {type: "has_web3", networkName, address: undefined}
    }
  }

  async function setupWeb3() {
    const _web3Status = await getWeb3Status()
    setWeb3Status(_web3Status)
    if (_web3Status.type === "no_web3") {
      return
    }

    const networkId = mapNetworkToID[_web3Status.networkName] || _web3Status.networkName
    const name = networkId
    const supported = SUPPORTED_NETWORKS[networkId] || false
    const networkConfig: NetworkConfig = {name, supported}
    setNetwork(networkConfig)
    if (networkConfig.supported) {
      const currentBlock = getBlockInfo(await getCurrentBlock())

      const protocol = new GoldfinchProtocol(networkConfig)
      await protocol.initialize()

      const usdc = await protocol.getERC20(Tickers.USDC)

      const goldfinchConfigContract = protocol.getContract<GoldfinchConfig>("GoldfinchConfig")
      const goldfinchConfigData = await refreshGoldfinchConfigData(goldfinchConfigContract, currentBlock)

      const creditDeskContract = protocol.getContract<CreditDesk>("CreditDesk")

      setCurrentBlock(currentBlock)
      setUSDC(usdc)
      setCreditDesk(creditDeskContract)
      setGoldfinchConfig(goldfinchConfigData)
      setGoldfinchProtocol(protocol)

      const monitor = new NetworkMonitor(web3, {
        setCurrentTxs,
        setCurrentErrors,
      })
      monitor.initialize(currentBlock) // initialize async, no need to block on this
      setNetworkMonitor(monitor)
    }
  }

  async function refreshGfiAndRewards(): Promise<void> {
    assertNonNullable(goldfinchProtocol)
    assertNonNullable(currentBlock)

    const gfi = new GFI(goldfinchProtocol)
    const stakingRewards = new StakingRewards(goldfinchProtocol)
    const communityRewards = new CommunityRewards(goldfinchProtocol)
    const merkleDistributor = new MerkleDistributor(goldfinchProtocol)
    const merkleDirectDistributor = new MerkleDirectDistributor(goldfinchProtocol)

    await Promise.all([
      gfi.initialize(currentBlock),
      stakingRewards.initialize(currentBlock),
      communityRewards.initialize(currentBlock),
      merkleDistributor.initialize(currentBlock),
      merkleDirectDistributor.initialize(currentBlock),
    ])

    assertWithLoadedInfo(gfi)
    assertWithLoadedInfo(stakingRewards)
    assertWithLoadedInfo(communityRewards)
    assertWithLoadedInfo(merkleDistributor)
    assertWithLoadedInfo(merkleDirectDistributor)

    setGfi(gfi)
    setStakingRewards(stakingRewards)
    setCommunityRewards(communityRewards)
    setMerkleDistributor(merkleDistributor)
    setMerkleDirectDistributor(merkleDirectDistributor)
  }

  async function refreshPool(): Promise<void> {
    assertNonNullable(goldfinchProtocol)
    assertNonNullable(currentBlock)
    assertNonNullable(stakingRewards)
    assertNonNullable(gfi)

    const pool = new SeniorPool(goldfinchProtocol)
    await pool.initialize(stakingRewards, gfi, currentBlock)
    assertWithLoadedInfo(pool)

    setPool(pool)
  }

  async function refreshUserMerkleAndCommunityRewardsInfo(
    userAddress: string,
    overrideAddress: string | undefined
  ): Promise<void> {
    assertNonNullable(goldfinchProtocol)
    assertNonNullable(currentBlock)
    assertNonNullable(communityRewards)
    assertNonNullable(merkleDistributor)
    assertNonNullable(merkleDirectDistributor)

    const address = overrideAddress || userAddress

    const userMerkleDistributor = new UserMerkleDistributor(address, goldfinchProtocol)
    const userMerkleDirectDistributor = new UserMerkleDirectDistributor(address, goldfinchProtocol)
    await Promise.all([
      userMerkleDistributor.initialize(merkleDistributor, communityRewards, currentBlock),
      userMerkleDirectDistributor.initialize(merkleDirectDistributor, currentBlock),
    ])
    assertWithLoadedInfo(userMerkleDistributor)
    assertWithLoadedInfo(userMerkleDirectDistributor)

    const userCommunityRewards = new UserCommunityRewards(address, goldfinchProtocol)
    await userCommunityRewards.initialize(communityRewards, merkleDistributor, userMerkleDistributor, currentBlock)
    assertWithLoadedInfo(userCommunityRewards)

    setUserMerkleDistributor(userMerkleDistributor)
    setUserMerkleDirectDistributor(userMerkleDirectDistributor)
    setUserCommunityRewards(userCommunityRewards)
  }

  async function refreshUserData(userAddress: string, overrideAddress: string | undefined): Promise<void> {
    assertNonNullable(goldfinchProtocol)
    assertNonNullable(pool)
    assertNonNullable(creditDesk)
    assertNonNullable(network)
    assertNonNullable(currentBlock)
    assertNonNullable(stakingRewards)
    assertNonNullable(gfi)
    assertNonNullable(communityRewards)
    assertNonNullable(merkleDistributor)
    assertNonNullable(merkleDirectDistributor)

    const address = overrideAddress || userAddress
    const user = await getUserData(
      address,
      goldfinchProtocol,
      pool,
      creditDesk,
      network.name,
      stakingRewards,
      gfi,
      communityRewards,
      merkleDistributor,
      merkleDirectDistributor,
      currentBlock
    )

    Sentry.setUser({
      // NOTE: The info we use here to identify / define the user for the purpose of
      // error tracking with Sentry MUST be kept consistent with (i.e. not exceed
      // the bounds set by) what our Terms of Service, Privacy Policy, and marketing
      // copy state about the identifying information that Goldfinch stores.
      id: user.address,
      address: user.address,
      isOverrideOf: overrideAddress ? userAddress : undefined,
    })

    setUser(user)
  }

  async function refreshCurrentBlock(): Promise<void> {
    const currentBlock = getBlockInfo(await getCurrentBlock())
    setCurrentBlock(currentBlock)
  }

  function setLeafCurrentBlock(route: AppRoute, leafCurrentBlock: BlockInfo) {
    setLeavesCurrentBlock({...leavesCurrentBlock, [route]: leafCurrentBlock})
  }

  const store: GlobalState = {
    web3Status,
    currentBlock,
    leavesCurrentBlock,
    stakingRewards,
    gfi,
    communityRewards,
    merkleDistributor,
    merkleDirectDistributor,
    pool,
    creditDesk,
    user,
    userMerkleDistributor,
    userMerkleDirectDistributor,
    userCommunityRewards,
    usdc,
    goldfinchConfig,
    network,
    networkMonitor,
    goldfinchProtocol,
    geolocationData,
    setGeolocationData,
    sessionData,
    setSessionData,
<<<<<<< HEAD
    refreshCurrentBlock,
    setLeafCurrentBlock,
=======
    backersByTranchedPoolAddress,
    setBackersByTranchedPoolAddress,
    hasGraphError,
    setHasGraphError,
>>>>>>> 5c126e1c
  }

  return (
    <ApolloProvider client={apolloClient}>
      <AppContext.Provider value={store}>
<<<<<<< HEAD
        <ThemeProvider theme={defaultTheme}>
          <EarnProvider>
            <BorrowProvider>
              <Router>
                <NetworkIndicators
                  user={user}
                  network={network}
                  currentErrors={currentErrors}
                  currentTxs={currentTxs}
                  connectionComplete={setupWeb3}
                  rootCurrentBlock={currentBlock}
                  leavesCurrentBlock={leavesCurrentBlock}
                />
                {(process.env.NODE_ENV === "development" || process.env.MURMURATION === "yes") && <DevTools />}
                <Sidebar />
                <div>
                  <Switch>
                    <Route exact path={INDEX_ROUTE}>
                      <Redirect to={EARN_ROUTE} />
                    </Route>
                    <Route path={ABOUT_ROUTE}>{/* <About /> */}</Route>
                    <Route path={EARN_ROUTE}>
                      <Earn />
                    </Route>
                    {toggleRewards && (
                      <Route path={GFI_ROUTE}>
                        <Rewards />
                      </Route>
                    )}
                    <Route path={BORROW_ROUTE}>
                      <Borrow />
                    </Route>
                    <Route path={TRANSACTIONS_ROUTE}>
                      <Transactions currentTxs={currentTxs} />
                    </Route>
                    <Route path={SENIOR_POOL_ROUTE}>
                      <SeniorPoolView />
                    </Route>
                    <Route path={TRANCHED_POOL_ROUTE}>
                      <TranchedPoolView />
                    </Route>
                    <Route path={VERIFY_ROUTE}>
                      <VerifyIdentity />
                    </Route>
                    <Route path={TERMS_OF_SERVICE_ROUTE}>
                      <TermsOfService />
                    </Route>
                    <Route path={PRIVACY_POLICY_ROUTE}>
                      <PrivacyPolicy />
                    </Route>
                    <Route path={SENIOR_POOL_AGREEMENT_NON_US_ROUTE}>
                      <SeniorPoolAgreementNonUS />
                    </Route>
                  </Switch>
                </div>
              </Router>
            </BorrowProvider>
          </EarnProvider>
          <Footer />
        </ThemeProvider>
=======
        {hasGraphError && (
          <div className="content-section">
            <Banner variant="warning" icon={iconInfo} className="spaced">
              <span className="bold">WARNING:</span> Due to technical issues with the blockchain data provider, the data
              displayed below may not be up-to-date. Complete transactions with caution, or refresh and try again in a
              few minutes
            </Banner>
          </div>
        )}
        <NetworkWidget
          user={user}
          network={network}
          currentErrors={currentErrors}
          currentTXs={currentTXs}
          connectionComplete={setupWeb3}
        />
        <EarnProvider>
          <BorrowProvider>
            <Router>
              {(process.env.NODE_ENV === "development" || process.env.MURMURATION === "yes") && <DevTools />}
              <Sidebar />
              <div>
                <Switch>
                  <Route exact path="/">
                    <Redirect to="/earn" />
                  </Route>
                  <Route path="/about">{/* <About /> */}</Route>
                  <Route path="/earn">
                    <Earn />
                  </Route>
                  <Route path="/borrow">
                    <Borrow />
                  </Route>
                  <Route path="/transactions">
                    <Transactions currentTXs={currentTXs} />
                  </Route>
                  <Route path="/pools/senior">
                    <SeniorPoolView />
                  </Route>
                  <Route path="/pools/:poolAddress">
                    <TranchedPoolView />
                  </Route>
                  <Route path="/verify">
                    <VerifyIdentity />
                  </Route>
                  <Route path="/terms">
                    <TermsOfService />
                  </Route>
                  <Route path="/privacy">
                    <PrivacyPolicy />
                  </Route>
                  <Route path="/senior-pool-agreement-non-us">
                    <SeniorPoolAgreementNonUS />
                  </Route>
                </Switch>
              </div>
            </Router>
          </BorrowProvider>
        </EarnProvider>
        <Footer />
>>>>>>> 5c126e1c
      </AppContext.Provider>
    </ApolloProvider>
  )
}

export {App, AppContext}
export type {GeolocationData}<|MERGE_RESOLUTION|>--- conflicted
+++ resolved
@@ -49,7 +49,6 @@
 import {Web3Status} from "./types/web3"
 import {NetworkConfig} from "./types/network"
 import getApolloClient from "./graphql/client"
-<<<<<<< HEAD
 import NetworkIndicators from "./components/networkIndicators"
 import {MerkleDistributor, MerkleDistributorLoaded} from "./ethereum/merkleDistributor"
 import {
@@ -68,15 +67,8 @@
   VERIFY_ROUTE,
 } from "./types/routes"
 import {MerkleDirectDistributor, MerkleDirectDistributorLoaded} from "./ethereum/merkleDirectDistributor"
-=======
 import Banner from "./components/banner"
 import {iconInfo} from "./components/icons"
-
-export interface NetworkConfig {
-  name?: string
-  supported?: any
-}
->>>>>>> 5c126e1c
 
 interface GeolocationData {
   ip: string
@@ -144,13 +136,8 @@
 
   sessionData?: SessionData
   setSessionData?: SetSessionFn
-<<<<<<< HEAD
-=======
-  backersByTranchedPoolAddress?: BackersByTranchedPoolAddress
-  setBackersByTranchedPoolAddress?: (newVal: BackersByTranchedPoolAddress) => void
   hasGraphError?: boolean
   setHasGraphError?: (value: boolean) => void
->>>>>>> 5c126e1c
 }
 
 declare let window: any
@@ -208,7 +195,6 @@
     _merkleDistributor,
     _merkleDirectDistributor
   )
-<<<<<<< HEAD
   const gfi = consistent?.[0]
   const stakingRewards = consistent?.[1]
   const communityRewards = consistent?.[2]
@@ -222,11 +208,7 @@
 
   const toggleRewards = process.env.REACT_APP_TOGGLE_REWARDS === "true"
   const [apolloClient, setApolloClient] = useState<ApolloClient<NormalizedCacheObject>>(getApolloClient(undefined))
-=======
-  const [backersByTranchedPoolAddress, setBackersByTranchedPoolAddress] = useState<BackersByTranchedPoolAddress>({})
-  const [apolloClient, setApolloClient] = useState<ApolloClient<NormalizedCacheObject>>(getApolloClient())
   const [hasGraphError, setHasGraphError] = useState<boolean>(false)
->>>>>>> 5c126e1c
 
   useEffect(() => {
     setupWeb3()
@@ -508,21 +490,15 @@
     setGeolocationData,
     sessionData,
     setSessionData,
-<<<<<<< HEAD
     refreshCurrentBlock,
     setLeafCurrentBlock,
-=======
-    backersByTranchedPoolAddress,
-    setBackersByTranchedPoolAddress,
     hasGraphError,
     setHasGraphError,
->>>>>>> 5c126e1c
   }
 
   return (
     <ApolloProvider client={apolloClient}>
       <AppContext.Provider value={store}>
-<<<<<<< HEAD
         <ThemeProvider theme={defaultTheme}>
           <EarnProvider>
             <BorrowProvider>
@@ -583,68 +559,6 @@
           </EarnProvider>
           <Footer />
         </ThemeProvider>
-=======
-        {hasGraphError && (
-          <div className="content-section">
-            <Banner variant="warning" icon={iconInfo} className="spaced">
-              <span className="bold">WARNING:</span> Due to technical issues with the blockchain data provider, the data
-              displayed below may not be up-to-date. Complete transactions with caution, or refresh and try again in a
-              few minutes
-            </Banner>
-          </div>
-        )}
-        <NetworkWidget
-          user={user}
-          network={network}
-          currentErrors={currentErrors}
-          currentTXs={currentTXs}
-          connectionComplete={setupWeb3}
-        />
-        <EarnProvider>
-          <BorrowProvider>
-            <Router>
-              {(process.env.NODE_ENV === "development" || process.env.MURMURATION === "yes") && <DevTools />}
-              <Sidebar />
-              <div>
-                <Switch>
-                  <Route exact path="/">
-                    <Redirect to="/earn" />
-                  </Route>
-                  <Route path="/about">{/* <About /> */}</Route>
-                  <Route path="/earn">
-                    <Earn />
-                  </Route>
-                  <Route path="/borrow">
-                    <Borrow />
-                  </Route>
-                  <Route path="/transactions">
-                    <Transactions currentTXs={currentTXs} />
-                  </Route>
-                  <Route path="/pools/senior">
-                    <SeniorPoolView />
-                  </Route>
-                  <Route path="/pools/:poolAddress">
-                    <TranchedPoolView />
-                  </Route>
-                  <Route path="/verify">
-                    <VerifyIdentity />
-                  </Route>
-                  <Route path="/terms">
-                    <TermsOfService />
-                  </Route>
-                  <Route path="/privacy">
-                    <PrivacyPolicy />
-                  </Route>
-                  <Route path="/senior-pool-agreement-non-us">
-                    <SeniorPoolAgreementNonUS />
-                  </Route>
-                </Switch>
-              </div>
-            </Router>
-          </BorrowProvider>
-        </EarnProvider>
-        <Footer />
->>>>>>> 5c126e1c
       </AppContext.Provider>
     </ApolloProvider>
   )
