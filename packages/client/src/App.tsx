import React, {useState, useEffect} from "react"
import {BrowserRouter as Router, Switch, Route, Redirect} from "react-router-dom"
import * as Sentry from "@sentry/react"
import Borrow from "./components/borrow"
import Earn from "./components/earn"
import Transactions from "./components/transactions"
import NetworkWidget from "./components/networkWidget"
import Sidebar from "./components/sidebar"
import DevTools from "./components/devTools"
import Footer from "./components/footer"
import TermsOfService from "./components/termsOfService"
import PrivacyPolicy from "./components/privacyPolicy"
import SeniorPoolAgreementNonUS from "./components/seniorPoolAgreementNonUS"
import web3, {SESSION_DATA_KEY} from "./web3"
import {ERC20, Tickers} from "./ethereum/erc20"
import {refreshGoldfinchConfigData} from "./ethereum/goldfinchConfig"
import {getUserData, defaultUser, User} from "./ethereum/user"
import {mapNetworkToID, SUPPORTED_NETWORKS} from "./ethereum/utils"
import {NetworkMonitor} from "./ethereum/networkMonitor"
import {SeniorPool} from "./ethereum/pool"
import {GoldfinchProtocol} from "./ethereum/GoldfinchProtocol"
import {GoldfinchConfig} from "@goldfinch-eng/protocol/typechain/web3/GoldfinchConfig"
import SeniorPoolView from "./components/pools/seniorPoolView"
import VerifyIdentity from "./components/verifyIdentity"
import TranchedPoolView from "./components/pools/tranchedPoolView"
import {ApolloClient, ApolloProvider, NormalizedCacheObject} from "@apollo/client"
import {SessionData} from "./types/session"
import {useSessionLocalStorage} from "./hooks/useSignIn"
import {EarnProvider} from "./contexts/EarnContext"
import {BorrowProvider} from "./contexts/BorrowContext"
import getApolloClient from "./graphql/client"

export interface NetworkConfig {
  name?: string
  supported?: any
}

interface GeolocationData {
  ip: string
  city: string
  region: string
  country: string
  loc: string
  org: string
  postal: string
  timezone: string
}

export type SetSessionFn = (data: SessionData | undefined) => void
export interface GlobalState {
  pool?: SeniorPool
  creditDesk?: any
  user: User
  usdc?: ERC20
  goldfinchConfig?: any
  network?: NetworkConfig
  goldfinchProtocol?: GoldfinchProtocol
  networkMonitor?: NetworkMonitor
  refreshUserData?: (overrideAddress?: string) => void
  geolocationData?: GeolocationData
  setGeolocationData?: (geolocationData: GeolocationData) => void
  sessionData?: SessionData
  setSessionData?: SetSessionFn
}

declare let window: any

const AppContext = React.createContext<GlobalState>({user: defaultUser()})

function App() {
  const [pool, setPool] = useState<SeniorPool>()
  const [creditDesk, setCreditDesk] = useState<any>({})
  const [usdc, setUSDC] = useState<ERC20>()
  const [user, setUser] = useState<User>(defaultUser())
  const [goldfinchConfig, setGoldfinchConfig] = useState({})
  const [currentTXs, setCurrentTXs] = useState<any[]>([])
  const [currentErrors, setCurrentErrors] = useState<any[]>([])
  const [network, setNetwork] = useState<NetworkConfig>({})
  const [networkMonitor, setNetworkMonitor] = useState<NetworkMonitor>()
  const [goldfinchProtocol, setGoldfinchProtocol] = useState<GoldfinchProtocol>()
  const [geolocationData, setGeolocationData] = useState<GeolocationData>()
  const {localStorageValue: sessionData, setLocalStorageValue: setSessionData} = useSessionLocalStorage(
    SESSION_DATA_KEY,
    {}
  )
  const [apolloClient, setApolloClient] = useState<ApolloClient<NormalizedCacheObject>>(getApolloClient())

  useEffect(() => {
    setupWeb3()
    // eslint-disable-next-line react-hooks/exhaustive-deps
  }, [])

  useEffect(() => {
    // React doesn't batch updates for async functions and that's why we need this check.
    if (usdc && pool && creditDesk && network && goldfinchProtocol) {
      refreshUserData()
      // Admin function to be able to assume the role of any address
      window.setUserAddress = function (overrideAddress: string) {
        refreshUserData(overrideAddress)
      }
    }
    // eslint-disable-next-line react-hooks/exhaustive-deps
  }, [usdc, pool, creditDesk, network, goldfinchProtocol])

  useEffect(() => {
    setApolloClient(getApolloClient(network))
    // eslint-disable-next-line react-hooks/exhaustive-deps
  }, [network])

  async function ensureWeb3() {
    if (!window.ethereum) {
      return false
    }
    try {
      // Sometimes it's possible that we can't communicate with the provider, in which case
      // treat as if we don't have web3
      await web3.eth.net.getNetworkType()
    } catch (e) {
      return false
    }
    return true
  }

  async function setupWeb3() {
    if (!(await ensureWeb3())) {
      return
    }

    const networkName = await web3.eth.net.getNetworkType()
    const networkId = mapNetworkToID[networkName] || networkName
    const networkConfig: NetworkConfig = {name: networkId, supported: SUPPORTED_NETWORKS[networkId]}
    setNetwork(networkConfig)
    let usdc: ERC20,
      pool: SeniorPool,
      goldfinchConfigContract: any,
      creditDeskContract: any,
      protocol: GoldfinchProtocol
    if (networkConfig.supported) {
      protocol = new GoldfinchProtocol(networkConfig)
      await protocol.initialize()
      usdc = await protocol.getERC20(Tickers.USDC)
      pool = new SeniorPool(protocol)
      await pool.initialize()
      goldfinchConfigContract = protocol.getContract<GoldfinchConfig>("GoldfinchConfig")
      creditDeskContract = protocol.getContract("CreditDesk")
      setUSDC(usdc)
      setPool(pool)
      setCreditDesk(creditDeskContract)
      setGoldfinchConfig(await refreshGoldfinchConfigData(goldfinchConfigContract))
      setGoldfinchProtocol(protocol)
      const monitor = new NetworkMonitor(web3, {
        setCurrentTXs,
        setCurrentErrors,
      })
      monitor.initialize() // initialize async, no need to block on this
      setNetworkMonitor(monitor)
    }
  }

  async function refreshUserData(overrideAddress?: string) {
    if (!(await ensureWeb3())) {
      return
    }

    let data: User = defaultUser()
    const accounts = await web3.eth.getAccounts()
    data.web3Connected = true
    const _userAddress = (accounts && accounts[0]) || user.address
    const userAddress = overrideAddress || _userAddress
    if (userAddress) {
      data.address = userAddress
    }
    if (userAddress && goldfinchProtocol && creditDesk.loaded && pool?.loaded) {
      data = await getUserData(userAddress, goldfinchProtocol, pool, creditDesk, network.name)
    }

    Sentry.setUser({
      // NOTE: The info we use here to identify / define the user for the purpose of
      // error tracking with Sentry MUST be kept consistent with (i.e. not exceed
      // the bounds set by) what our Terms of Service, Privacy Policy, and marketing
      // copy state about the identifying information that Goldfinch stores.
      id: data.address,
      address: data.address,
      isOverrideOf: overrideAddress ? _userAddress : undefined,
    })

    setUser(data)
  }

  const store: GlobalState = {
    pool,
    creditDesk,
    user,
    usdc,
    goldfinchConfig,
    network,
    networkMonitor,
    refreshUserData,
    goldfinchProtocol,
    geolocationData,
    setGeolocationData,
    sessionData,
    setSessionData,
  }

  return (
<<<<<<< HEAD
    <ApolloProvider client={apolloClient}>
      <AppContext.Provider value={store}>
        <NetworkWidget
          user={user}
          network={network}
          currentErrors={currentErrors}
          currentTXs={currentTXs}
          connectionComplete={setupWeb3}
        />
        <EarnProvider>
          <BorrowProvider>
            <Router>
              <Sidebar />
              <div>
                <Switch>
                  <Route exact path="/">
                    <Redirect to="/earn" />
                  </Route>
                  <Route path="/about">{/* <About /> */}</Route>
                  <Route path="/earn">
                    <Earn />
                  </Route>
                  <Route path="/borrow">
                    <Borrow />
                  </Route>
                  <Route path="/transactions">
                    <Transactions currentTXs={currentTXs} />
                  </Route>
                  <Route path="/pools/senior">
                    <SeniorPoolView />
                  </Route>
                  <Route path="/pools/:poolAddress">
                    <TranchedPoolView />
                  </Route>
                  <Route path="/verify">
                    <VerifyIdentity />
                  </Route>
                  <Route path="/terms">
                    <TermsOfService />
                  </Route>
                  <Route path="/privacy">
                    <PrivacyPolicy />
                  </Route>
                  <Route path="/senior-pool-agreement-non-us">
                    <SeniorPoolAgreementNonUS />
                  </Route>
                </Switch>
              </div>
            </Router>
          </BorrowProvider>
        </EarnProvider>
        <Footer />
      </AppContext.Provider>
    </ApolloProvider>
=======
    <AppContext.Provider value={store}>
      <NetworkWidget
        user={user}
        network={network}
        currentErrors={currentErrors}
        currentTXs={currentTXs}
        connectionComplete={setupWeb3}
      />
      <EarnProvider>
        <BorrowProvider>
          <Router>
            {(process.env.NODE_ENV === "development" || process.env.MURMURATION === "yes") && <DevTools />}
            <Sidebar />
            <div>
              <Switch>
                <Route exact path="/">
                  <Redirect to="/earn" />
                </Route>
                <Route path="/about">{/* <About /> */}</Route>
                <Route path="/earn">
                  <Earn />
                </Route>
                <Route path="/borrow">
                  <Borrow />
                </Route>
                <Route path="/transactions">
                  <Transactions currentTXs={currentTXs} />
                </Route>
                <Route path="/pools/senior">
                  <SeniorPoolView />
                </Route>
                <Route path="/pools/:poolAddress">
                  <TranchedPoolView />
                </Route>
                <Route path="/verify">
                  <VerifyIdentity />
                </Route>
                <Route path="/terms">
                  <TermsOfService />
                </Route>
                <Route path="/privacy">
                  <PrivacyPolicy />
                </Route>
                <Route path="/senior-pool-agreement-non-us">
                  <SeniorPoolAgreementNonUS />
                </Route>
              </Switch>
            </div>
          </Router>
        </BorrowProvider>
      </EarnProvider>
      <Footer />
    </AppContext.Provider>
>>>>>>> ef4282bf
  )
}

export {App, AppContext}
export type {GeolocationData}<|MERGE_RESOLUTION|>--- conflicted
+++ resolved
@@ -204,7 +204,6 @@
   }
 
   return (
-<<<<<<< HEAD
     <ApolloProvider client={apolloClient}>
       <AppContext.Provider value={store}>
         <NetworkWidget
@@ -217,6 +216,7 @@
         <EarnProvider>
           <BorrowProvider>
             <Router>
+              {(process.env.NODE_ENV === "development" || process.env.MURMURATION === "yes") && <DevTools />}
               <Sidebar />
               <div>
                 <Switch>
@@ -259,61 +259,6 @@
         <Footer />
       </AppContext.Provider>
     </ApolloProvider>
-=======
-    <AppContext.Provider value={store}>
-      <NetworkWidget
-        user={user}
-        network={network}
-        currentErrors={currentErrors}
-        currentTXs={currentTXs}
-        connectionComplete={setupWeb3}
-      />
-      <EarnProvider>
-        <BorrowProvider>
-          <Router>
-            {(process.env.NODE_ENV === "development" || process.env.MURMURATION === "yes") && <DevTools />}
-            <Sidebar />
-            <div>
-              <Switch>
-                <Route exact path="/">
-                  <Redirect to="/earn" />
-                </Route>
-                <Route path="/about">{/* <About /> */}</Route>
-                <Route path="/earn">
-                  <Earn />
-                </Route>
-                <Route path="/borrow">
-                  <Borrow />
-                </Route>
-                <Route path="/transactions">
-                  <Transactions currentTXs={currentTXs} />
-                </Route>
-                <Route path="/pools/senior">
-                  <SeniorPoolView />
-                </Route>
-                <Route path="/pools/:poolAddress">
-                  <TranchedPoolView />
-                </Route>
-                <Route path="/verify">
-                  <VerifyIdentity />
-                </Route>
-                <Route path="/terms">
-                  <TermsOfService />
-                </Route>
-                <Route path="/privacy">
-                  <PrivacyPolicy />
-                </Route>
-                <Route path="/senior-pool-agreement-non-us">
-                  <SeniorPoolAgreementNonUS />
-                </Route>
-              </Switch>
-            </div>
-          </Router>
-        </BorrowProvider>
-      </EarnProvider>
-      <Footer />
-    </AppContext.Provider>
->>>>>>> ef4282bf
   )
 }
 
