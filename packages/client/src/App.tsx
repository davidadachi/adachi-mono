import React, {useState, useEffect} from "react"
import {BrowserRouter as Router, Switch, Route, Redirect} from "react-router-dom"
import * as Sentry from "@sentry/react"
import Borrow from "./components/borrow"
import Earn from "./components/earn"
import Transactions from "./components/transactions"
import NetworkWidget from "./components/networkWidget"
import Sidebar from "./components/sidebar"
<<<<<<< HEAD
import DevTools from "./components/devTools"
import TermsOfService from "./components/termsOfService.js"
import PrivacyPolicy from "./components/privacyPolicy.js"
=======
import Footer from "./components/footer"
import TermsOfService from "./components/termsOfService"
import PrivacyPolicy from "./components/privacyPolicy"
>>>>>>> bf6fcb3a
import SeniorPoolAgreementNonUS from "./components/seniorPoolAgreementNonUS"
import web3, {SESSION_DATA_KEY} from "./web3"
import {ERC20, Tickers} from "./ethereum/erc20"
import {refreshGoldfinchConfigData} from "./ethereum/goldfinchConfig"
import {getUserData, defaultUser, User} from "./ethereum/user"
import {mapNetworkToID, SUPPORTED_NETWORKS} from "./ethereum/utils"
import {NetworkMonitor} from "./ethereum/networkMonitor"
import {SeniorPool} from "./ethereum/pool"
import {GoldfinchProtocol} from "./ethereum/GoldfinchProtocol"
import {GoldfinchConfig} from "@goldfinch-eng/protocol/typechain/web3/GoldfinchConfig"
import SeniorPoolView from "./components/pools/seniorPoolView"
import VerifyIdentity from "./components/verifyIdentity"
import TranchedPoolView from "./components/pools/tranchedPoolView"
import {SessionData} from "./types/session"
import {useSessionLocalStorage} from "./hooks/useSignIn"
import {EarnProvider} from "./contexts/EarnContext"
import {BorrowProvider} from "./contexts/BorrowContext"

export interface NetworkConfig {
  name?: string
  supported?: any
}

interface GeolocationData {
  ip: string
  city: string
  region: string
  country: string
  loc: string
  org: string
  postal: string
  timezone: string
}

export interface GlobalState {
  pool?: SeniorPool
  creditDesk?: any
  user: User
  usdc?: ERC20
  goldfinchConfig?: any
  network?: NetworkConfig
  goldfinchProtocol?: GoldfinchProtocol
  networkMonitor?: NetworkMonitor
  refreshUserData?: (overrideAddress?: string) => void
  geolocationData?: GeolocationData
  setGeolocationData?: (geolocationData: GeolocationData) => void
  sessionData?: SessionData
  setSessionData?: (data: SessionData | undefined) => void
}

declare let window: any

const AppContext = React.createContext<GlobalState>({user: defaultUser()})

function App() {
  const [pool, setPool] = useState<SeniorPool>()
  const [creditDesk, setCreditDesk] = useState<any>({})
  const [usdc, setUSDC] = useState<ERC20>()
  const [user, setUser] = useState<User>(defaultUser())
  const [goldfinchConfig, setGoldfinchConfig] = useState({})
  const [currentTXs, setCurrentTXs] = useState<any[]>([])
  const [currentErrors, setCurrentErrors] = useState<any[]>([])
  const [network, setNetwork] = useState<NetworkConfig>({})
  const [networkMonitor, setNetworkMonitor] = useState<NetworkMonitor>()
  const [goldfinchProtocol, setGoldfinchProtocol] = useState<GoldfinchProtocol>()
  const [geolocationData, setGeolocationData] = useState<GeolocationData>()
  const {localStorageValue: sessionData, setLocalStorageValue: setSessionData} = useSessionLocalStorage(
    SESSION_DATA_KEY,
    {}
  )

  useEffect(() => {
    setupWeb3()
    // eslint-disable-next-line react-hooks/exhaustive-deps
  }, [])

  useEffect(() => {
    // React doesn't batch updates for async functions and that's why we need this check.
    if (usdc && pool && creditDesk && network && goldfinchProtocol) {
      refreshUserData()
      // Admin function to be able to assume the role of any address
      window.setUserAddress = function (overrideAddress: string) {
        refreshUserData(overrideAddress)
      }
    }
    // eslint-disable-next-line react-hooks/exhaustive-deps
  }, [usdc, pool, creditDesk, network, goldfinchProtocol])

  async function ensureWeb3() {
    if (!window.ethereum) {
      return false
    }
    try {
      // Sometimes it's possible that we can't communicate with the provider, in which case
      // treat as if we don't have web3
      await web3.eth.net.getNetworkType()
    } catch (e) {
      return false
    }
    return true
  }

  async function setupWeb3() {
    if (!(await ensureWeb3())) {
      return
    }

    const networkName = await web3.eth.net.getNetworkType()
    const networkId = mapNetworkToID[networkName] || networkName
    const networkConfig: NetworkConfig = {name: networkId, supported: SUPPORTED_NETWORKS[networkId]}
    setNetwork(networkConfig)
    let usdc: ERC20,
      pool: SeniorPool,
      goldfinchConfigContract: any,
      creditDeskContract: any,
      protocol: GoldfinchProtocol
    if (networkConfig.supported) {
      protocol = new GoldfinchProtocol(networkConfig)
      await protocol.initialize()
      usdc = await protocol.getERC20(Tickers.USDC)
      pool = new SeniorPool(protocol)
      await pool.initialize()
      goldfinchConfigContract = protocol.getContract<GoldfinchConfig>("GoldfinchConfig")
      creditDeskContract = protocol.getContract("CreditDesk")
      setUSDC(usdc)
      setPool(pool)
      setCreditDesk(creditDeskContract)
      setGoldfinchConfig(await refreshGoldfinchConfigData(goldfinchConfigContract))
      setGoldfinchProtocol(protocol)
      const monitor = new NetworkMonitor(web3, {
        setCurrentTXs,
        setCurrentErrors,
      })
      monitor.initialize() // initialize async, no need to block on this
      setNetworkMonitor(monitor)
    }
  }

  async function refreshUserData(overrideAddress?: string) {
    if (!(await ensureWeb3())) {
      return
    }

    let data: User = defaultUser()
    const accounts = await web3.eth.getAccounts()
    data.web3Connected = true
    const _userAddress = (accounts && accounts[0]) || user.address
    const userAddress = overrideAddress || _userAddress
    if (userAddress) {
      data.address = userAddress
    }
    if (userAddress && goldfinchProtocol && creditDesk.loaded && pool?.loaded) {
      data = await getUserData(userAddress, goldfinchProtocol, pool, creditDesk, network.name)
    }

    Sentry.setUser({
      // NOTE: The info we use here to identify / define the user for the purpose of
      // error tracking with Sentry MUST be kept consistent with (i.e. not exceed
      // the bounds set by) what our Terms of Service, Privacy Policy, and marketing
      // copy state about the identifying information that Goldfinch stores.
      id: data.address,
      address: data.address,
      isOverrideOf: overrideAddress ? _userAddress : undefined,
    })

    setUser(data)
  }

  const store: GlobalState = {
    pool,
    creditDesk,
    user,
    usdc,
    goldfinchConfig,
    network,
    networkMonitor,
    refreshUserData,
    goldfinchProtocol,
    geolocationData,
    setGeolocationData,
    sessionData,
    setSessionData,
  }

  return (
    <AppContext.Provider value={store}>
<<<<<<< HEAD
      <Router>
        {(process.env.NODE_ENV === "development" || process.env.MURMURATION === "yes") && <DevTools />}
        <Sidebar />
        <NetworkWidget
          user={user}
          network={network}
          currentErrors={currentErrors}
          currentTXs={currentTXs}
          connectionComplete={setupWeb3}
        />
        <div>
          <Switch>
            <Route exact path="/">
              <Redirect to="/earn" />
            </Route>
            <Route path="/about">{/* <About /> */}</Route>
            <Route path="/borrow">
              <Borrow />
            </Route>
            <Route path="/pools/senior">
              <SeniorPoolView />
            </Route>
            <Route path="/pools/:poolAddress">
              <TranchedPoolView />
            </Route>
            <Route path="/earn">
              <Earn />
            </Route>
            <Route path="/transactions">
              <Transactions currentTXs={currentTXs} />
            </Route>
            <Route path="/verify">
              <VerifyIdentity />
            </Route>
            <Route path="/terms">
              <TermsOfService />
            </Route>
            <Route path="/privacy">
              <PrivacyPolicy />
            </Route>
            <Route path="/senior-pool-agreement-non-us">
              <SeniorPoolAgreementNonUS />
            </Route>
          </Switch>
        </div>
        <footer>
          <a href="/terms">Terms</a>
          <span className="divider">•</span>
          <a href="/privacy">Privacy</a>
        </footer>
      </Router>
=======
      <NetworkWidget
        user={user}
        network={network}
        currentErrors={currentErrors}
        currentTXs={currentTXs}
        connectionComplete={setupWeb3}
      />
      <EarnProvider>
        <BorrowProvider>
          <Router>
            <Sidebar />
            <div>
              <Switch>
                <Route exact path="/">
                  <Redirect to="/earn" />
                </Route>
                <Route path="/about">{/* <About /> */}</Route>
                <Route path="/earn">
                  <Earn />
                </Route>
                <Route path="/borrow">
                  <Borrow />
                </Route>
                <Route path="/transactions">
                  <Transactions currentTXs={currentTXs} />
                </Route>
                <Route path="/pools/senior">
                  <SeniorPoolView />
                </Route>
                <Route path="/pools/:poolAddress">
                  <TranchedPoolView />
                </Route>
                <Route path="/verify">
                  <VerifyIdentity />
                </Route>
                <Route path="/terms">
                  <TermsOfService />
                </Route>
                <Route path="/privacy">
                  <PrivacyPolicy />
                </Route>
                <Route path="/senior-pool-agreement-non-us">
                  <SeniorPoolAgreementNonUS />
                </Route>
              </Switch>
            </div>
          </Router>
        </BorrowProvider>
      </EarnProvider>
      <Footer />
>>>>>>> bf6fcb3a
    </AppContext.Provider>
  )
}

export {App, AppContext}
export type {GeolocationData}<|MERGE_RESOLUTION|>--- conflicted
+++ resolved
@@ -6,15 +6,10 @@
 import Transactions from "./components/transactions"
 import NetworkWidget from "./components/networkWidget"
 import Sidebar from "./components/sidebar"
-<<<<<<< HEAD
 import DevTools from "./components/devTools"
-import TermsOfService from "./components/termsOfService.js"
-import PrivacyPolicy from "./components/privacyPolicy.js"
-=======
 import Footer from "./components/footer"
 import TermsOfService from "./components/termsOfService"
 import PrivacyPolicy from "./components/privacyPolicy"
->>>>>>> bf6fcb3a
 import SeniorPoolAgreementNonUS from "./components/seniorPoolAgreementNonUS"
 import web3, {SESSION_DATA_KEY} from "./web3"
 import {ERC20, Tickers} from "./ethereum/erc20"
@@ -201,59 +196,6 @@
 
   return (
     <AppContext.Provider value={store}>
-<<<<<<< HEAD
-      <Router>
-        {(process.env.NODE_ENV === "development" || process.env.MURMURATION === "yes") && <DevTools />}
-        <Sidebar />
-        <NetworkWidget
-          user={user}
-          network={network}
-          currentErrors={currentErrors}
-          currentTXs={currentTXs}
-          connectionComplete={setupWeb3}
-        />
-        <div>
-          <Switch>
-            <Route exact path="/">
-              <Redirect to="/earn" />
-            </Route>
-            <Route path="/about">{/* <About /> */}</Route>
-            <Route path="/borrow">
-              <Borrow />
-            </Route>
-            <Route path="/pools/senior">
-              <SeniorPoolView />
-            </Route>
-            <Route path="/pools/:poolAddress">
-              <TranchedPoolView />
-            </Route>
-            <Route path="/earn">
-              <Earn />
-            </Route>
-            <Route path="/transactions">
-              <Transactions currentTXs={currentTXs} />
-            </Route>
-            <Route path="/verify">
-              <VerifyIdentity />
-            </Route>
-            <Route path="/terms">
-              <TermsOfService />
-            </Route>
-            <Route path="/privacy">
-              <PrivacyPolicy />
-            </Route>
-            <Route path="/senior-pool-agreement-non-us">
-              <SeniorPoolAgreementNonUS />
-            </Route>
-          </Switch>
-        </div>
-        <footer>
-          <a href="/terms">Terms</a>
-          <span className="divider">•</span>
-          <a href="/privacy">Privacy</a>
-        </footer>
-      </Router>
-=======
       <NetworkWidget
         user={user}
         network={network}
@@ -264,6 +206,7 @@
       <EarnProvider>
         <BorrowProvider>
           <Router>
+            {(process.env.NODE_ENV === "development" || process.env.MURMURATION === "yes") && <DevTools />}
             <Sidebar />
             <div>
               <Switch>
@@ -304,7 +247,6 @@
         </BorrowProvider>
       </EarnProvider>
       <Footer />
->>>>>>> bf6fcb3a
     </AppContext.Provider>
   )
 }
