.annual-growth-tooltip {
  // Using !important here to override the default style of the tooltip
  background: $sand-light !important;
  box-shadow: 0px 0px 20px rgba(180, 173, 167, 0.5) !important;
  border-radius: 6px;
  padding: 19px 20px 10px 19px !important;
  font-family: aktiv-grotesk, sans-serif !important;
  color: $purp-dark !important;
  opacity: 1 !important;

  p {
    line-height: 19.2px;
    font-size: 15px;
   }

  .tooltip-description {
    max-width: 214px;
    line-height: 19.2px;

    &:first-of-type {
      margin-bottom: 18px;
    }
  }

  .tooltip-row {
    display: flex;
    justify-content: space-between;
    align-items: center;
    height: 27px;
  }

  .tooltip-divider {
    width: 100%;
    height: 2px;
    background: $sand;
    margin: 4px 0 11px 0;
  }
}

<<<<<<< HEAD
.senior-pool-card-tooltip {
  // Using !important here to override the default style of the tooltip
  background: $sand-light !important;
  box-shadow: 0px 0px 20px rgba(180, 173, 167, 0.5) !important;
  border-radius: 6px;
  padding: 19px 20px 10px 19px !important;
  font-family: aktiv-grotesk, sans-serif !important;
  color: $purp-dark !important;
  opacity: 1 !important;
  width: 360px;

  p {
    line-height: 19.2px;
    font-size: 15px;
   }

  .tooltip-description {
    line-height: 19.2px;

    &:first-of-type {
      margin-bottom: 18px;
    }
  }

  .tooltip-row {
    display: flex;
    justify-content: space-between;
    align-items: center;
    height: 27px;
  }

  .tooltip-divider {
    width: 100%;
    height: 2px;
    background: $sand;
    margin: 4px 0 11px 0;
=======
.tranched-pool-detail-tooltip {
  @extend .annual-growth-tooltip;
  min-width: 300px;

  .tooltip-long-description {
    max-width: 320px;
    margin-bottom: 18px;
  }

  &.clickable {
    pointer-events: all;
    cursor: auto;
  }

  a {
    color: inherit;
    text-decoration: underline;
  }

  .tooltip-small-row {
    font-size: 12px;
    height: 14px;
    color: #897da3;
    margin: 0 0 14px 0;
  }

  .tooltip-footer {
    max-width: 320px;
    margin: 16px 0 11px 0;
    color: #897da3;
    font-size: $sans-size-xs;
  }

}

.placeholder {
  .tooltip-small-row {
    color: #b4ada7;
>>>>>>> a705ef86
  }
}<|MERGE_RESOLUTION|>--- conflicted
+++ resolved
@@ -37,7 +37,6 @@
   }
 }
 
-<<<<<<< HEAD
 .senior-pool-card-tooltip {
   // Using !important here to override the default style of the tooltip
   background: $sand-light !important;
@@ -74,7 +73,9 @@
     height: 2px;
     background: $sand;
     margin: 4px 0 11px 0;
-=======
+  }
+}
+
 .tranched-pool-detail-tooltip {
   @extend .annual-growth-tooltip;
   min-width: 300px;
@@ -113,6 +114,5 @@
 .placeholder {
   .tooltip-small-row {
     color: #b4ada7;
->>>>>>> a705ef86
   }
 }