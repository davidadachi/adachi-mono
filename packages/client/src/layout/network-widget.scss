.network-widget {}

.network-widget-button {
  background: $sand-light;
  border: 1px solid $sand-dark;
  border-radius: 10px;
  color: $purp-dark;
  display: inline-block;
  height: $widget-button-height;
  font-size: $sans-size-xs;
  line-height: $widget-button-height;
  min-width: 160px;
  text-align: left;
  outline: none;
  padding: 0 18px;
<<<<<<< HEAD
  position: absolute;
  right: 48px;
  width: auto;
  max-width: 235px;
  white-space: nowrap;
=======
>>>>>>> bbda2f95

  &:hover {
    background: $sand;
  }

  &.error {
    background-color: $red-xlight;
    min-width: auto;
  }

  &.success .success-indicator,
  &.success .success-indicator .icon {
    -webkit-animation: fadeInAndOut 4s;
    -moz-animation: fadeInAndOut 4s;
    -o-animation: fadeInAndOut 4s;
    animation: fadeInAndOut 4s;
  }

  .status-icon {
    margin: 0 10px 0 0;
  }

  .indicator {
    margin-top: 14px;
  }

  .spinner {
    margin-top: 10px;
  }

  .success-indicator {
    background-color: $blue;
    border-radius: 10px;
    color: white;
    left: 0;
    position: absolute;
    text-align: center;
    top: 0;
    width: 100%;
    visibility: hidden;

    & .icon {
      height: 18px;
      margin: 0 10px 4px 0;
      vertical-align: middle;
      visibility: hidden;
      width: 18px;
    }

    & .icon path {
      fill: $sand-xlight;
    }
  }

  &.bold {
    background-color: $blue-xlight;
    text-align: center;
    border: 0;
  }

  &.bold:hover {
    background-color: $blue-light;
  }

  &.disabled,
  &.disabled:hover {
    background-color: $blue-xxlight;
    text-align: center;
  }
}

.network-widget-info {
  background-color: $sand-xlight;
  border-top: 1px solid $sand;
  box-shadow: 0px 10px 15px rgba(180, 173, 167, 0.3);
  display: none;
  font-size: $sans-size-xs;
  line-height: 1.2;
  margin: 12px 0 0 0;
  position: fixed;
  right: 0;
  width: 100%;
}

.network-widget.open {
  .network-widget-button {
    background: $sand;
  }

  .network-widget-button.error {
    background: $red-xlight;
  }

  .network-widget-info {
    display: block;
  }
}

.network-widget-section {
  border-top: 1px solid $sand;
  padding: 20px;

  &:first-of-type {
    border-top: none;
  }

  &.address {
    font-size: $sans-size-s;
    font-weight: 500;
    padding: 24px 20px;
  }

  .value {
    float: right;
  }
}

.network-widget-header {
  margin: 0 0 20px;

  a {
    color: $purp-dark;
    float: right;
    opacity: 0.4;
  }

  a:hover {
    opacity: 1;
  }
}

.agree-to-terms {
  margin: 2px 0 20px;
  line-height: 1.4;

  a {
    color: $blue-dark;
  }

  a:hover {
    text-decoration: underline;
  }
}

.network-widget .error-items {
  padding: 0px 20px 20px;
}

.network-widget .error-item {
  background-color: $red-xlight;
  border-radius: 8px;
  padding: 12px;
  position: relative;
}

.network-widget .error-item ~ .error-item {
  margin-top: 12px;
}

.network-widget .error-label {
  color: $red-dark;
  margin: 0 0 10px;
}

.network-widget .dismiss-error-item {
  background: none;
  cursor: pointer;
  display: inline-block;
  opacity: 0.5;
  padding: 8px;
  position: absolute;
  right: 4px;
  top: 4px;

  &:hover {
    opacity: 1;
  }

  .icon {
    height: 14px;
    width: 14px;
  }

  .icon path {
    fill: $red-dark;
  }
}

.network-widget .transaction-item {
  color: $blue;
  margin: 16px 0 0 0;

  .status-icon {
    vertical-align: middle;
    margin: 0 10px 2px 3px;
    width: 12px;
  }

  &.pending .status-icon {
    margin: -10px 15px -6px -2px;
  }

  .small-network-message {
    font-size: smaller;
  }

  .inline-button {
    float: right;

    &:hover {
      background-color: $blue-xxlight;
    }

    .icon path {
      fill: $blue;
    }
  }
}

.network-widget .transaction-item.error {
  color: $red-dark;
}

.network-widget-info .button {
  border-radius: 8px;
  font-size: $sans-size-xs;
  height: $widget-button-height;
  width: 100%;
}

@media only screen and (min-width: 400px) {
  .network-widget-info {
    border: none;
    border-radius: 10px;
    box-shadow: 0px 0px 25px rgba(180, 173, 167, 0.45);
    position: absolute;
    right: 0;
    width: 300px;
  }
}

@media only screen and (min-width: $screen-m) {
  .network-widget {
    right: 18px;
    top: 15px;
  }

  .network-widget-button {
    border: none;
  }
}

@media only screen and (min-width: $screen-m) {
  .network-widget-button {
    right: 0px;
  }
}<|MERGE_RESOLUTION|>--- conflicted
+++ resolved
@@ -13,14 +13,9 @@
   text-align: left;
   outline: none;
   padding: 0 18px;
-<<<<<<< HEAD
-  position: absolute;
-  right: 48px;
   width: auto;
   max-width: 235px;
   white-space: nowrap;
-=======
->>>>>>> bbda2f95
 
   &:hover {
     background: $sand;
