.rewards-summary {
  display: flex;
  justify-content: space-between;
  padding: 0;
}

.rewards-summary-left-item {
  display: flex;
  flex-direction: column;
  justify-content: center;
  align-items: center;
  width: 100%;
  border-right: 2px solid $sand;
  padding: 48px;

  > * + * {
    margin-top: 12px;
  }

  .total-gfi-balance {
    font-size: $sans-size-s;
  }

  .total-gfi {
    font-size: $sans-size-xxl;
  }

  .total-usd {
    font-size: $sans-size-base;
    color: $blue;
  }
}

.rewards-summary-right-item {
  display: flex;
  flex-direction: column;
  justify-content: center;
  width: 100%;
  padding: 0 48px;

  > * + * {
    margin-top: 12px;
  }

  .details-item {
    display: flex;
    justify-content: space-between;
    font-size: $sans-size-s;
    flex-wrap: wrap;
  }

  .value {
    color: $sand-xxdark;
    margin-right: 4px;
  }

  .total-balance {
    border-top:  2px solid $sand;
    padding: 12px 0 0 0;
  }
}

button.action {
  margin-left: auto;
  background-color: $blue-xlight;
<<<<<<< HEAD
=======
  white-space: nowrap;
  width: 116px;
>>>>>>> 05313d79

  &:hover {
    background-color: $blue-light;
  }

  &.disabled-button {
    pointer-events: none;
    background-color: $sand;
    color: $sand-xxdark;
  }
}

button.expand {
  padding: 0;
  background: none;

  & svg {
    height: 24px;
<<<<<<< HEAD
    margin-left: 28px;
=======
    margin-left: 18px;
>>>>>>> 05313d79

    path {
      fill: $sand-xdark;
    }
  }

  &:hover {
    background-color: $sand;
  }
}

.gfi-rewards {
  h2 {
    font-size: $sans-size-s;
    color: $purp-dark;
<<<<<<< HEAD
  }

  .rewards-list-item {
    border-radius: 6px;
    font-size: $sans-size-s;
    margin-bottom: 24px;

    .disabled-text {
      color: $sand-xxdark;
    }
  }

=======
  }

  .rewards-list-item {
    border-radius: 6px;
    font-size: $sans-size-s;
    margin-bottom: 24px;

    .disabled-text {
      color: $sand-xxdark;
    }
  }

>>>>>>> 05313d79
  .rewards-list-item.no-rewards {
    display: block;
    font-size: $sans-size-s;
    color: $sand-xxdark;
  }

  .senior-pool-link {
    text-decoration: underline;
    color: $sand-xxdark;
  }
}

@media only screen and (max-width: $screen-l) {
  .rewards-summary {
    flex-direction: column;
    padding: 0;
  }

  .rewards-summary-left-item {
    border-right: 0;
    border-bottom: 2px solid $sand;
    padding: 24px;
  }

  .rewards-summary-right-item {
    padding: 24px 24px;
  }
}

<<<<<<< HEAD
@media only screen and (max-width: $screen-xl) {
=======
@media only screen and (max-width: $screen-l) {
>>>>>>> 05313d79
  button.action {
    float: none;
    width: 100%;
    margin: 0;
  }

  .rewards-list-item.mobile {
    margin-bottom: 24px;
  
    .item-header {
      display: flex;
      justify-content: space-between;
      align-items: center;
    }
  
    .item-details {
      display: flex;
      margin: 12px 0 18px 0;
    }
  
    .detail-container {
      width: 100%;
    }
  
    .detail-label {
      display: block;
      margin: 0 0 4px 0;
      color: $sand-xxdark;
    }
  }
<<<<<<< HEAD
=======
}

@media only screen and (max-width: 1050px) {
  .gfi-rewards .table-cell.col32, .gfi-rewards .table-cell.col20{
    width: 23%;
  }

  .break-claimable-column {
    padding-left: 35px;
  }

  .break-granted-column {
    padding-left: 50px;
  }
>>>>>>> 05313d79
}<|MERGE_RESOLUTION|>--- conflicted
+++ resolved
@@ -63,11 +63,8 @@
 button.action {
   margin-left: auto;
   background-color: $blue-xlight;
-<<<<<<< HEAD
-=======
   white-space: nowrap;
   width: 116px;
->>>>>>> 05313d79
 
   &:hover {
     background-color: $blue-light;
@@ -86,11 +83,7 @@
 
   & svg {
     height: 24px;
-<<<<<<< HEAD
-    margin-left: 28px;
-=======
     margin-left: 18px;
->>>>>>> 05313d79
 
     path {
       fill: $sand-xdark;
@@ -106,7 +99,6 @@
   h2 {
     font-size: $sans-size-s;
     color: $purp-dark;
-<<<<<<< HEAD
   }
 
   .rewards-list-item {
@@ -119,20 +111,6 @@
     }
   }
 
-=======
-  }
-
-  .rewards-list-item {
-    border-radius: 6px;
-    font-size: $sans-size-s;
-    margin-bottom: 24px;
-
-    .disabled-text {
-      color: $sand-xxdark;
-    }
-  }
-
->>>>>>> 05313d79
   .rewards-list-item.no-rewards {
     display: block;
     font-size: $sans-size-s;
@@ -162,11 +140,7 @@
   }
 }
 
-<<<<<<< HEAD
-@media only screen and (max-width: $screen-xl) {
-=======
 @media only screen and (max-width: $screen-l) {
->>>>>>> 05313d79
   button.action {
     float: none;
     width: 100%;
@@ -197,8 +171,6 @@
       color: $sand-xxdark;
     }
   }
-<<<<<<< HEAD
-=======
 }
 
 @media only screen and (max-width: 1050px) {
@@ -213,5 +185,4 @@
   .break-granted-column {
     padding-left: 50px;
   }
->>>>>>> 05313d79
 }