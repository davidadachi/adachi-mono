import "@testing-library/jest-dom"
import {AppContext} from "../../App"
import {render, screen, waitFor} from "@testing-library/react"
import TranchedPoolCard from "../../components/Earn/TranchedPoolCard"
import {defaultCreditLine} from "../../ethereum/creditLine"
import BigNumber from "bignumber.js"
import {TranchedPool, TranchedPoolBacker} from "../../ethereum/tranchedPool"
import {GoldfinchProtocol} from "../../ethereum/GoldfinchProtocol"

<<<<<<< HEAD
function renderTranchedPoolCard(
  isPaused: boolean,
  remainingCapacity: BigNumber,
  poolEstimatedApyFromGfi: BigNumber | undefined
) {
=======
function renderTranchedPoolCard(isPaused: boolean, remainingCapacity: BigNumber, isRepaid: boolean) {
>>>>>>> 6ed909c6
  // Mock tranched pool.
  const tranchedPool = new TranchedPool("0xasdf", {
    getContract: () => {
      return
    },
  } as unknown as GoldfinchProtocol)
  tranchedPool.creditLine = defaultCreditLine as any
  tranchedPool.remainingCapacity = () => remainingCapacity
  tranchedPool.isPaused = isPaused
<<<<<<< HEAD
  tranchedPool.estimatedLeverageRatio = new BigNumber(4)
  tranchedPool.estimateJuniorAPY = (v) => new BigNumber("0.085")
=======
  Object.defineProperty(tranchedPool, "isRepaid", {
    get: () => isRepaid,
  })
>>>>>>> 6ed909c6

  const poolBacker = {
    tranchedPool,
    tokenInfos: ["info"],
  }

  const store = {
    user: undefined,
  }

  return render(
    <AppContext.Provider value={store}>
      <TranchedPoolCard
        poolBacker={poolBacker as unknown as TranchedPoolBacker}
        poolEstimatedApyFromGfi={poolEstimatedApyFromGfi}
        disabled={false}
      />
    </AppContext.Provider>
  )
}

describe("Tranched pool card", () => {
<<<<<<< HEAD
  describe("Badge", () => {
    describe("pool is paused", () => {
      describe("remaining capacity is 0", () => {
        it("should show paused badge", async () => {
          renderTranchedPoolCard(true, new BigNumber(0), undefined)
=======
  describe("pool is paused", () => {
    describe("remaining capacity is 0", () => {
      it("should show paused badge", async () => {
        renderTranchedPoolCard(true, new BigNumber(0), false)
>>>>>>> 6ed909c6

          await waitFor(() => {
            expect(screen.getByText("Paused")).toBeInTheDocument()
          })
        })
      })
      describe("remaining capacity is not 0", () => {
        it("should show paused badge", async () => {
          renderTranchedPoolCard(true, new BigNumber(100), undefined)

          await waitFor(() => {
            expect(screen.getByText("Paused")).toBeInTheDocument()
          })
        })
      })
    })
<<<<<<< HEAD
    describe("pool is not paused", () => {
      describe("remaining capacity is 0", () => {
        it("should show full badge", async () => {
          renderTranchedPoolCard(false, new BigNumber(0), undefined)

          await waitFor(() => {
            expect(screen.getByText("Full")).toBeInTheDocument()
          })
        })
      })
      describe("remaining capacity is not 0", () => {
        it("should show open badge", async () => {
          renderTranchedPoolCard(false, new BigNumber(100), undefined)
=======
    describe("remaining capacity is not 0", () => {
      it("should show paused badge", async () => {
        renderTranchedPoolCard(true, new BigNumber(100), false)

        await waitFor(() => {
          expect(screen.getByText("Paused")).toBeInTheDocument()
        })
      })
    })
    describe("is repaid", () => {
      it("should show the paused badge", async () => {
        renderTranchedPoolCard(true, new BigNumber(100), true)
>>>>>>> 6ed909c6

          await waitFor(() => {
            expect(screen.getByText("Open")).toBeInTheDocument()
          })
        })
      })
    })
  })
<<<<<<< HEAD
  describe("Estimated APY", () => {
    it("shows only the pool's base APY, if APY-from-GFI is undefined", async () => {
      renderTranchedPoolCard(false, new BigNumber(0), undefined)
=======
  describe("pool is not paused", () => {
    describe("remaining capacity is 0", () => {
      it("should show full badge", async () => {
        renderTranchedPoolCard(false, new BigNumber(0), false)
>>>>>>> 6ed909c6

      await waitFor(() => {
        expect(screen.getByText("8.50%")).toBeInTheDocument()
      })
    })
<<<<<<< HEAD
    it("shows the sum of base APY and APY-from-GFI, if APY-from-GFI is defined", async () => {
      renderTranchedPoolCard(true, new BigNumber(0), new BigNumber(0.9))
=======
    describe("remaining capacity is not 0", () => {
      it("should show open badge", async () => {
        renderTranchedPoolCard(false, new BigNumber(100), false)
>>>>>>> 6ed909c6

      await waitFor(() => {
        expect(screen.getByText("98.50%")).toBeInTheDocument()
      })
    })
    describe("has been repaid", async () => {
      it("shows the repaid badge", async () => {
        renderTranchedPoolCard(false, new BigNumber(100), true)
        await waitFor(() => {
          expect(screen.getByText("Repaid")).toBeInTheDocument()
        })
      })
    })
  })
})<|MERGE_RESOLUTION|>--- conflicted
+++ resolved
@@ -7,15 +7,12 @@
 import {TranchedPool, TranchedPoolBacker} from "../../ethereum/tranchedPool"
 import {GoldfinchProtocol} from "../../ethereum/GoldfinchProtocol"
 
-<<<<<<< HEAD
 function renderTranchedPoolCard(
   isPaused: boolean,
   remainingCapacity: BigNumber,
+  isRepaid: boolean,
   poolEstimatedApyFromGfi: BigNumber | undefined
 ) {
-=======
-function renderTranchedPoolCard(isPaused: boolean, remainingCapacity: BigNumber, isRepaid: boolean) {
->>>>>>> 6ed909c6
   // Mock tranched pool.
   const tranchedPool = new TranchedPool("0xasdf", {
     getContract: () => {
@@ -25,14 +22,11 @@
   tranchedPool.creditLine = defaultCreditLine as any
   tranchedPool.remainingCapacity = () => remainingCapacity
   tranchedPool.isPaused = isPaused
-<<<<<<< HEAD
-  tranchedPool.estimatedLeverageRatio = new BigNumber(4)
-  tranchedPool.estimateJuniorAPY = (v) => new BigNumber("0.085")
-=======
   Object.defineProperty(tranchedPool, "isRepaid", {
     get: () => isRepaid,
   })
->>>>>>> 6ed909c6
+  tranchedPool.estimatedLeverageRatio = new BigNumber(4)
+  tranchedPool.estimateJuniorAPY = (v) => new BigNumber("0.085")
 
   const poolBacker = {
     tranchedPool,
@@ -55,18 +49,11 @@
 }
 
 describe("Tranched pool card", () => {
-<<<<<<< HEAD
   describe("Badge", () => {
     describe("pool is paused", () => {
       describe("remaining capacity is 0", () => {
         it("should show paused badge", async () => {
-          renderTranchedPoolCard(true, new BigNumber(0), undefined)
-=======
-  describe("pool is paused", () => {
-    describe("remaining capacity is 0", () => {
-      it("should show paused badge", async () => {
-        renderTranchedPoolCard(true, new BigNumber(0), false)
->>>>>>> 6ed909c6
+          renderTranchedPoolCard(true, new BigNumber(0), false, undefined)
 
           await waitFor(() => {
             expect(screen.getByText("Paused")).toBeInTheDocument()
@@ -75,7 +62,16 @@
       })
       describe("remaining capacity is not 0", () => {
         it("should show paused badge", async () => {
-          renderTranchedPoolCard(true, new BigNumber(100), undefined)
+          renderTranchedPoolCard(true, new BigNumber(100), false, undefined)
+
+          await waitFor(() => {
+            expect(screen.getByText("Paused")).toBeInTheDocument()
+          })
+        })
+      })
+      describe("is repaid", () => {
+        it("should show the paused badge", async () => {
+          renderTranchedPoolCard(true, new BigNumber(100), true, undefined)
 
           await waitFor(() => {
             expect(screen.getByText("Paused")).toBeInTheDocument()
@@ -83,11 +79,10 @@
         })
       })
     })
-<<<<<<< HEAD
     describe("pool is not paused", () => {
       describe("remaining capacity is 0", () => {
         it("should show full badge", async () => {
-          renderTranchedPoolCard(false, new BigNumber(0), undefined)
+          renderTranchedPoolCard(false, new BigNumber(0), false, undefined)
 
           await waitFor(() => {
             expect(screen.getByText("Full")).toBeInTheDocument()
@@ -96,64 +91,37 @@
       })
       describe("remaining capacity is not 0", () => {
         it("should show open badge", async () => {
-          renderTranchedPoolCard(false, new BigNumber(100), undefined)
-=======
-    describe("remaining capacity is not 0", () => {
-      it("should show paused badge", async () => {
-        renderTranchedPoolCard(true, new BigNumber(100), false)
-
-        await waitFor(() => {
-          expect(screen.getByText("Paused")).toBeInTheDocument()
-        })
-      })
-    })
-    describe("is repaid", () => {
-      it("should show the paused badge", async () => {
-        renderTranchedPoolCard(true, new BigNumber(100), true)
->>>>>>> 6ed909c6
+          renderTranchedPoolCard(false, new BigNumber(100), false, undefined)
 
           await waitFor(() => {
             expect(screen.getByText("Open")).toBeInTheDocument()
           })
         })
       })
+      describe("has been repaid", async () => {
+        it("shows the repaid badge", async () => {
+          renderTranchedPoolCard(false, new BigNumber(100), true, undefined)
+          await waitFor(() => {
+            expect(screen.getByText("Repaid")).toBeInTheDocument()
+          })
+        })
+      })
     })
   })
-<<<<<<< HEAD
   describe("Estimated APY", () => {
     it("shows only the pool's base APY, if APY-from-GFI is undefined", async () => {
-      renderTranchedPoolCard(false, new BigNumber(0), undefined)
-=======
-  describe("pool is not paused", () => {
-    describe("remaining capacity is 0", () => {
-      it("should show full badge", async () => {
-        renderTranchedPoolCard(false, new BigNumber(0), false)
->>>>>>> 6ed909c6
+      renderTranchedPoolCard(false, new BigNumber(0), false, undefined)
 
       await waitFor(() => {
         expect(screen.getByText("8.50%")).toBeInTheDocument()
       })
     })
-<<<<<<< HEAD
     it("shows the sum of base APY and APY-from-GFI, if APY-from-GFI is defined", async () => {
-      renderTranchedPoolCard(true, new BigNumber(0), new BigNumber(0.9))
-=======
-    describe("remaining capacity is not 0", () => {
-      it("should show open badge", async () => {
-        renderTranchedPoolCard(false, new BigNumber(100), false)
->>>>>>> 6ed909c6
+      renderTranchedPoolCard(true, new BigNumber(0), false, new BigNumber(0.9))
 
       await waitFor(() => {
         expect(screen.getByText("98.50%")).toBeInTheDocument()
       })
     })
-    describe("has been repaid", async () => {
-      it("shows the repaid badge", async () => {
-        renderTranchedPoolCard(false, new BigNumber(100), true)
-        await waitFor(() => {
-          expect(screen.getByText("Repaid")).toBeInTheDocument()
-        })
-      })
-    })
   })
 })