--- conflicted
+++ resolved
@@ -1,17 +1,11 @@
-import {CreditDesk} from "@goldfinch-eng/protocol/typechain/web3/CreditDesk"
 import "@testing-library/jest-dom"
 import {fireEvent, render, screen, waitFor} from "@testing-library/react"
 import BigNumber from "bignumber.js"
 import {mock, resetMocks} from "depay-web3-mock"
-import {BrowserRouter as Router} from "react-router-dom"
+import {MemoryRouter as Router} from "react-router-dom"
 import {ThemeProvider} from "styled-components"
-<<<<<<< HEAD
-import {AppContext} from "../../App"
+import {AppContext, LeavesCurrentBlock} from "../../App"
 import {CommunityRewardsLoaded} from "../../ethereum/communityRewards"
-=======
-import {AppContext, LeavesCurrentBlock} from "../../App"
-import {CommunityRewardsLoaded, MerkleDirectDistributorLoaded} from "../../ethereum/communityRewards"
->>>>>>> b2b4bc45
 import {GFILoaded} from "../../ethereum/gfi"
 import {GoldfinchProtocol} from "../../ethereum/GoldfinchProtocol"
 import {MerkleDirectDistributorLoaded} from "../../ethereum/merkleDirectDistributor"
@@ -19,7 +13,6 @@
 import {NetworkMonitor} from "../../ethereum/networkMonitor"
 import {PoolData, SeniorPool, SeniorPoolLoaded, StakingRewardsLoaded} from "../../ethereum/pool"
 import {
-  User,
   UserCommunityRewardsLoaded,
   UserLoaded,
   UserMerkleDirectDistributorLoaded,
@@ -29,19 +22,29 @@
 import Rewards from "../../pages/rewards"
 import {defaultTheme} from "../../styles/theme"
 import {assertWithLoadedInfo} from "../../types/loadable"
-import {AppRoute, INDEX_ROUTE} from "../../types/routes"
+import {
+  ABOUT_ROUTE,
+  AppRoute,
+  BORROW_ROUTE,
+  EARN_ROUTE,
+  INDEX_ROUTE,
+  PRIVACY_POLICY_ROUTE,
+  REWARDS_ROUTE,
+  SENIOR_POOL_AGREEMENT_NON_US_ROUTE,
+  SENIOR_POOL_ROUTE,
+  TERMS_OF_SERVICE_ROUTE,
+  TRANCHED_POOL_ROUTE,
+  TRANSACTIONS_ROUTE,
+  VERIFY_ROUTE,
+} from "../../types/routes"
 import {SessionData} from "../../types/session"
 import {BlockInfo} from "../../utils"
 import web3 from "../../web3"
 import {blockchain, defaultCurrentBlock, getDeployments, network, recipient} from "../rewards/__utils__/constants"
+import {resetAirdropMocks} from "../rewards/__utils__/mocks"
 import {
-  assertAllMocksAreCalled,
-  mockUserRelatedInitializationContractCalls,
-  resetAirdropMocks,
-} from "../rewards/__utils__/mocks"
-import {
+  merkleDistributorAirdropVesting,
   prepareBaseDeps,
-  merkleDistributorAirdropVesting,
   prepareUserRelatedDeps,
   setupAcceptedDirectReward,
   setupClaimableCommunityReward,
@@ -106,7 +109,7 @@
   return render(
     <AppContext.Provider value={store}>
       <ThemeProvider theme={defaultTheme}>
-        <Router>
+        <Router initialEntries={[REWARDS_ROUTE]}>
           <Rewards />
         </Router>
       </ThemeProvider>
@@ -520,13 +523,9 @@
         currentBlock
       )
 
-<<<<<<< HEAD
       renderRewards(deps, currentBlock)
 
-      expect(await screen.findByText("Total GFI balance")).toBeVisible()
-=======
       expect(await screen.findByText("Total rewards")).toBeVisible()
->>>>>>> b2b4bc45
       expect(await screen.findByText("Wallet balance")).toBeVisible()
       expect(await screen.findByText("Claimable")).toBeVisible()
       expect(await screen.findByText("Vesting", {selector: "span"})).toBeVisible()
@@ -715,22 +714,22 @@
   })
 
   it("disables all buttons during global refresh", async () => {
-    const {gfi, stakingRewards, communityRewards, merkleDistributor, merkleDirectDistributor, user} =
-      await setupClaimableStakingReward(goldfinchProtocol, seniorPool, currentBlock)
-
-    renderRewards(
-      stakingRewards,
-      gfi,
-      user,
-      merkleDistributor,
-      merkleDirectDistributor,
-      communityRewards,
-      currentBlock,
-      undefined,
-      undefined,
-      undefined,
-      {[INDEX_ROUTE]: {number: 93, timestamp: 1640783490}} as LeavesCurrentBlock
-    )
+    const deps = await setupClaimableStakingReward(goldfinchProtocol, seniorPool, currentBlock)
+
+    renderRewards(deps, currentBlock, undefined, undefined, undefined, {
+      [INDEX_ROUTE]: undefined,
+      [EARN_ROUTE]: undefined,
+      [ABOUT_ROUTE]: undefined,
+      [REWARDS_ROUTE]: {number: currentBlock.number - 1, timestamp: currentBlock.timestamp - 1},
+      [BORROW_ROUTE]: undefined,
+      [TRANSACTIONS_ROUTE]: undefined,
+      [SENIOR_POOL_ROUTE]: undefined,
+      [TRANCHED_POOL_ROUTE]: undefined,
+      [VERIFY_ROUTE]: undefined,
+      [TERMS_OF_SERVICE_ROUTE]: undefined,
+      [PRIVACY_POLICY_ROUTE]: undefined,
+      [SENIOR_POOL_AGREEMENT_NON_US_ROUTE]: undefined,
+    })
 
     expect(await screen.findByText("Staked 50K FIDU on Dec 29")).toBeVisible()
     expect(await screen.findByText("Claim GFI")).toBeVisible()
