--- conflicted
+++ resolved
@@ -888,11 +888,7 @@
     expect(await screen.findByText("--.--% (0.00 GFI) vested")).toBeVisible()
 
     expect(await screen.findByText("Vesting schedule")).toBeVisible()
-<<<<<<< HEAD
-    expect(await screen.findByText("Linear, vesting every 300 seconds, until 100% on Dec 29, 2021")).toBeVisible()
-=======
-    expect(await screen.findByText("Linear until 100% on Jan 7, 2022")).toBeVisible()
->>>>>>> 5c8e0d7d
+    expect(await screen.findByText("Linear until 100% on Dec 29, 2021")).toBeVisible()
 
     expect(screen.getByText("Etherscan").closest("a")).toHaveAttribute(
       "href",
@@ -982,7 +978,7 @@
     expect(await screen.findByText("$2,500.00 (2,500.00 GFI) vested")).toBeVisible()
 
     expect(await screen.findByText("Vesting schedule")).toBeVisible()
-    expect(await screen.findByText("None")).toBeVisible()
+    expect(await screen.findByText("Immediate")).toBeVisible()
 
     expect(screen.getByText("Etherscan").closest("a")).toHaveAttribute(
       "href",
@@ -1087,7 +1083,7 @@
     expect(await screen.findByText("$2,500.00 (2,500.00 GFI) vested")).toBeVisible()
 
     expect(await screen.findByText("Vesting schedule")).toBeVisible()
-    expect(await screen.findByText("None")).toBeVisible()
+    expect(await screen.findByText("Immediate")).toBeVisible()
 
     expect(screen.getByText("Etherscan").closest("a")).toHaveAttribute(
       "href",
@@ -1144,7 +1140,7 @@
     expect(await screen.findByText("100.00% (1,000.00 GFI) vested")).toBeVisible()
 
     expect(await screen.findByText("Vesting schedule")).toBeVisible()
-    expect(await screen.findByText("None")).toBeVisible()
+    expect(await screen.findByText("Immediate")).toBeVisible()
 
     expect(screen.getByText("Etherscan").closest("a")).toHaveAttribute(
       "href",
@@ -1160,7 +1156,7 @@
     expect(await screen.findByText("$2,500.00 (2,500.00 GFI) vested")).toBeVisible()
 
     expect(await screen.findByText("Vesting schedule")).toBeVisible()
-    expect(await screen.findByText("None")).toBeVisible()
+    expect(await screen.findByText("Immediate")).toBeVisible()
 
     expect(screen.getByText("Etherscan").closest("a")).toHaveAttribute(
       "href",
@@ -1252,7 +1248,7 @@
     expect(await screen.findByText("$2,500.00 (2,500.00 GFI) vested")).toBeVisible()
 
     expect(await screen.findByText("Vesting schedule")).toBeVisible()
-    expect(await screen.findByText("None")).toBeVisible()
+    expect(await screen.findByText("Immediate")).toBeVisible()
 
     expect(screen.getByText("Etherscan").closest("a")).toHaveAttribute(
       "href",
