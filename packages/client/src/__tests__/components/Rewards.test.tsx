import {CreditDesk} from "@goldfinch-eng/protocol/typechain/web3/CreditDesk"
import "@testing-library/jest-dom"
import {mock, resetMocks} from "depay-web3-mock"
import {render, screen, fireEvent} from "@testing-library/react"
import {BrowserRouter as Router} from "react-router-dom"
import {AppContext} from "../../App"
import {CommunityRewardsLoaded, MerkleDistributorLoaded} from "../../ethereum/communityRewards"
import {GFILoaded} from "../../ethereum/gfi"
import {GoldfinchProtocol} from "../../ethereum/GoldfinchProtocol"
import {PoolData, SeniorPool, SeniorPoolLoaded, StakingRewardsLoaded} from "../../ethereum/pool"
import {User, UserLoaded} from "../../ethereum/user"
import * as utils from "../../ethereum/utils"
import Rewards from "../../pages/rewards"
import {assertWithLoadedInfo} from "../../types/loadable"
import web3 from "../../web3"
import {blockchain, blockInfo, DEPLOYMENTS, network, recipient} from "../rewards/__utils__/constants"
import {
  assertAllMocksAreCalled,
  mockUserInitializationContractCalls,
  RewardsMockData,
  setupMocksForAirdrop,
} from "../rewards/__utils__/mocks"
import {
  getDefaultClasses,
  setupAirdrop,
  setupClaimableCommunityReward,
  setupClaimableStakingReward,
  setupCommunityRewardAndStakingReward,
  setupNewStakingReward,
  setupPartiallyClaimedCommunityReward,
  setupPartiallyClaimedStakingReward,
  setupVestingCommunityReward,
} from "../rewards/__utils__/scenarios"
import {ThemeProvider} from "styled-components"
import {defaultTheme} from "../../styles/theme"

mock({
  blockchain: "ethereum",
})

web3.setProvider(global.ethereum)

function renderRewards(
  stakingRewards: StakingRewardsLoaded | undefined,
  gfi: GFILoaded | undefined,
  user: UserLoaded | undefined,
  merkleDistributor: MerkleDistributorLoaded | undefined,
  communityRewards: CommunityRewardsLoaded | undefined
) {
  const store = {
    currentBlock: blockInfo,
    network,
    stakingRewards,
    gfi,
    user,
    merkleDistributor,
    communityRewards,
  }

  return render(
    <AppContext.Provider value={store}>
      <ThemeProvider theme={defaultTheme}>
        <Router>
          <Rewards />
        </Router>
      </ThemeProvider>
    </AppContext.Provider>
  )
}

async function getUserLoaded(
  goldfinchProtocol: GoldfinchProtocol,
  seniorPoolLoaded: SeniorPoolLoaded,
  stakingRewards: StakingRewardsLoaded,
  gfi: GFILoaded,
  communityRewards: CommunityRewardsLoaded,
  merkleDistributor: MerkleDistributorLoaded,
  rewardsMock?: RewardsMockData
): Promise<UserLoaded> {
  const user = new User(recipient, network.name, undefined as unknown as CreditDesk, goldfinchProtocol, undefined)
  const mocks = mockUserInitializationContractCalls(user, stakingRewards, gfi, communityRewards, rewardsMock)

  await user.initialize(seniorPoolLoaded, stakingRewards, gfi, communityRewards, merkleDistributor, blockInfo)
  assertAllMocksAreCalled(mocks)
  assertWithLoadedInfo(user)
  return user
}

describe("Rewards portfolio overview", () => {
  let seniorPoolLoaded: SeniorPoolLoaded
  let goldfinchProtocol = new GoldfinchProtocol(network)

  beforeEach(resetMocks)
  beforeEach(() => mock({blockchain, accounts: {return: [recipient]}}))
  beforeEach(async () => {
    jest.spyOn(utils, "getDeployments").mockImplementation(() => {
      return Promise.resolve(DEPLOYMENTS)
    })
    setupMocksForAirdrop(undefined) // reset

    await goldfinchProtocol.initialize()
    const _seniorPoolLoaded = new SeniorPool(goldfinchProtocol)
    _seniorPoolLoaded.info = {
      loaded: true,
      value: {
        currentBlock: blockInfo,
        poolData: {} as PoolData,
        isPaused: false,
      },
    }
    assertWithLoadedInfo(_seniorPoolLoaded)
    seniorPoolLoaded = _seniorPoolLoaded
  })

  describe("loading state", () => {
    it("shows loading message when all requirements are empty", async () => {
      renderRewards(undefined, undefined, undefined, undefined, undefined)
      expect(await screen.findByText("Loading...")).toBeVisible()
    })

    it("shows loading message when all but one requirement are empty", async () => {
      const {stakingRewards} = await getDefaultClasses(goldfinchProtocol)
      renderRewards(stakingRewards, undefined, undefined, undefined, undefined)
      expect(await screen.findByText("Loading...")).toBeVisible()
    })
    it("shows loading message when all but two requirements are empty", async () => {
      const {stakingRewards, gfi} = await getDefaultClasses(goldfinchProtocol)
      renderRewards(stakingRewards, gfi, undefined, undefined, undefined)
      expect(await screen.findByText("Loading...")).toBeVisible()
    })
    it("shows loading message when all but three requirements are empty", async () => {
      const {stakingRewards, gfi, merkleDistributor, communityRewards} = await getDefaultClasses(goldfinchProtocol)
      const user = await getUserLoaded(
        goldfinchProtocol,
        seniorPoolLoaded,
        stakingRewards,
        gfi,
        communityRewards,
        merkleDistributor
      )
      renderRewards(stakingRewards, gfi, user, undefined, undefined)
      expect(await screen.findByText("Loading...")).toBeVisible()
    })
    it("shows loading message when all but four requirements are empty", async () => {
      const {stakingRewards, gfi, merkleDistributor, communityRewards} = await getDefaultClasses(goldfinchProtocol)
      const user = await getUserLoaded(
        goldfinchProtocol,
        seniorPoolLoaded,
        stakingRewards,
        gfi,
        communityRewards,
        merkleDistributor
      )
      renderRewards(stakingRewards, gfi, user, merkleDistributor, undefined)
      expect(await screen.findByText("Loading...")).toBeVisible()
    })

    it("doesn't show loading message when all requirements are loaded", async () => {
      const {gfi, stakingRewards, communityRewards, merkleDistributor} = await getDefaultClasses(goldfinchProtocol)
      const user = await getUserLoaded(
        goldfinchProtocol,
        seniorPoolLoaded,
        stakingRewards,
        gfi,
        communityRewards,
        merkleDistributor
      )
      renderRewards(stakingRewards, gfi, user, merkleDistributor, communityRewards)

      expect(await screen.queryByText("Loading...")).not.toBeInTheDocument()
    })
  })

  it("shows empty portfolio", async () => {
    const {gfi, stakingRewards, communityRewards, merkleDistributor} = await getDefaultClasses(goldfinchProtocol)
    const user = await getUserLoaded(
      goldfinchProtocol,
      seniorPoolLoaded,
      stakingRewards,
      gfi,
      communityRewards,
      merkleDistributor
    )
    renderRewards(stakingRewards, gfi, user, merkleDistributor, communityRewards)

    expect(await screen.findByText("Total GFI balance")).toBeVisible()
    expect(await screen.findByText("Wallet balance")).toBeVisible()
    expect(await screen.findByText("Claimable")).toBeVisible()
    expect(await screen.findByText("Still vesting")).toBeVisible()

    expect(await screen.getByTestId("summary-wallet-balance").textContent).toEqual("0.00")
    expect(await screen.getByTestId("summary-claimable").textContent).toEqual("0.00")
    expect(await screen.getByTestId("summary-still-vesting").textContent).toEqual("0.00")
    expect(await screen.getByTestId("summary-total-balance").textContent).toEqual("0.00")
  })

  it("shows wallet balance on portfolio", async () => {
    const {gfi, stakingRewards, communityRewards, merkleDistributor} = await getDefaultClasses(goldfinchProtocol)
    const user = await getUserLoaded(
      goldfinchProtocol,
      seniorPoolLoaded,
      stakingRewards,
      gfi,
      communityRewards,
      merkleDistributor,
      {gfi: {gfiBalance: "1000000000000000000"}}
    )
    renderRewards(stakingRewards, gfi, user, merkleDistributor, communityRewards)

    expect(await screen.findByText("Total GFI balance")).toBeVisible()
    expect(await screen.findByText("Wallet balance")).toBeVisible()
    expect(await screen.findByText("Claimable")).toBeVisible()
    expect(await screen.findByText("Still vesting")).toBeVisible()

    expect(await screen.getByTestId("summary-wallet-balance").textContent).toEqual("1.00")
    expect(await screen.getByTestId("summary-claimable").textContent).toEqual("0.00")
    expect(await screen.getByTestId("summary-still-vesting").textContent).toEqual("0.00")
    expect(await screen.getByTestId("summary-total-balance").textContent).toEqual("1.00")
  })

  describe("Staking rewards", () => {
    it("in same block as staking, staking reward won't be reflected in portfolio, as nothing has vested and there is no optimistic increment", async () => {
      const {gfi, stakingRewards, communityRewards, merkleDistributor, user} = await setupNewStakingReward(
        goldfinchProtocol,
        seniorPoolLoaded
      )

      renderRewards(stakingRewards, gfi, user, merkleDistributor, communityRewards)

      expect(await screen.findByText("Total GFI balance")).toBeVisible()
      expect(await screen.findByText("Wallet balance")).toBeVisible()
      expect(await screen.findByText("Claimable")).toBeVisible()
      expect(await screen.findByText("Still vesting")).toBeVisible()

      expect(await screen.getByTestId("summary-wallet-balance").textContent).toEqual("0.00")
      expect(await screen.getByTestId("summary-claimable").textContent).toEqual("0.00")
      expect(await screen.getByTestId("summary-still-vesting").textContent).toEqual("0.00")
      expect(await screen.getByTestId("summary-total-balance").textContent).toEqual("0.00")

      expect(await screen.getByTestId("summary-wallet-balance").className).toEqual("disabled-value")
      expect(await screen.getByTestId("summary-claimable").className).toEqual("disabled-value")
      expect(await screen.getByTestId("summary-still-vesting").className).toEqual("disabled-value")
      expect(await screen.getByTestId("summary-total-balance").className).toEqual("disabled-value")
    })

    xit("after staking but before unstaking or getting rewards, staking reward is reflected in portfolio, as optimistic increment", async () => {
      // TODO
    })

    xit("after partially unstaking, staking reward is reflected in portfolio, as sum of vested amount plus optimistic increment", async () => {
      // TODO
    })

    xit("after fully unstaking, staking reward is reflected in portfolio, as vested amount", async () => {
      // TODO
    })

    xit("after getting rewards, staking reward is reflected in portfolio, as sum of claimed amount and optimistic increment", async () => {
      // TODO
    })

    xit("after getting rewards and then partially unstaking, staking reward is reflected in portfolio, as sum of claimed amount, vested amount, and optimistic increment", async () => {
      // TODO
    })

    it("staking reward with non-zero claimable amount appears on portfolio", async () => {
      const {gfi, stakingRewards, communityRewards, merkleDistributor, user} = await setupClaimableStakingReward(
        goldfinchProtocol,
        seniorPoolLoaded
      )

      renderRewards(stakingRewards, gfi, user, merkleDistributor, communityRewards)

      expect(await screen.findByText("Total GFI balance")).toBeVisible()
      expect(await screen.findByText("Wallet balance")).toBeVisible()
      expect(await screen.findByText("Claimable")).toBeVisible()
      expect(await screen.findByText("Still vesting")).toBeVisible()

      expect(await screen.getByTestId("summary-wallet-balance").textContent).toEqual("0.00")
      expect(await screen.getByTestId("summary-claimable").textContent).toEqual("0.71")
      expect(await screen.getByTestId("summary-still-vesting").textContent).toEqual("128.89")
      expect(await screen.getByTestId("summary-total-balance").textContent).toEqual("129.60")

      expect(await screen.getByTestId("summary-wallet-balance").className).toEqual("value")
      expect(await screen.getByTestId("summary-claimable").className).toEqual("value")
      expect(await screen.getByTestId("summary-still-vesting").className).toEqual("value")
      expect(await screen.getByTestId("summary-total-balance").className).toEqual("value")
    })

    describe("wallet balance is 0", () => {
      it("partially-claimed staking reward appears on portfolio", async () => {
        const {gfi, stakingRewards, communityRewards, merkleDistributor, user} =
          await setupPartiallyClaimedStakingReward(goldfinchProtocol, seniorPoolLoaded)

        renderRewards(stakingRewards, gfi, user, merkleDistributor, communityRewards)

        expect(await screen.findByText("Wallet balance")).toBeVisible()
        expect(await screen.findByText("Claimable")).toBeVisible()
        expect(await screen.findByText("Still vesting")).toBeVisible()
        expect(await screen.findByText("Total GFI balance")).toBeVisible()

        expect(await screen.getByTestId("summary-wallet-balance").textContent).toEqual("0.00")
        expect(await screen.getByTestId("summary-claimable").textContent).toEqual("2.24")
        expect(await screen.getByTestId("summary-still-vesting").textContent).toEqual("265.94")
        expect(await screen.getByTestId("summary-total-balance").textContent).toEqual("268.18")

        expect(await screen.getByTestId("summary-wallet-balance").className).toEqual("value")
        expect(await screen.getByTestId("summary-claimable").className).toEqual("value")
        expect(await screen.getByTestId("summary-still-vesting").className).toEqual("value")
        expect(await screen.getByTestId("summary-total-balance").className).toEqual("value")
      })
    })
    describe("wallet balance is > 0", () => {
      it("partially-claimed staking reward appears on portfolio", async () => {
        const {gfi, stakingRewards, communityRewards, merkleDistributor, user} =
          await setupPartiallyClaimedStakingReward(goldfinchProtocol, seniorPoolLoaded, "1000000000000000000")

        renderRewards(stakingRewards, gfi, user, merkleDistributor, communityRewards)

        expect(await screen.findByText("Wallet balance")).toBeVisible()
        expect(await screen.findByText("Claimable")).toBeVisible()
        expect(await screen.findByText("Still vesting")).toBeVisible()
        expect(await screen.findByText("Total GFI balance")).toBeVisible()

        expect(await screen.getByTestId("summary-wallet-balance").textContent).toEqual("1.00")
        expect(await screen.getByTestId("summary-claimable").textContent).toEqual("2.24")
        expect(await screen.getByTestId("summary-still-vesting").textContent).toEqual("265.94")
        expect(await screen.getByTestId("summary-total-balance").textContent).toEqual("269.18")

        expect(await screen.getByTestId("summary-wallet-balance").className).toEqual("value")
        expect(await screen.getByTestId("summary-claimable").className).toEqual("value")
        expect(await screen.getByTestId("summary-still-vesting").className).toEqual("value")
        expect(await screen.getByTestId("summary-total-balance").className).toEqual("value")
      })
    })
  })

  describe("Community rewards", () => {
    it("airdrops that have not been accepted are not counted in portfolio", async () => {
      const {gfi, stakingRewards, communityRewards, merkleDistributor, user} = await setupAirdrop(
        goldfinchProtocol,
        seniorPoolLoaded
      )

      renderRewards(stakingRewards, gfi, user, merkleDistributor, communityRewards)

      expect(await screen.findByText("Total GFI balance")).toBeVisible()
      expect(await screen.findByText("Wallet balance")).toBeVisible()
      expect(await screen.findByText("Claimable")).toBeVisible()
      expect(await screen.findByText("Still vesting")).toBeVisible()

      expect(await screen.getByTestId("summary-wallet-balance").textContent).toEqual("0.00")
      expect(await screen.getByTestId("summary-claimable").textContent).toEqual("0.00")
      expect(await screen.getByTestId("summary-still-vesting").textContent).toEqual("0.00")
      expect(await screen.getByTestId("summary-total-balance").textContent).toEqual("0.00")

      expect(await screen.getByTestId("summary-wallet-balance").className).toEqual("disabled-value")
      expect(await screen.getByTestId("summary-claimable").className).toEqual("disabled-value")
      expect(await screen.getByTestId("summary-still-vesting").className).toEqual("disabled-value")
      expect(await screen.getByTestId("summary-total-balance").className).toEqual("disabled-value")
    })

    it("community reward that is vesting appears on portfolio", async () => {
      const {gfi, stakingRewards, communityRewards, merkleDistributor, user} = await setupVestingCommunityReward(
        goldfinchProtocol,
        seniorPoolLoaded
      )
      renderRewards(stakingRewards, gfi, user, merkleDistributor, communityRewards)

      expect(await screen.findByText("Wallet balance")).toBeVisible()
      expect(await screen.findByText("Claimable")).toBeVisible()
      expect(await screen.findByText("Still vesting")).toBeVisible()
      expect(await screen.findByText("Total GFI balance")).toBeVisible()

      expect(await screen.getByTestId("summary-wallet-balance").textContent).toEqual("0.00")
      expect(await screen.getByTestId("summary-claimable").textContent).toEqual("0.00")
      expect(await screen.getByTestId("summary-still-vesting").textContent).toEqual("1,000.00")
      expect(await screen.getByTestId("summary-total-balance").textContent).toEqual("1,000.00")

      expect(await screen.getByTestId("summary-wallet-balance").className).toEqual("value")
      expect(await screen.getByTestId("summary-claimable").className).toEqual("value")
      expect(await screen.getByTestId("summary-still-vesting").className).toEqual("value")
      expect(await screen.getByTestId("summary-total-balance").className).toEqual("value")
    })

    it("community reward without vesting appears on portfolio", async () => {
      const {gfi, stakingRewards, communityRewards, merkleDistributor, user} = await setupClaimableCommunityReward(
        goldfinchProtocol,
        seniorPoolLoaded
      )
      renderRewards(stakingRewards, gfi, user, merkleDistributor, communityRewards)

      expect(await screen.findByText("Wallet balance")).toBeVisible()
      expect(await screen.findByText("Claimable")).toBeVisible()
      expect(await screen.findByText("Still vesting")).toBeVisible()
      expect(await screen.findByText("Total GFI balance")).toBeVisible()

      expect(await screen.getByTestId("summary-wallet-balance").textContent).toEqual("0.00")
      expect(await screen.getByTestId("summary-claimable").textContent).toEqual("1,000.00")
      expect(await screen.getByTestId("summary-still-vesting").textContent).toEqual("0.00")
      expect(await screen.getByTestId("summary-total-balance").textContent).toEqual("1,000.00")

      expect(await screen.getByTestId("summary-wallet-balance").className).toEqual("value")
      expect(await screen.getByTestId("summary-claimable").className).toEqual("value")
      expect(await screen.getByTestId("summary-still-vesting").className).toEqual("value")
      expect(await screen.getByTestId("summary-total-balance").className).toEqual("value")
    })
  })

  describe("Staking and community rewards", () => {
    it("community reward and staking reward appear on portfolio", async () => {
      const {gfi, stakingRewards, communityRewards, merkleDistributor, user} =
        await setupCommunityRewardAndStakingReward(goldfinchProtocol, seniorPoolLoaded)

      renderRewards(stakingRewards, gfi, user, merkleDistributor, communityRewards)

      expect(await screen.findByText("Total GFI balance")).toBeVisible()
      expect(await screen.findByText("Wallet balance")).toBeVisible()
      expect(await screen.findByText("Claimable")).toBeVisible()
      expect(await screen.findByText("Still vesting")).toBeVisible()

      expect(await screen.getByTestId("summary-wallet-balance").textContent).toEqual("0.00")
      expect(await screen.getByTestId("summary-claimable").textContent).toEqual("1,000.71")
      expect(await screen.getByTestId("summary-still-vesting").textContent).toEqual("128.89")
      expect(await screen.getByTestId("summary-total-balance").textContent).toEqual("1,129.60")

      expect(await screen.getByTestId("summary-wallet-balance").className).toEqual("value")
      expect(await screen.getByTestId("summary-claimable").className).toEqual("value")
      expect(await screen.getByTestId("summary-still-vesting").className).toEqual("value")
      expect(await screen.getByTestId("summary-total-balance").className).toEqual("value")
    })
<<<<<<< HEAD

    it("staking reward partially claimed (but with 0 wallet balance) appears on portfolio", async () => {
      const {gfi, stakingRewards, communityRewards, merkleDistributor, user} = await setupPartiallyClaimedStakingReward(
        goldfinchProtocol,
        seniorPoolLoaded
      )

      renderRewards(stakingRewards, gfi, user, merkleDistributor, communityRewards)

      expect(await screen.findByText("Wallet balance")).toBeVisible()
      expect(await screen.findByText("Claimable")).toBeVisible()
      expect(await screen.findByText("Still vesting")).toBeVisible()
      expect(await screen.findByText("Total GFI balance")).toBeVisible()

      expect(await screen.getByTestId("summary-wallet-balance").textContent).toEqual("0.00")
      expect(await screen.getByTestId("summary-claimable").textContent).toEqual("2.24")
      expect(await screen.getByTestId("summary-still-vesting").textContent).toEqual("265.94")
      expect(await screen.getByTestId("summary-total-balance").textContent).toEqual("268.18")

      expect(await screen.getByTestId("summary-wallet-balance").className).toEqual("value")
      expect(await screen.getByTestId("summary-claimable").className).toEqual("value")
      expect(await screen.getByTestId("summary-still-vesting").className).toEqual("value")
      expect(await screen.getByTestId("summary-total-balance").className).toEqual("value")
    })

    it("staking reward partially claimed (but with wallet balance) appears on portfolio", async () => {
      const {gfi, stakingRewards, communityRewards, merkleDistributor, user} = await setupPartiallyClaimedStakingReward(
        goldfinchProtocol,
        seniorPoolLoaded,
        "1000000000000000000"
      )

      renderRewards(stakingRewards, gfi, user, merkleDistributor, communityRewards)

      expect(await screen.findByText("Wallet balance")).toBeVisible()
      expect(await screen.findByText("Claimable")).toBeVisible()
      expect(await screen.findByText("Still vesting")).toBeVisible()
      expect(await screen.findByText("Total GFI balance")).toBeVisible()

      expect(await screen.getByTestId("summary-wallet-balance").textContent).toEqual("1.00")
      expect(await screen.getByTestId("summary-claimable").textContent).toEqual("2.24")
      expect(await screen.getByTestId("summary-still-vesting").textContent).toEqual("265.94")
      expect(await screen.getByTestId("summary-total-balance").textContent).toEqual("269.18")

      expect(await screen.getByTestId("summary-wallet-balance").className).toEqual("value")
      expect(await screen.getByTestId("summary-claimable").className).toEqual("value")
      expect(await screen.getByTestId("summary-still-vesting").className).toEqual("value")
      expect(await screen.getByTestId("summary-total-balance").className).toEqual("value")
    })

    it("community reward partially claimed and still vesting appears on portfolio", async () => {
      const {gfi, stakingRewards, communityRewards, merkleDistributor, user} =
        await setupPartiallyClaimedCommunityReward(goldfinchProtocol, seniorPoolLoaded, "5480000000000000000")
      renderRewards(stakingRewards, gfi, user, merkleDistributor, communityRewards)

      expect(await screen.findByText("Wallet balance")).toBeVisible()
      expect(await screen.findByText("Claimable")).toBeVisible()
      expect(await screen.findByText("Still vesting")).toBeVisible()
      expect(await screen.findByText("Total GFI balance")).toBeVisible()

      expect(await screen.getByTestId("summary-wallet-balance").textContent).toEqual("5.48")
      expect(await screen.getByTestId("summary-claimable").textContent).toEqual("10.96")
      expect(await screen.getByTestId("summary-still-vesting").textContent).toEqual("983.56")
      expect(await screen.getByTestId("summary-total-balance").textContent).toEqual("1,000.00")

      expect(await screen.getByTestId("summary-wallet-balance").className).toEqual("value")
      expect(await screen.getByTestId("summary-claimable").className).toEqual("value")
      expect(await screen.getByTestId("summary-still-vesting").className).toEqual("value")
      expect(await screen.getByTestId("summary-total-balance").className).toEqual("value")
    })
  })
})

describe("Rewards list and detail", () => {
  let seniorPool: SeniorPoolLoaded
  let goldfinchProtocol = new GoldfinchProtocol(network)

  beforeEach(resetMocks)
  beforeEach(() => mock({blockchain, accounts: {return: [recipient]}}))
  beforeEach(async () => {
    jest.spyOn(utils, "getDeployments").mockImplementation(() => {
      return Promise.resolve(DEPLOYMENTS)
    })
    setupMocksForAirdrop(undefined) // reset

    await goldfinchProtocol.initialize()
    const _seniorPoolLoaded = new SeniorPool(goldfinchProtocol)
    _seniorPoolLoaded.info = {
      loaded: true,
      value: {
        currentBlock: blockInfo,
        poolData: {} as PoolData,
        isPaused: false,
      },
    }
    assertWithLoadedInfo(_seniorPoolLoaded)
    seniorPool = _seniorPoolLoaded
  })

  it("shows empty list", async () => {
    const {gfi, stakingRewards, communityRewards, merkleDistributor} = await getDefaultClasses(goldfinchProtocol)

    const user = new User(recipient, network.name, undefined as unknown as CreditDesk, goldfinchProtocol, undefined)
    const mocks = mockUserInitializationContractCalls(user, stakingRewards, gfi, communityRewards, {})
    await user.initialize(seniorPool, stakingRewards, gfi, communityRewards, merkleDistributor, blockInfo)
    assertAllMocksAreCalled(mocks)
    assertWithLoadedInfo(user)

    const {container} = renderRewards(stakingRewards, gfi, user, merkleDistributor, communityRewards)

    const list = container.getElementsByClassName("rewards-list-item")
    expect(list.length).toEqual(1)
    expect(list[0]?.textContent).toContain("You have no rewards. You can earn rewards by supplying")
  })

  it("shows staking reward on rewards list", async () => {
    const {gfi, stakingRewards, communityRewards, merkleDistributor, user} = await setupNewStakingReward(
      goldfinchProtocol,
      seniorPool
    )
    renderRewards(stakingRewards, gfi, user, merkleDistributor, communityRewards)

    expect(await screen.findByText("Staked 50K FIDU on Jan 5")).toBeVisible()
    expect(await screen.findByText("Vesting")).toBeVisible()
    expect((await screen.findAllByText("0.00")).length).toBe(7)

    fireEvent.click(screen.getByText("Staked 50K FIDU on Jan 5"))

    expect(await screen.findByText("Transaction details")).toBeVisible()
    expect(await screen.findByText("Vesting schedule")).toBeVisible()
    expect(await screen.findByText("Linear until 100% on Jan 5, 2023")).toBeVisible()

    expect(await screen.findByText("Claim status")).toBeVisible()
    expect(await screen.findByText("0.00 claimed of your total vested 0.00 GFI")).toBeVisible()

    expect(await screen.findByText("Current earn rate")).toBeVisible()
    expect(await screen.findByText("+453.60 granted per week")).toBeVisible()

    expect(await screen.findByText("Vesting status")).toBeVisible()
    expect(await screen.findByText("--.--% (0.00 GFI) vested")).toBeVisible()

    expect(screen.getByText("Etherscan").closest("a")).toHaveAttribute(
      "href",
      `https://${network.name}.etherscan.io/address/${stakingRewards.address}`
    )
  })

  it("shows claimable staking reward on rewards list", async () => {
    const {gfi, stakingRewards, communityRewards, merkleDistributor, user} = await setupClaimableStakingReward(
      goldfinchProtocol,
      seniorPool
    )

    renderRewards(stakingRewards, gfi, user, merkleDistributor, communityRewards)

    expect(await screen.findByText("Staked 50K FIDU on Jan 5")).toBeVisible()
    expect(await screen.findByText("Claim GFI")).toBeVisible()

    expect(screen.getByTestId("detail-granted").textContent).toEqual("129.60")
    expect(screen.getByTestId("detail-claimable").textContent).toEqual("0.71")

    fireEvent.click(screen.getByText("Staked 50K FIDU on Jan 5"))

    expect(await screen.findByText("Transaction details")).toBeVisible()
    expect(await screen.findByText("Vesting schedule")).toBeVisible()
    expect(await screen.findByText("Linear until 100% on Jan 5, 2023")).toBeVisible()

    expect(await screen.findByText("Claim status")).toBeVisible()
    expect(await screen.findByText("0.00 claimed of your total vested 0.71 GFI")).toBeVisible()

    expect(await screen.findByText("Current earn rate")).toBeVisible()
    expect(await screen.findByText("+453.60 granted per week")).toBeVisible()

    expect(await screen.findByText("Vesting status")).toBeVisible()
    expect(await screen.findByText("0.55% (0.71 GFI) vested")).toBeVisible()

    expect(screen.getByText("Etherscan").closest("a")).toHaveAttribute(
      "href",
      `https://${network.name}.etherscan.io/address/${stakingRewards.address}`
    )
  })

  it("shows claimable community reward on rewards list", async () => {
    const {gfi, stakingRewards, communityRewards, merkleDistributor, user} = await setupClaimableCommunityReward(
      goldfinchProtocol,
      seniorPool
    )

    renderRewards(stakingRewards, gfi, user, merkleDistributor, communityRewards)

    expect(await screen.findByText("Flight Academy")).toBeVisible()
    expect(await screen.findByText("Claim GFI")).toBeVisible()

    expect(screen.getByTestId("detail-granted").textContent).toEqual("1,000.00")
    expect(screen.getByTestId("detail-claimable").textContent).toEqual("1,000.00")

    fireEvent.click(screen.getByText("Flight Academy"))

    expect(await screen.findByText("Transaction details")).toBeVisible()
    expect(
      await screen.findByText("1,000.00 GFI reward on Jan 7, 2022 for participating in Flight Academy")
    ).toBeVisible()

    expect(await screen.findByText("Vesting status")).toBeVisible()
    expect(await screen.findByText("100.00% (1,000.00 GFI) vested")).toBeVisible()

    expect(await screen.findByText("Vesting schedule")).toBeVisible()
    expect(await screen.findByText("None")).toBeVisible()

    expect(screen.getByText("Etherscan").closest("a")).toHaveAttribute(
      "href",
      `https://${network.name}.etherscan.io/address/${communityRewards.address}`
    )
  })

  it("shows vesting community reward on rewards list", async () => {
    const {gfi, stakingRewards, communityRewards, merkleDistributor, user} = await setupVestingCommunityReward(
      goldfinchProtocol,
      seniorPool
    )

    renderRewards(stakingRewards, gfi, user, merkleDistributor, communityRewards)

    expect(await screen.findByText("Goldfinch Investment")).toBeVisible()
    expect(await screen.findByText("Vesting")).toBeVisible()

    expect(screen.getByTestId("detail-granted").textContent).toEqual("1,000.00")
    expect(screen.getByTestId("detail-claimable").textContent).toEqual("0.00")

    fireEvent.click(screen.getByText("Goldfinch Investment"))

    expect(await screen.findByText("Transaction details")).toBeVisible()
    expect(
      await screen.findByText("1,000.00 GFI reward on Jan 7, 2022 for participating as a Goldfinch investor")
    ).toBeVisible()

    expect(await screen.findByText("Vesting status")).toBeVisible()
    expect(await screen.findByText("--.--% (0.00 GFI) vested")).toBeVisible()

    expect(await screen.findByText("Vesting schedule")).toBeVisible()
    expect(await screen.findByText("Linear, vesting every 300 seconds, until 100% on Jan 7, 2022")).toBeVisible()

    expect(screen.getByText("Etherscan").closest("a")).toHaveAttribute(
      "href",
      `https://${network.name}.etherscan.io/address/${communityRewards.address}`
    )
  })

  it("shows airdrop from merkle distributor", async () => {
    const {gfi, stakingRewards, communityRewards, merkleDistributor, user} = await setupAirdrop(
      goldfinchProtocol,
      seniorPool
    )

    renderRewards(stakingRewards, gfi, user, merkleDistributor, communityRewards)

    expect(await screen.findByText("Flight Academy")).toBeVisible()
    expect(await screen.findByText("Accept")).toBeVisible()

    expect(screen.getByTestId("detail-granted").textContent).toEqual("1,000.00")
    expect(screen.getByTestId("detail-claimable").textContent).toEqual("0.00")

    fireEvent.click(screen.getByText("Flight Academy"))

    expect(await screen.findByText("Transaction details")).toBeVisible()
    expect(await screen.findByText("1,000.00 GFI reward for participating in Flight Academy")).toBeVisible()

    expect(await screen.findByText("Vesting status")).toBeVisible()
    expect(await screen.findByText("$--.-- (0.00 GFI) vested")).toBeVisible()

    expect(await screen.findByText("Vesting schedule")).toBeVisible()
    expect(await screen.findByText("None")).toBeVisible()

    expect(screen.getByText("Etherscan").closest("a")).toHaveAttribute(
      "href",
      `https://${network.name}.etherscan.io/address/${merkleDistributor.address}`
    )
  })

  it("shows community reward and staking reward ", async () => {
    const {gfi, stakingRewards, communityRewards, merkleDistributor, user} = await setupCommunityRewardAndStakingReward(
      goldfinchProtocol,
      seniorPool
    )

    renderRewards(stakingRewards, gfi, user, merkleDistributor, communityRewards)

    expect(await screen.findByText("Staked 50K FIDU on Jan 5")).toBeVisible()
    expect(await screen.findByText("Flight Academy")).toBeVisible()
    expect(await screen.getAllByText("Claim GFI").length).toBe(2)

    expect(screen.getAllByTestId("detail-granted")[0]?.textContent).toEqual("1,000.00")
    expect(screen.getAllByTestId("detail-claimable")[0]?.textContent).toEqual("1,000.00")
    expect(screen.getAllByTestId("detail-granted")[1]?.textContent).toEqual("129.60")
    expect(screen.getAllByTestId("detail-claimable")[1]?.textContent).toEqual("0.71")

    fireEvent.click(screen.getByText("Staked 50K FIDU on Jan 5"))
    expect(await screen.findByText("Transaction details")).toBeVisible()
    expect(await screen.findByText("Vesting schedule")).toBeVisible()
    expect(await screen.findByText("Linear until 100% on Jan 5, 2023")).toBeVisible()

    expect(await screen.findByText("Claim status")).toBeVisible()
    expect(await screen.findByText("0.00 claimed of your total vested 0.71 GFI")).toBeVisible()

    expect(await screen.findByText("Current earn rate")).toBeVisible()
    expect(await screen.findByText("+453.60 granted per week")).toBeVisible()

    expect(await screen.findByText("Vesting status")).toBeVisible()
    expect(await screen.findByText("0.55% (0.71 GFI) vested")).toBeVisible()

    expect(screen.getByText("Etherscan").closest("a")).toHaveAttribute(
      "href",
      `https://${network.name}.etherscan.io/address/${stakingRewards.address}`
    )
    fireEvent.click(screen.getByText("Staked 50K FIDU on Jan 5"))

    fireEvent.click(screen.getByText("Flight Academy"))
    expect(await screen.findByText("Transaction details")).toBeVisible()
    expect(
      await screen.findByText("1,000.00 GFI reward on Jan 7, 2022 for participating in Flight Academy")
    ).toBeVisible()

    expect(await screen.findByText("Vesting status")).toBeVisible()
    expect(await screen.findByText("100.00% (1,000.00 GFI) vested")).toBeVisible()

    expect(await screen.findByText("Vesting schedule")).toBeVisible()
    expect(await screen.findByText("None")).toBeVisible()

    expect(screen.getByText("Etherscan").closest("a")).toHaveAttribute(
      "href",
      `https://${network.name}.etherscan.io/address/${communityRewards.address}`
    )
  })

  it("staking reward partially claimed appears on list", async () => {
    const {gfi, stakingRewards, communityRewards, merkleDistributor, user} = await setupPartiallyClaimedStakingReward(
      goldfinchProtocol,
      seniorPool
    )

    renderRewards(stakingRewards, gfi, user, merkleDistributor, communityRewards)

    expect(await screen.findByText("Staked 50K FIDU on Jan 5")).toBeVisible()
    expect(await screen.findByText("Claim GFI")).toBeVisible()

    expect(screen.getByTestId("detail-granted").textContent).toEqual("269.00")
    expect(screen.getByTestId("detail-claimable").textContent).toEqual("2.24")

    fireEvent.click(screen.getByText("Staked 50K FIDU on Jan 5"))
    expect(await screen.findByText("Transaction details")).toBeVisible()
    expect(await screen.findByText("Vesting schedule")).toBeVisible()
    expect(await screen.findByText("Linear until 100% on Jan 5, 2023")).toBeVisible()

    expect(await screen.findByText("Claim status")).toBeVisible()
    expect(await screen.findByText("0.82 claimed of your total vested 3.06 GFI")).toBeVisible()

    expect(await screen.findByText("Current earn rate")).toBeVisible()
    expect(await screen.findByText("+453.60 granted per week")).toBeVisible()

    expect(await screen.findByText("Vesting status")).toBeVisible()
    expect(await screen.findByText("1.14% (3.06 GFI) vested")).toBeVisible()

    expect(screen.getByText("Etherscan").closest("a")).toHaveAttribute(
      "href",
      `https://${network.name}.etherscan.io/address/${stakingRewards.address}`
    )
  })

  it("shows partially claimed community reward on rewards list", async () => {
    const {gfi, stakingRewards, communityRewards, merkleDistributor, user} = await setupPartiallyClaimedCommunityReward(
      goldfinchProtocol,
      seniorPool
    )

    renderRewards(stakingRewards, gfi, user, merkleDistributor, communityRewards)

    expect(await screen.findByText("Goldfinch Investment")).toBeVisible()
    expect(await screen.findByText("Claim GFI")).toBeVisible()

    expect(screen.getByTestId("detail-granted").textContent).toEqual("1,000.00")
    expect(screen.getByTestId("detail-claimable").textContent).toEqual("10.96")

    fireEvent.click(screen.getByText("Goldfinch Investment"))

    expect(await screen.findByText("Transaction details")).toBeVisible()
    expect(
      await screen.findByText("1,000.00 GFI reward on Jan 22, 2022 for participating as a Goldfinch investor")
    ).toBeVisible()

    expect(await screen.findByText("Vesting status")).toBeVisible()
    expect(await screen.findByText("1.64% (16.44 GFI) vested")).toBeVisible()

    expect(await screen.findByText("Vesting schedule")).toBeVisible()
    expect(await screen.findByText("Linear until 100% on Jan 7, 2023")).toBeVisible()

    expect(screen.getByText("Etherscan").closest("a")).toHaveAttribute(
      "href",
      `https://${network.name}.etherscan.io/address/${communityRewards.address}`
    )
=======
>>>>>>> abae851d
  })
})<|MERGE_RESOLUTION|>--- conflicted
+++ resolved
@@ -360,7 +360,7 @@
       expect(await screen.getByTestId("summary-total-balance").className).toEqual("disabled-value")
     })
 
-    it("community reward that is vesting appears on portfolio", async () => {
+    it("community reward with vesting appears on portfolio", async () => {
       const {gfi, stakingRewards, communityRewards, merkleDistributor, user} = await setupVestingCommunityReward(
         goldfinchProtocol,
         seniorPoolLoaded
@@ -405,6 +405,27 @@
       expect(await screen.getByTestId("summary-still-vesting").className).toEqual("value")
       expect(await screen.getByTestId("summary-total-balance").className).toEqual("value")
     })
+
+    it("community reward partially claimed and still vesting appears on portfolio", async () => {
+      const {gfi, stakingRewards, communityRewards, merkleDistributor, user} =
+        await setupPartiallyClaimedCommunityReward(goldfinchProtocol, seniorPoolLoaded, "5480000000000000000")
+      renderRewards(stakingRewards, gfi, user, merkleDistributor, communityRewards)
+
+      expect(await screen.findByText("Wallet balance")).toBeVisible()
+      expect(await screen.findByText("Claimable")).toBeVisible()
+      expect(await screen.findByText("Still vesting")).toBeVisible()
+      expect(await screen.findByText("Total GFI balance")).toBeVisible()
+
+      expect(await screen.getByTestId("summary-wallet-balance").textContent).toEqual("5.48")
+      expect(await screen.getByTestId("summary-claimable").textContent).toEqual("10.96")
+      expect(await screen.getByTestId("summary-still-vesting").textContent).toEqual("983.56")
+      expect(await screen.getByTestId("summary-total-balance").textContent).toEqual("1,000.00")
+
+      expect(await screen.getByTestId("summary-wallet-balance").className).toEqual("value")
+      expect(await screen.getByTestId("summary-claimable").className).toEqual("value")
+      expect(await screen.getByTestId("summary-still-vesting").className).toEqual("value")
+      expect(await screen.getByTestId("summary-total-balance").className).toEqual("value")
+    })
   })
 
   describe("Staking and community rewards", () => {
@@ -423,77 +444,6 @@
       expect(await screen.getByTestId("summary-claimable").textContent).toEqual("1,000.71")
       expect(await screen.getByTestId("summary-still-vesting").textContent).toEqual("128.89")
       expect(await screen.getByTestId("summary-total-balance").textContent).toEqual("1,129.60")
-
-      expect(await screen.getByTestId("summary-wallet-balance").className).toEqual("value")
-      expect(await screen.getByTestId("summary-claimable").className).toEqual("value")
-      expect(await screen.getByTestId("summary-still-vesting").className).toEqual("value")
-      expect(await screen.getByTestId("summary-total-balance").className).toEqual("value")
-    })
-<<<<<<< HEAD
-
-    it("staking reward partially claimed (but with 0 wallet balance) appears on portfolio", async () => {
-      const {gfi, stakingRewards, communityRewards, merkleDistributor, user} = await setupPartiallyClaimedStakingReward(
-        goldfinchProtocol,
-        seniorPoolLoaded
-      )
-
-      renderRewards(stakingRewards, gfi, user, merkleDistributor, communityRewards)
-
-      expect(await screen.findByText("Wallet balance")).toBeVisible()
-      expect(await screen.findByText("Claimable")).toBeVisible()
-      expect(await screen.findByText("Still vesting")).toBeVisible()
-      expect(await screen.findByText("Total GFI balance")).toBeVisible()
-
-      expect(await screen.getByTestId("summary-wallet-balance").textContent).toEqual("0.00")
-      expect(await screen.getByTestId("summary-claimable").textContent).toEqual("2.24")
-      expect(await screen.getByTestId("summary-still-vesting").textContent).toEqual("265.94")
-      expect(await screen.getByTestId("summary-total-balance").textContent).toEqual("268.18")
-
-      expect(await screen.getByTestId("summary-wallet-balance").className).toEqual("value")
-      expect(await screen.getByTestId("summary-claimable").className).toEqual("value")
-      expect(await screen.getByTestId("summary-still-vesting").className).toEqual("value")
-      expect(await screen.getByTestId("summary-total-balance").className).toEqual("value")
-    })
-
-    it("staking reward partially claimed (but with wallet balance) appears on portfolio", async () => {
-      const {gfi, stakingRewards, communityRewards, merkleDistributor, user} = await setupPartiallyClaimedStakingReward(
-        goldfinchProtocol,
-        seniorPoolLoaded,
-        "1000000000000000000"
-      )
-
-      renderRewards(stakingRewards, gfi, user, merkleDistributor, communityRewards)
-
-      expect(await screen.findByText("Wallet balance")).toBeVisible()
-      expect(await screen.findByText("Claimable")).toBeVisible()
-      expect(await screen.findByText("Still vesting")).toBeVisible()
-      expect(await screen.findByText("Total GFI balance")).toBeVisible()
-
-      expect(await screen.getByTestId("summary-wallet-balance").textContent).toEqual("1.00")
-      expect(await screen.getByTestId("summary-claimable").textContent).toEqual("2.24")
-      expect(await screen.getByTestId("summary-still-vesting").textContent).toEqual("265.94")
-      expect(await screen.getByTestId("summary-total-balance").textContent).toEqual("269.18")
-
-      expect(await screen.getByTestId("summary-wallet-balance").className).toEqual("value")
-      expect(await screen.getByTestId("summary-claimable").className).toEqual("value")
-      expect(await screen.getByTestId("summary-still-vesting").className).toEqual("value")
-      expect(await screen.getByTestId("summary-total-balance").className).toEqual("value")
-    })
-
-    it("community reward partially claimed and still vesting appears on portfolio", async () => {
-      const {gfi, stakingRewards, communityRewards, merkleDistributor, user} =
-        await setupPartiallyClaimedCommunityReward(goldfinchProtocol, seniorPoolLoaded, "5480000000000000000")
-      renderRewards(stakingRewards, gfi, user, merkleDistributor, communityRewards)
-
-      expect(await screen.findByText("Wallet balance")).toBeVisible()
-      expect(await screen.findByText("Claimable")).toBeVisible()
-      expect(await screen.findByText("Still vesting")).toBeVisible()
-      expect(await screen.findByText("Total GFI balance")).toBeVisible()
-
-      expect(await screen.getByTestId("summary-wallet-balance").textContent).toEqual("5.48")
-      expect(await screen.getByTestId("summary-claimable").textContent).toEqual("10.96")
-      expect(await screen.getByTestId("summary-still-vesting").textContent).toEqual("983.56")
-      expect(await screen.getByTestId("summary-total-balance").textContent).toEqual("1,000.00")
 
       expect(await screen.getByTestId("summary-wallet-balance").className).toEqual("value")
       expect(await screen.getByTestId("summary-claimable").className).toEqual("value")
@@ -829,7 +779,5 @@
       "href",
       `https://${network.name}.etherscan.io/address/${communityRewards.address}`
     )
-=======
->>>>>>> abae851d
   })
 })