import {CreditDesk} from "@goldfinch-eng/protocol/typechain/web3/CreditDesk"
import "@testing-library/jest-dom"
import {fireEvent, render, screen, waitFor} from "@testing-library/react"
import BigNumber from "bignumber.js"
import {mock, resetMocks} from "depay-web3-mock"
import {BrowserRouter as Router} from "react-router-dom"
import {ThemeProvider} from "styled-components"
import {AppContext} from "../../App"
import {CommunityRewardsLoaded, MerkleDirectDistributorLoaded} from "../../ethereum/communityRewards"
import {GFILoaded} from "../../ethereum/gfi"
import {GoldfinchProtocol} from "../../ethereum/GoldfinchProtocol"
import {MerkleDistributorLoaded} from "../../ethereum/merkleDistributor"
import {NetworkMonitor} from "../../ethereum/networkMonitor"
import {PoolData, SeniorPool, SeniorPoolLoaded, StakingRewardsLoaded} from "../../ethereum/pool"
import {User, UserLoaded} from "../../ethereum/user"
import * as utils from "../../ethereum/utils"
import Rewards from "../../pages/rewards"
import {defaultTheme} from "../../styles/theme"
import {assertWithLoadedInfo} from "../../types/loadable"
import {SessionData} from "../../types/session"
import {BlockInfo} from "../../utils"
import web3 from "../../web3"
import {blockchain, defaultCurrentBlock, getDeployments, network, recipient} from "../rewards/__utils__/constants"
import {
  assertAllMocksAreCalled,
  mockUserInitializationContractCalls,
  resetAirdropMocks,
  RewardsMockData,
} from "../rewards/__utils__/mocks"
import {
  getDefaultClasses,
  merkleDistributorAirdropVesting,
  setupAcceptedDirectReward,
  setupClaimableCommunityReward,
  setupClaimableStakingReward,
  setupCommunityRewardAndDirectRewardAndStakingReward,
  setupCommunityRewardAndStakingReward,
  setupDirectReward,
  setupDirectRewardAndStakingReward,
  setupMerkleDirectDistributorAirdrop,
  setupMerkleDistributorAirdropNoVesting,
  setupMerkleDistributorAirdropVesting,
  setupNewStakingReward,
  setupPartiallyClaimedCommunityReward,
  setupPartiallyClaimedStakingReward,
  setupVestingCommunityReward,
} from "../rewards/__utils__/scenarios"

mock({
  blockchain: "ethereum",
})

web3.setProvider((global.window as any).ethereum)

function renderRewards(
  stakingRewards: StakingRewardsLoaded | undefined,
  gfi: GFILoaded | undefined,
  user: UserLoaded | undefined,
  merkleDistributor: MerkleDistributorLoaded | undefined,
  merkleDirectDistributor: MerkleDirectDistributorLoaded | undefined,
  communityRewards: CommunityRewardsLoaded | undefined,
  currentBlock: BlockInfo,
  refreshCurrentBlock?: () => Promise<void>,
  networkMonitor?: NetworkMonitor,
  sessionData?: SessionData
) {
<<<<<<< HEAD
  const setLeafCurrentBlock = (currentBlock: BlockInfo) => {
    // pass
=======
  sessionData = sessionData || {
    signature: "foo",
    signatureBlockNum: currentBlock.number,
    signatureBlockNumTimestamp: currentBlock.timestamp,
    version: 1,
>>>>>>> 580d303b
  }
  const store = {
    currentBlock,
    refreshCurrentBlock,
    setLeafCurrentBlock,
    network,
    stakingRewards,
    gfi,
    user,
    merkleDistributor,
    merkleDirectDistributor,
    communityRewards,
    networkMonitor,
    sessionData,
  }

  return render(
    <AppContext.Provider value={store}>
      <ThemeProvider theme={defaultTheme}>
        <Router>
          <Rewards />
        </Router>
      </ThemeProvider>
    </AppContext.Provider>
  )
}

async function getUserLoaded(
  goldfinchProtocol: GoldfinchProtocol,
  seniorPoolLoaded: SeniorPoolLoaded,
  stakingRewards: StakingRewardsLoaded,
  gfi: GFILoaded,
  communityRewards: CommunityRewardsLoaded,
  merkleDistributor: MerkleDistributorLoaded,
  merkleDirectDistributor: MerkleDirectDistributorLoaded,
  rewardsMock: RewardsMockData
): Promise<UserLoaded> {
  const user = new User(recipient, network.name, undefined as unknown as CreditDesk, goldfinchProtocol, undefined)
  const mocks = await mockUserInitializationContractCalls(
    user,
    stakingRewards,
    gfi,
    communityRewards,
    merkleDistributor,
    rewardsMock
  )

  await user.initialize(
    seniorPoolLoaded,
    stakingRewards,
    gfi,
    communityRewards,
    merkleDistributor,
    merkleDirectDistributor,
    rewardsMock.currentBlock
  )
  assertAllMocksAreCalled(mocks)
  assertWithLoadedInfo(user)
  return user
}

describe("Rewards portfolio overview", () => {
  let seniorPoolLoaded: SeniorPoolLoaded
  let goldfinchProtocol = new GoldfinchProtocol(network)
  const currentBlock = defaultCurrentBlock

  beforeEach(resetMocks)
  beforeEach(() => mock({blockchain, accounts: {return: [recipient]}}))
  beforeEach(async () => {
    jest.spyOn(utils, "getDeployments").mockImplementation(() => {
      return getDeployments()
    })
    resetAirdropMocks()

    await goldfinchProtocol.initialize()
    const _seniorPoolLoaded = new SeniorPool(goldfinchProtocol)
    _seniorPoolLoaded.info = {
      loaded: true,
      value: {
        currentBlock,
        poolData: {} as PoolData,
        isPaused: false,
      },
    }
    assertWithLoadedInfo(_seniorPoolLoaded)
    seniorPoolLoaded = _seniorPoolLoaded
  })

  describe("loading state", () => {
    it("shows loading message when all requirements are empty", async () => {
      renderRewards(undefined, undefined, undefined, undefined, undefined, undefined, currentBlock)
      expect(await screen.findByText("Loading...")).toBeVisible()
    })

    it("shows loading message when all but one requirement are empty", async () => {
      const {stakingRewards} = await getDefaultClasses(goldfinchProtocol, currentBlock)
      renderRewards(stakingRewards, undefined, undefined, undefined, undefined, undefined, currentBlock)
      expect(await screen.findByText("Loading...")).toBeVisible()
    })
    it("shows loading message when all but two requirements are empty", async () => {
      const {stakingRewards, gfi} = await getDefaultClasses(goldfinchProtocol, currentBlock)
      renderRewards(stakingRewards, gfi, undefined, undefined, undefined, undefined, currentBlock)
      expect(await screen.findByText("Loading...")).toBeVisible()
    })
    it("shows loading message when all but three requirements are empty", async () => {
      const {stakingRewards, gfi, merkleDistributor, merkleDirectDistributor, communityRewards} =
        await getDefaultClasses(goldfinchProtocol, currentBlock)
      const user = await getUserLoaded(
        goldfinchProtocol,
        seniorPoolLoaded,
        stakingRewards,
        gfi,
        communityRewards,
        merkleDistributor,
        merkleDirectDistributor,
        {currentBlock}
      )
      renderRewards(stakingRewards, gfi, user, undefined, undefined, undefined, currentBlock)
      expect(await screen.findByText("Loading...")).toBeVisible()
    })
    it("shows loading message when all but four requirements are empty", async () => {
      const {stakingRewards, gfi, merkleDistributor, merkleDirectDistributor, communityRewards} =
        await getDefaultClasses(goldfinchProtocol, currentBlock)
      const user = await getUserLoaded(
        goldfinchProtocol,
        seniorPoolLoaded,
        stakingRewards,
        gfi,
        communityRewards,
        merkleDistributor,
        merkleDirectDistributor,
        {currentBlock}
      )
      renderRewards(stakingRewards, gfi, user, merkleDistributor, undefined, undefined, currentBlock)
      expect(await screen.findByText("Loading...")).toBeVisible()
    })
    it("shows loading message when all but five requirements are empty", async () => {
      const {stakingRewards, gfi, merkleDistributor, merkleDirectDistributor, communityRewards} =
        await getDefaultClasses(goldfinchProtocol, currentBlock)
      const user = await getUserLoaded(
        goldfinchProtocol,
        seniorPoolLoaded,
        stakingRewards,
        gfi,
        communityRewards,
        merkleDistributor,
        merkleDirectDistributor,
        {currentBlock}
      )
      renderRewards(stakingRewards, gfi, user, merkleDistributor, merkleDirectDistributor, undefined, currentBlock)
      expect(await screen.findByText("Loading...")).toBeVisible()
    })

    it("doesn't show loading message when all requirements are loaded", async () => {
      const {gfi, stakingRewards, communityRewards, merkleDistributor, merkleDirectDistributor} =
        await getDefaultClasses(goldfinchProtocol, currentBlock)
      const user = await getUserLoaded(
        goldfinchProtocol,
        seniorPoolLoaded,
        stakingRewards,
        gfi,
        communityRewards,
        merkleDistributor,
        merkleDirectDistributor,
        {currentBlock}
      )
      renderRewards(
        stakingRewards,
        gfi,
        user,
        merkleDistributor,
        merkleDirectDistributor,
        communityRewards,
        currentBlock
      )

      expect(await screen.queryByText("Loading...")).not.toBeInTheDocument()
    })
  })

  it("shows empty portfolio", async () => {
    const {gfi, stakingRewards, communityRewards, merkleDistributor, merkleDirectDistributor} = await getDefaultClasses(
      goldfinchProtocol,
      currentBlock
    )
    const user = await getUserLoaded(
      goldfinchProtocol,
      seniorPoolLoaded,
      stakingRewards,
      gfi,
      communityRewards,
      merkleDistributor,
      merkleDirectDistributor,
      {currentBlock}
    )
    renderRewards(stakingRewards, gfi, user, merkleDistributor, merkleDirectDistributor, communityRewards, currentBlock)

    expect(await screen.findByText("Total GFI balance")).toBeVisible()
    expect(await screen.findByText("Wallet balance")).toBeVisible()
    expect(await screen.findByText("Fully vested")).toBeVisible()
    expect(await screen.findByText("Still vesting")).toBeVisible()

    expect(await screen.getByTestId("summary-wallet-balance").textContent).toEqual("0.00")
    expect(await screen.getByTestId("summary-claimable").textContent).toEqual("0.00")
    expect(await screen.getByTestId("summary-still-vesting").textContent).toEqual("0.00")
    expect(await screen.getByTestId("summary-total-balance").textContent).toEqual("0.00")
  })

  it("shows wallet balance on portfolio", async () => {
    const {gfi, stakingRewards, communityRewards, merkleDistributor, merkleDirectDistributor} = await getDefaultClasses(
      goldfinchProtocol,
      currentBlock
    )
    const user = await getUserLoaded(
      goldfinchProtocol,
      seniorPoolLoaded,
      stakingRewards,
      gfi,
      communityRewards,
      merkleDistributor,
      merkleDirectDistributor,
      {currentBlock, gfi: {gfiBalance: "1000000000000000000"}}
    )
    renderRewards(stakingRewards, gfi, user, merkleDistributor, merkleDirectDistributor, communityRewards, currentBlock)

    expect(await screen.findByText("Total GFI balance")).toBeVisible()
    expect(await screen.findByText("Wallet balance")).toBeVisible()
    expect(await screen.findByText("Fully vested")).toBeVisible()
    expect(await screen.findByText("Still vesting")).toBeVisible()

    expect(await screen.getByTestId("summary-wallet-balance").textContent).toEqual("1.00")
    expect(await screen.getByTestId("summary-claimable").textContent).toEqual("0.00")
    expect(await screen.getByTestId("summary-still-vesting").textContent).toEqual("0.00")
    expect(await screen.getByTestId("summary-total-balance").textContent).toEqual("1.00")
  })

  describe("StakingRewards", () => {
    it("in same block as staking, staking reward won't be reflected in portfolio, as nothing has vested and there is no optimistic increment", async () => {
      const {gfi, stakingRewards, communityRewards, merkleDistributor, merkleDirectDistributor, user} =
        await setupNewStakingReward(goldfinchProtocol, seniorPoolLoaded, currentBlock)

      renderRewards(
        stakingRewards,
        gfi,
        user,
        merkleDistributor,
        merkleDirectDistributor,
        communityRewards,
        currentBlock
      )

      expect(await screen.findByText("Total GFI balance")).toBeVisible()
      expect(await screen.findByText("Wallet balance")).toBeVisible()
      expect(await screen.findByText("Fully vested")).toBeVisible()
      expect(await screen.findByText("Still vesting")).toBeVisible()

      expect(await screen.getByTestId("summary-wallet-balance").textContent).toEqual("0.00")
      expect(await screen.getByTestId("summary-claimable").textContent).toEqual("0.00")
      expect(await screen.getByTestId("summary-still-vesting").textContent).toEqual("0.00")
      expect(await screen.getByTestId("summary-total-balance").textContent).toEqual("0.00")

      expect(await screen.getByTestId("summary-wallet-balance").className).toEqual("disabled-value")
      expect(await screen.getByTestId("summary-claimable").className).toEqual("disabled-value")
      expect(await screen.getByTestId("summary-still-vesting").className).toEqual("disabled-value")
      expect(await screen.getByTestId("summary-total-balance").className).toEqual("disabled-value")
    })

    xit("after staking but before unstaking or getting rewards, staking reward is reflected in portfolio, as optimistic increment", async () => {
      // TODO
    })

    xit("after partially unstaking, staking reward is reflected in portfolio, as sum of vested amount plus optimistic increment", async () => {
      // TODO
    })

    xit("after fully unstaking, staking reward is reflected in portfolio, as vested amount", async () => {
      // TODO
    })

    xit("after getting rewards, staking reward is reflected in portfolio, as sum of claimed amount and optimistic increment", async () => {
      // TODO
    })

    xit("after getting rewards and then partially unstaking, staking reward is reflected in portfolio, as sum of claimed amount, vested amount, and optimistic increment", async () => {
      // TODO
    })

    it("staking reward with non-zero claimable amount appears on portfolio", async () => {
      const {gfi, stakingRewards, communityRewards, merkleDistributor, merkleDirectDistributor, user} =
        await setupClaimableStakingReward(goldfinchProtocol, seniorPoolLoaded, currentBlock)

      renderRewards(
        stakingRewards,
        gfi,
        user,
        merkleDistributor,
        merkleDirectDistributor,
        communityRewards,
        currentBlock
      )

      expect(await screen.findByText("Total GFI balance")).toBeVisible()
      expect(await screen.findByText("Wallet balance")).toBeVisible()
      expect(await screen.findByText("Fully vested")).toBeVisible()
      expect(await screen.findByText("Still vesting")).toBeVisible()

      expect(await screen.getByTestId("summary-wallet-balance").textContent).toEqual("0.00")
      expect(await screen.getByTestId("summary-claimable").textContent).toEqual("0.71")
      expect(await screen.getByTestId("summary-still-vesting").textContent).toEqual("128.89")
      expect(await screen.getByTestId("summary-total-balance").textContent).toEqual("129.60")

      expect(await screen.getByTestId("summary-wallet-balance").className).toEqual("value")
      expect(await screen.getByTestId("summary-claimable").className).toEqual("value")
      expect(await screen.getByTestId("summary-still-vesting").className).toEqual("value")
      expect(await screen.getByTestId("summary-total-balance").className).toEqual("value")
    })

    describe("wallet balance is 0", () => {
      it("partially-claimed staking reward appears on portfolio", async () => {
        const {gfi, stakingRewards, communityRewards, merkleDistributor, merkleDirectDistributor, user} =
          await setupPartiallyClaimedStakingReward(goldfinchProtocol, seniorPoolLoaded, undefined, currentBlock)

        renderRewards(
          stakingRewards,
          gfi,
          user,
          merkleDistributor,
          merkleDirectDistributor,
          communityRewards,
          currentBlock
        )

        expect(await screen.findByText("Wallet balance")).toBeVisible()
        expect(await screen.findByText("Fully vested")).toBeVisible()
        expect(await screen.findByText("Still vesting")).toBeVisible()
        expect(await screen.findByText("Total GFI balance")).toBeVisible()

        expect(await screen.getByTestId("summary-wallet-balance").textContent).toEqual("0.00")
        expect(await screen.getByTestId("summary-claimable").textContent).toEqual("2.24")
        expect(await screen.getByTestId("summary-still-vesting").textContent).toEqual("265.94")
        expect(await screen.getByTestId("summary-total-balance").textContent).toEqual("268.18")

        expect(await screen.getByTestId("summary-wallet-balance").className).toEqual("value")
        expect(await screen.getByTestId("summary-claimable").className).toEqual("value")
        expect(await screen.getByTestId("summary-still-vesting").className).toEqual("value")
        expect(await screen.getByTestId("summary-total-balance").className).toEqual("value")
      })
    })
    describe("wallet balance is > 0", () => {
      it("partially-claimed staking reward appears on portfolio", async () => {
        const {gfi, stakingRewards, communityRewards, merkleDistributor, merkleDirectDistributor, user} =
          await setupPartiallyClaimedStakingReward(
            goldfinchProtocol,
            seniorPoolLoaded,
            "1000000000000000000",
            currentBlock
          )

        renderRewards(
          stakingRewards,
          gfi,
          user,
          merkleDistributor,
          merkleDirectDistributor,
          communityRewards,
          currentBlock
        )

        expect(await screen.findByText("Wallet balance")).toBeVisible()
        expect(await screen.findByText("Fully vested")).toBeVisible()
        expect(await screen.findByText("Still vesting")).toBeVisible()
        expect(await screen.findByText("Total GFI balance")).toBeVisible()

        expect(await screen.getByTestId("summary-wallet-balance").textContent).toEqual("1.00")
        expect(await screen.getByTestId("summary-claimable").textContent).toEqual("2.24")
        expect(await screen.getByTestId("summary-still-vesting").textContent).toEqual("265.94")
        expect(await screen.getByTestId("summary-total-balance").textContent).toEqual("269.18")

        expect(await screen.getByTestId("summary-wallet-balance").className).toEqual("value")
        expect(await screen.getByTestId("summary-claimable").className).toEqual("value")
        expect(await screen.getByTestId("summary-still-vesting").className).toEqual("value")
        expect(await screen.getByTestId("summary-total-balance").className).toEqual("value")
      })
    })
  })

  describe("CommunityRewards", () => {
    it("MerkleDistributor airdrop without vesting that has not been accepted is counted in portfolio", async () => {
      const {gfi, stakingRewards, communityRewards, merkleDistributor, merkleDirectDistributor, user} =
        await setupMerkleDistributorAirdropNoVesting(goldfinchProtocol, seniorPoolLoaded, currentBlock)

      renderRewards(
        stakingRewards,
        gfi,
        user,
        merkleDistributor,
        merkleDirectDistributor,
        communityRewards,
        currentBlock
      )

      expect(await screen.findByText("Total GFI balance")).toBeVisible()
      expect(await screen.findByText("Wallet balance")).toBeVisible()
      expect(await screen.findByText("Fully vested")).toBeVisible()
      expect(await screen.findByText("Still vesting")).toBeVisible()

      expect(await screen.getByTestId("summary-wallet-balance").textContent).toEqual("0.00")
      expect(await screen.getByTestId("summary-claimable").textContent).toEqual("1,000.00")
      expect(await screen.getByTestId("summary-still-vesting").textContent).toEqual("0.00")
      expect(await screen.getByTestId("summary-total-balance").textContent).toEqual("1,000.00")

      expect(await screen.getByTestId("summary-wallet-balance").className).toEqual("value")
      expect(await screen.getByTestId("summary-claimable").className).toEqual("value")
      expect(await screen.getByTestId("summary-still-vesting").className).toEqual("value")
      expect(await screen.getByTestId("summary-total-balance").className).toEqual("value")
    })

    it("MerkleDistributor airdrop with vesting that has not been accepted is counted in portfolio", async () => {
      const {gfi, stakingRewards, communityRewards, merkleDistributor, merkleDirectDistributor, user} =
        await setupMerkleDistributorAirdropVesting(
          goldfinchProtocol,
          seniorPoolLoaded,
          String(currentBlock.timestamp - parseInt(merkleDistributorAirdropVesting.grant.vestingLength, 16) / 2),
          new BigNumber(merkleDistributorAirdropVesting.grant.amount).dividedBy(2).toString(10),
          currentBlock
        )

      renderRewards(
        stakingRewards,
        gfi,
        user,
        merkleDistributor,
        merkleDirectDistributor,
        communityRewards,
        currentBlock
      )

      expect(await screen.findByText("Total GFI balance")).toBeVisible()
      expect(await screen.findByText("Wallet balance")).toBeVisible()
      expect(await screen.findByText("Fully vested")).toBeVisible()
      expect(await screen.findByText("Still vesting")).toBeVisible()

      expect(await screen.getByTestId("summary-wallet-balance").textContent).toEqual("0.00")
      expect(await screen.getByTestId("summary-claimable").textContent).toEqual("500.00")
      expect(await screen.getByTestId("summary-still-vesting").textContent).toEqual("500.00")
      expect(await screen.getByTestId("summary-total-balance").textContent).toEqual("1,000.00")

      expect(await screen.getByTestId("summary-wallet-balance").className).toEqual("value")
      expect(await screen.getByTestId("summary-claimable").className).toEqual("value")
      expect(await screen.getByTestId("summary-still-vesting").className).toEqual("value")
      expect(await screen.getByTestId("summary-total-balance").className).toEqual("value")
    })

    it("accepted community reward with vesting appears on portfolio", async () => {
      const {gfi, stakingRewards, communityRewards, merkleDistributor, merkleDirectDistributor, user} =
        await setupVestingCommunityReward(goldfinchProtocol, seniorPoolLoaded, currentBlock)
      renderRewards(
        stakingRewards,
        gfi,
        user,
        merkleDistributor,
        merkleDirectDistributor,
        communityRewards,
        currentBlock
      )

      expect(await screen.findByText("Wallet balance")).toBeVisible()
      expect(await screen.findByText("Fully vested")).toBeVisible()
      expect(await screen.findByText("Still vesting")).toBeVisible()
      expect(await screen.findByText("Total GFI balance")).toBeVisible()

      expect(await screen.getByTestId("summary-wallet-balance").textContent).toEqual("0.00")
      expect(await screen.getByTestId("summary-claimable").textContent).toEqual("0.00")
      expect(await screen.getByTestId("summary-still-vesting").textContent).toEqual("1,000.00")
      expect(await screen.getByTestId("summary-total-balance").textContent).toEqual("1,000.00")

      expect(await screen.getByTestId("summary-wallet-balance").className).toEqual("value")
      expect(await screen.getByTestId("summary-claimable").className).toEqual("value")
      expect(await screen.getByTestId("summary-still-vesting").className).toEqual("value")
      expect(await screen.getByTestId("summary-total-balance").className).toEqual("value")
    })

    it("accepted community reward without vesting appears on portfolio", async () => {
      const {gfi, stakingRewards, communityRewards, merkleDistributor, merkleDirectDistributor, user} =
        await setupClaimableCommunityReward(goldfinchProtocol, seniorPoolLoaded, currentBlock)
      renderRewards(
        stakingRewards,
        gfi,
        user,
        merkleDistributor,
        merkleDirectDistributor,
        communityRewards,
        currentBlock
      )

      expect(await screen.findByText("Wallet balance")).toBeVisible()
      expect(await screen.findByText("Fully vested")).toBeVisible()
      expect(await screen.findByText("Still vesting")).toBeVisible()
      expect(await screen.findByText("Total GFI balance")).toBeVisible()

      expect(await screen.getByTestId("summary-wallet-balance").textContent).toEqual("0.00")
      expect(await screen.getByTestId("summary-claimable").textContent).toEqual("1,000.00")
      expect(await screen.getByTestId("summary-still-vesting").textContent).toEqual("0.00")
      expect(await screen.getByTestId("summary-total-balance").textContent).toEqual("1,000.00")

      expect(await screen.getByTestId("summary-wallet-balance").className).toEqual("value")
      expect(await screen.getByTestId("summary-claimable").className).toEqual("value")
      expect(await screen.getByTestId("summary-still-vesting").className).toEqual("value")
      expect(await screen.getByTestId("summary-total-balance").className).toEqual("value")
    })

    it("accepted community reward partially claimed and still vesting appears on portfolio", async () => {
      const {gfi, stakingRewards, communityRewards, merkleDistributor, merkleDirectDistributor, user} =
        await setupPartiallyClaimedCommunityReward(
          goldfinchProtocol,
          seniorPoolLoaded,
          "5480000000000000000",
          currentBlock
        )
      renderRewards(
        stakingRewards,
        gfi,
        user,
        merkleDistributor,
        merkleDirectDistributor,
        communityRewards,
        currentBlock
      )

      expect(await screen.findByText("Wallet balance")).toBeVisible()
      expect(await screen.findByText("Fully vested")).toBeVisible()
      expect(await screen.findByText("Still vesting")).toBeVisible()
      expect(await screen.findByText("Total GFI balance")).toBeVisible()

      expect(await screen.getByTestId("summary-wallet-balance").textContent).toEqual("5.48")
      expect(await screen.getByTestId("summary-claimable").textContent).toEqual("10.96")
      expect(await screen.getByTestId("summary-still-vesting").textContent).toEqual("983.56")
      expect(await screen.getByTestId("summary-total-balance").textContent).toEqual("1,000.00")

      expect(await screen.getByTestId("summary-wallet-balance").className).toEqual("value")
      expect(await screen.getByTestId("summary-claimable").className).toEqual("value")
      expect(await screen.getByTestId("summary-still-vesting").className).toEqual("value")
      expect(await screen.getByTestId("summary-total-balance").className).toEqual("value")
    })
  })

  describe("MerkleDirectDistributor rewards", () => {
    it("MerkleDirectDistributor airdrop that has not been accepted is counted in portfolio", async () => {
      const {gfi, stakingRewards, communityRewards, merkleDistributor, merkleDirectDistributor, user} =
        await setupMerkleDirectDistributorAirdrop(goldfinchProtocol, seniorPoolLoaded, currentBlock)

      renderRewards(
        stakingRewards,
        gfi,
        user,
        merkleDistributor,
        merkleDirectDistributor,
        communityRewards,
        currentBlock
      )

      expect(await screen.findByText("Total GFI balance")).toBeVisible()
      expect(await screen.findByText("Wallet balance")).toBeVisible()
      expect(await screen.findByText("Fully vested")).toBeVisible()
      expect(await screen.findByText("Still vesting")).toBeVisible()

      expect(await screen.getByTestId("summary-wallet-balance").textContent).toEqual("0.00")
      expect(await screen.getByTestId("summary-claimable").textContent).toEqual("2,500.00")
      expect(await screen.getByTestId("summary-still-vesting").textContent).toEqual("0.00")
      expect(await screen.getByTestId("summary-total-balance").textContent).toEqual("2,500.00")

      expect(await screen.getByTestId("summary-wallet-balance").className).toEqual("value")
      expect(await screen.getByTestId("summary-claimable").className).toEqual("value")
      expect(await screen.getByTestId("summary-still-vesting").className).toEqual("value")
      expect(await screen.getByTestId("summary-total-balance").className).toEqual("value")
    })

    it("accepted MerkleDirectDistributor reward appears on portfolio", async () => {
      const {gfi, stakingRewards, communityRewards, merkleDistributor, merkleDirectDistributor, user} =
        await setupAcceptedDirectReward(goldfinchProtocol, seniorPoolLoaded, currentBlock)
      renderRewards(
        stakingRewards,
        gfi,
        user,
        merkleDistributor,
        merkleDirectDistributor,
        communityRewards,
        currentBlock
      )

      expect(await screen.findByText("Wallet balance")).toBeVisible()
      expect(await screen.findByText("Fully vested")).toBeVisible()
      expect(await screen.findByText("Still vesting")).toBeVisible()
      expect(await screen.findByText("Total GFI balance")).toBeVisible()

      expect(await screen.getByTestId("summary-wallet-balance").textContent).toEqual("2,500.00")
      expect(await screen.getByTestId("summary-claimable").textContent).toEqual("0.00")
      expect(await screen.getByTestId("summary-still-vesting").textContent).toEqual("0.00")
      expect(await screen.getByTestId("summary-total-balance").textContent).toEqual("2,500.00")

      expect(await screen.getByTestId("summary-wallet-balance").className).toEqual("value")
      expect(await screen.getByTestId("summary-claimable").className).toEqual("value")
      expect(await screen.getByTestId("summary-still-vesting").className).toEqual("value")
      expect(await screen.getByTestId("summary-total-balance").className).toEqual("value")
    })
  })

  describe("Staking and community rewards", () => {
    it("accepted community reward and staking reward appear on portfolio", async () => {
      const {gfi, stakingRewards, communityRewards, merkleDistributor, merkleDirectDistributor, user} =
        await setupCommunityRewardAndStakingReward(goldfinchProtocol, seniorPoolLoaded, currentBlock)

      renderRewards(
        stakingRewards,
        gfi,
        user,
        merkleDistributor,
        merkleDirectDistributor,
        communityRewards,
        currentBlock
      )

      expect(await screen.findByText("Total GFI balance")).toBeVisible()
      expect(await screen.findByText("Wallet balance")).toBeVisible()
      expect(await screen.findByText("Fully vested")).toBeVisible()
      expect(await screen.findByText("Still vesting")).toBeVisible()

      expect(await screen.getByTestId("summary-wallet-balance").textContent).toEqual("0.00")
      expect(await screen.getByTestId("summary-claimable").textContent).toEqual("1,000.71")
      expect(await screen.getByTestId("summary-still-vesting").textContent).toEqual("128.89")
      expect(await screen.getByTestId("summary-total-balance").textContent).toEqual("1,129.60")

      expect(await screen.getByTestId("summary-wallet-balance").className).toEqual("value")
      expect(await screen.getByTestId("summary-claimable").className).toEqual("value")
      expect(await screen.getByTestId("summary-still-vesting").className).toEqual("value")
      expect(await screen.getByTestId("summary-total-balance").className).toEqual("value")
    })
  })
})

describe("Rewards list and detail", () => {
  let seniorPool: SeniorPoolLoaded
  let goldfinchProtocol = new GoldfinchProtocol(network)
  const currentBlock = defaultCurrentBlock

  beforeEach(resetMocks)
  beforeEach(() => mock({blockchain, accounts: {return: [recipient]}}))
  beforeEach(async () => {
    jest.spyOn(utils, "getDeployments").mockImplementation(() => {
      return getDeployments()
    })
    resetAirdropMocks()

    await goldfinchProtocol.initialize()
    const _seniorPoolLoaded = new SeniorPool(goldfinchProtocol)
    _seniorPoolLoaded.info = {
      loaded: true,
      value: {
        currentBlock,
        poolData: {} as PoolData,
        isPaused: false,
      },
    }
    assertWithLoadedInfo(_seniorPoolLoaded)
    seniorPool = _seniorPoolLoaded
  })

  it("shows empty list", async () => {
    const {gfi, stakingRewards, communityRewards, merkleDistributor, merkleDirectDistributor} = await getDefaultClasses(
      goldfinchProtocol,
      currentBlock
    )

    const user = new User(recipient, network.name, undefined as unknown as CreditDesk, goldfinchProtocol, undefined)
    const mocks = await mockUserInitializationContractCalls(
      user,
      stakingRewards,
      gfi,
      communityRewards,
      merkleDistributor,
      {currentBlock}
    )
    await user.initialize(
      seniorPool,
      stakingRewards,
      gfi,
      communityRewards,
      merkleDistributor,
      merkleDirectDistributor,
      currentBlock
    )
    assertAllMocksAreCalled(mocks)
    assertWithLoadedInfo(user)

    const {container} = renderRewards(
      stakingRewards,
      gfi,
      user,
      merkleDistributor,
      merkleDirectDistributor,
      communityRewards,
      currentBlock
    )

    const list = container.getElementsByClassName("rewards-list-item")
    expect(list.length).toEqual(1)
    expect(list[0]?.textContent).toContain("You have no rewards. You can earn rewards by supplying")
  })

  it("shows staking reward on rewards list", async () => {
    const {gfi, stakingRewards, communityRewards, merkleDistributor, merkleDirectDistributor, user} =
      await setupNewStakingReward(goldfinchProtocol, seniorPool, currentBlock)
    renderRewards(stakingRewards, gfi, user, merkleDistributor, merkleDirectDistributor, communityRewards, currentBlock)

    expect(await screen.findByText("Staked 50K FIDU on Dec 29")).toBeVisible()
    expect(await screen.findByText("Vesting")).toBeVisible()
    expect((await screen.findAllByText("0.00")).length).toBe(7)

    fireEvent.click(screen.getByText("Staked 50K FIDU on Dec 29"))
    await waitFor(async () => {
      expect(await screen.findByText("Transaction details")).toBeVisible()
      expect(await screen.findByText("Vesting schedule")).toBeVisible()
      expect(await screen.findByText("Linear until 100% on Dec 29, 2022")).toBeVisible()

      expect(await screen.findByText("Claim status")).toBeVisible()
      expect(await screen.findByText("0.00 claimed of your total vested 0.00 GFI")).toBeVisible()

      expect(await screen.findByText("Current earn rate")).toBeVisible()
      expect(await screen.findByText("+453.60 granted per week")).toBeVisible()

      expect(await screen.findByText("Vesting status")).toBeVisible()
      expect(await screen.findByText("--.--% (0.00 GFI) vested")).toBeVisible()

      expect(screen.getByText("Etherscan").closest("a")).toHaveAttribute(
        "href",
        `https://${network.name}.etherscan.io/address/${stakingRewards.address}`
      )
    })
  })

  it("shows claimable staking reward on rewards list", async () => {
    const {gfi, stakingRewards, communityRewards, merkleDistributor, merkleDirectDistributor, user} =
      await setupClaimableStakingReward(goldfinchProtocol, seniorPool, currentBlock)

    renderRewards(stakingRewards, gfi, user, merkleDistributor, merkleDirectDistributor, communityRewards, currentBlock)

    expect(await screen.findByText("Staked 50K FIDU on Dec 29")).toBeVisible()
    expect(await screen.findByText("Claim GFI")).toBeVisible()

    expect(screen.getByTestId("detail-granted").textContent).toEqual("129.60")
    expect(screen.getByTestId("detail-claimable").textContent).toEqual("0.71")

    fireEvent.click(screen.getByText("Staked 50K FIDU on Dec 29"))
    await waitFor(async () => {
      expect(await screen.findByText("Transaction details")).toBeVisible()
      expect(await screen.findByText("Vesting schedule")).toBeVisible()
      expect(await screen.findByText("Linear until 100% on Dec 29, 2022")).toBeVisible()

      expect(await screen.findByText("Claim status")).toBeVisible()
      expect(await screen.findByText("0.00 claimed of your total vested 0.71 GFI")).toBeVisible()

      expect(await screen.findByText("Current earn rate")).toBeVisible()
      expect(await screen.findByText("+453.60 granted per week")).toBeVisible()

      expect(await screen.findByText("Vesting status")).toBeVisible()
      expect(await screen.findByText("0.55% (0.71 GFI) vested")).toBeVisible()

      expect(screen.getByText("Etherscan").closest("a")).toHaveAttribute(
        "href",
        `https://${network.name}.etherscan.io/address/${stakingRewards.address}`
      )
    })
  })

  it("shows claimable community reward on rewards list", async () => {
    const {gfi, stakingRewards, communityRewards, merkleDistributor, merkleDirectDistributor, user} =
      await setupClaimableCommunityReward(goldfinchProtocol, seniorPool, currentBlock)

    renderRewards(stakingRewards, gfi, user, merkleDistributor, merkleDirectDistributor, communityRewards, currentBlock)

    expect(await screen.findByText("Goldfinch Investment")).toBeVisible()
    expect(await screen.findByText("Claim GFI")).toBeVisible()

    expect(screen.getByTestId("detail-granted").textContent).toEqual("1,000.00")
    expect(screen.getByTestId("detail-claimable").textContent).toEqual("1,000.00")

    fireEvent.click(screen.getByText("Goldfinch Investment"))
    expect(await screen.findByText("Transaction details")).toBeVisible()
    expect(
      await screen.findByText("1,000.00 GFI reward on Dec 29, 2021 for participating as a Goldfinch investor")
    ).toBeVisible()

    expect(await screen.findByText("Vesting status")).toBeVisible()
    expect(await screen.findByText("100.00% (1,000.00 GFI) vested")).toBeVisible()

    expect(await screen.findByText("Vesting schedule")).toBeVisible()
    expect(await screen.findByText("Immediate")).toBeVisible()

    expect(screen.getByText("Etherscan").closest("a")).toHaveAttribute(
      "href",
      `https://${network.name}.etherscan.io/address/${communityRewards.address}`
    )
  })

  it("shows vesting community reward on rewards list", async () => {
    const {gfi, stakingRewards, communityRewards, merkleDistributor, merkleDirectDistributor, user} =
      await setupVestingCommunityReward(goldfinchProtocol, seniorPool, currentBlock)

    renderRewards(stakingRewards, gfi, user, merkleDistributor, merkleDirectDistributor, communityRewards, currentBlock)

    expect(await screen.findByText("Goldfinch Investment")).toBeVisible()
    expect(await screen.findByText("Vesting")).toBeVisible()

    expect(screen.getByTestId("detail-granted").textContent).toEqual("1,000.00")
    expect(screen.getByTestId("detail-claimable").textContent).toEqual("0.00")

    fireEvent.click(screen.getByText("Goldfinch Investment"))
    expect(await screen.findByText("Transaction details")).toBeVisible()
    expect(
      await screen.findByText("1,000.00 GFI reward on Dec 29, 2021 for participating as a Goldfinch investor")
    ).toBeVisible()

    expect(await screen.findByText("Vesting status")).toBeVisible()
    expect(await screen.findByText("0.00% (0.00 GFI) vested")).toBeVisible()

    expect(await screen.findByText("Vesting schedule")).toBeVisible()
    expect(await screen.findByText("Linear until 100% on Dec 29, 2021")).toBeVisible()

    expect(screen.getByText("Etherscan").closest("a")).toHaveAttribute(
      "href",
      `https://${network.name}.etherscan.io/address/${communityRewards.address}`
    )
  })

  it("shows airdrop from MerkleDistributor without vesting", async () => {
    const {gfi, stakingRewards, communityRewards, merkleDistributor, merkleDirectDistributor, user} =
      await setupMerkleDistributorAirdropNoVesting(goldfinchProtocol, seniorPool, currentBlock)

    renderRewards(stakingRewards, gfi, user, merkleDistributor, merkleDirectDistributor, communityRewards, currentBlock)

    expect(await screen.findByText("Goldfinch Investment")).toBeVisible()
    expect(await screen.findByText("Accept")).toBeVisible()

    expect(screen.getByTestId("detail-granted").textContent).toEqual("1,000.00")
    expect(screen.getByTestId("detail-claimable").textContent).toEqual("1,000.00")

    fireEvent.click(screen.getByText("Goldfinch Investment"))
    expect(await screen.findByText("Transaction details")).toBeVisible()
    expect(await screen.findByText("1,000.00 GFI reward for participating as a Goldfinch investor")).toBeVisible()

    expect(await screen.findByText("Vesting status")).toBeVisible()
    expect(await screen.findByText("$1,000.00 (1,000.00 GFI) vested")).toBeVisible()

    expect(await screen.findByText("Vesting schedule")).toBeVisible()
    expect(await screen.findByText("Immediate")).toBeVisible()

    expect(screen.getByText("Etherscan").closest("a")).toHaveAttribute(
      "href",
      `https://${network.name}.etherscan.io/address/${merkleDistributor.address}`
    )
  })

  it("shows airdrop from MerkleDistributor with vesting", async () => {
    const {gfi, stakingRewards, communityRewards, merkleDistributor, merkleDirectDistributor, user} =
      await setupMerkleDistributorAirdropVesting(
        goldfinchProtocol,
        seniorPool,
        String(currentBlock.timestamp - parseInt(merkleDistributorAirdropVesting.grant.vestingLength, 16) / 2),
        new BigNumber(merkleDistributorAirdropVesting.grant.amount).dividedBy(2).toString(10),
        currentBlock
      )

    renderRewards(stakingRewards, gfi, user, merkleDistributor, merkleDirectDistributor, communityRewards, currentBlock)

    expect(await screen.findByText("Goldfinch Investment")).toBeVisible()
    expect(await screen.findByText("Accept")).toBeVisible()

    expect(screen.getByTestId("detail-granted").textContent).toEqual("1,000.00")
    expect(screen.getByTestId("detail-claimable").textContent).toEqual("500.00")

    fireEvent.click(screen.getByText("Goldfinch Investment"))
    expect(await screen.findByText("Transaction details")).toBeVisible()
    expect(await screen.findByText("1,000.00 GFI reward for participating as a Goldfinch investor")).toBeVisible()

    expect(await screen.findByText("Vesting status")).toBeVisible()
    expect(await screen.findByText("$500.00 (500.00 GFI) vested")).toBeVisible()

    expect(await screen.findByText("Vesting schedule")).toBeVisible()
    expect(await screen.findByText("Linear until 100% on Dec 7, 2022")).toBeVisible()

    expect(screen.getByText("Etherscan").closest("a")).toHaveAttribute(
      "href",
      `https://${network.name}.etherscan.io/address/${merkleDistributor.address}`
    )
  })

  it("shows airdrop from MerkleDirectDistributor", async () => {
    const {gfi, stakingRewards, communityRewards, merkleDistributor, merkleDirectDistributor, user} =
      await setupMerkleDirectDistributorAirdrop(goldfinchProtocol, seniorPool, currentBlock)

    renderRewards(stakingRewards, gfi, user, merkleDistributor, merkleDirectDistributor, communityRewards, currentBlock)

    expect(await screen.findByText("Flight Academy")).toBeVisible()
    expect(await screen.findByText("Accept")).toBeVisible()

    expect(screen.getByTestId("detail-granted").textContent).toEqual("2,500.00")
    expect(screen.getByTestId("detail-claimable").textContent).toEqual("2,500.00")

    fireEvent.click(screen.getByText("Flight Academy"))
    expect(await screen.findByText("Transaction details")).toBeVisible()
    expect(await screen.findByText("2,500.00 GFI reward for participating in Flight Academy")).toBeVisible()

    expect(await screen.findByText("Vesting status")).toBeVisible()
    expect(await screen.findByText("$2,500.00 (2,500.00 GFI) vested")).toBeVisible()

    expect(await screen.findByText("Vesting schedule")).toBeVisible()
    expect(await screen.findByText("Immediate")).toBeVisible()

    expect(screen.getByText("Etherscan").closest("a")).toHaveAttribute(
      "href",
      `https://${network.name}.etherscan.io/address/${merkleDirectDistributor.address}`
    )
  })

  it("shows accepted community reward and staking reward", async () => {
    const {gfi, stakingRewards, communityRewards, merkleDistributor, merkleDirectDistributor, user} =
      await setupCommunityRewardAndStakingReward(goldfinchProtocol, seniorPool, currentBlock)

    renderRewards(stakingRewards, gfi, user, merkleDistributor, merkleDirectDistributor, communityRewards, currentBlock)

    expect(await screen.findByText("Staked 50K FIDU on Dec 29")).toBeVisible()
    expect(await screen.findByText("Goldfinch Investment")).toBeVisible()
    expect(await screen.getAllByText("Claim GFI").length).toBe(2)

    expect(screen.getAllByTestId("detail-granted")[0]?.textContent).toEqual("1,000.00")
    expect(screen.getAllByTestId("detail-claimable")[0]?.textContent).toEqual("1,000.00")
    expect(screen.getAllByTestId("detail-granted")[1]?.textContent).toEqual("129.60")
    expect(screen.getAllByTestId("detail-claimable")[1]?.textContent).toEqual("0.71")

    fireEvent.click(screen.getByText("Staked 50K FIDU on Dec 29"))
    expect(await screen.findByText("Transaction details")).toBeVisible()
    expect(await screen.findByText("Vesting schedule")).toBeVisible()
    expect(await screen.findByText("Linear until 100% on Dec 29, 2022")).toBeVisible()

    expect(await screen.findByText("Claim status")).toBeVisible()
    expect(await screen.findByText("0.00 claimed of your total vested 0.71 GFI")).toBeVisible()

    expect(await screen.findByText("Current earn rate")).toBeVisible()
    expect(await screen.findByText("+453.60 granted per week")).toBeVisible()

    expect(await screen.findByText("Vesting status")).toBeVisible()
    expect(await screen.findByText("0.55% (0.71 GFI) vested")).toBeVisible()

    expect(screen.getByText("Etherscan").closest("a")).toHaveAttribute(
      "href",
      `https://${network.name}.etherscan.io/address/${stakingRewards.address}`
    )
    fireEvent.click(screen.getByText("Staked 50K FIDU on Dec 29"))

    fireEvent.click(screen.getByText("Goldfinch Investment"))
    expect(await screen.findByText("Transaction details")).toBeVisible()
    expect(
      await screen.findByText("1,000.00 GFI reward on Dec 29, 2021 for participating as a Goldfinch investor")
    ).toBeVisible()

    expect(await screen.findByText("Vesting status")).toBeVisible()
    expect(await screen.findByText("100.00% (1,000.00 GFI) vested")).toBeVisible()

    expect(await screen.findByText("Vesting schedule")).toBeVisible()
    expect(await screen.findByText("Immediate")).toBeVisible()

    expect(screen.getByText("Etherscan").closest("a")).toHaveAttribute(
      "href",
      `https://${network.name}.etherscan.io/address/${communityRewards.address}`
    )
  })

  it("shows accepted MerkleDirectDistributor reward and staking reward", async () => {
    const {gfi, stakingRewards, communityRewards, merkleDistributor, merkleDirectDistributor, user} =
      await setupDirectRewardAndStakingReward(goldfinchProtocol, seniorPool, currentBlock)

    renderRewards(stakingRewards, gfi, user, merkleDistributor, merkleDirectDistributor, communityRewards, currentBlock)

    expect(await screen.findByText("Staked 50K FIDU on Dec 29")).toBeVisible()
    expect(await screen.findByText("Flight Academy")).toBeVisible()
    expect(await screen.getAllByText("Claim GFI").length).toBe(1)
    expect(await screen.getAllByText("Claimed").length).toBe(1)

    expect(screen.getAllByTestId("detail-granted")[0]?.textContent).toEqual("2,500.00")
    expect(screen.getAllByTestId("detail-claimable")[0]?.textContent).toEqual("0.00")
    expect(screen.getAllByTestId("detail-granted")[1]?.textContent).toEqual("129.60")
    expect(screen.getAllByTestId("detail-claimable")[1]?.textContent).toEqual("0.71")

    fireEvent.click(screen.getByText("Staked 50K FIDU on Dec 29"))
    expect(await screen.findByText("Transaction details")).toBeVisible()
    expect(await screen.findByText("Vesting schedule")).toBeVisible()
    expect(await screen.findByText("Linear until 100% on Dec 29, 2022")).toBeVisible()

    expect(await screen.findByText("Claim status")).toBeVisible()
    expect(await screen.findByText("0.00 claimed of your total vested 0.71 GFI")).toBeVisible()

    expect(await screen.findByText("Current earn rate")).toBeVisible()
    expect(await screen.findByText("+453.60 granted per week")).toBeVisible()

    expect(await screen.findByText("Vesting status")).toBeVisible()
    expect(await screen.findByText("0.55% (0.71 GFI) vested")).toBeVisible()

    expect(screen.getByText("Etherscan").closest("a")).toHaveAttribute(
      "href",
      `https://${network.name}.etherscan.io/address/${stakingRewards.address}`
    )
    fireEvent.click(screen.getByText("Staked 50K FIDU on Dec 29"))

    fireEvent.click(screen.getByText("Flight Academy"))
    expect(await screen.findByText("Transaction details")).toBeVisible()
    expect(await screen.findByText("2,500.00 GFI reward for participating in Flight Academy")).toBeVisible()

    expect(await screen.findByText("Vesting status")).toBeVisible()
    expect(await screen.findByText("$2,500.00 (2,500.00 GFI) vested")).toBeVisible()

    expect(await screen.findByText("Vesting schedule")).toBeVisible()
    expect(await screen.findByText("Immediate")).toBeVisible()

    expect(screen.getByText("Etherscan").closest("a")).toHaveAttribute(
      "href",
      `https://${network.name}.etherscan.io/address/${merkleDirectDistributor.address}`
    )
  })

  it("shows accepted community reward, accepted MerkleDirectDistributor reward, and staking reward", async () => {
    const {gfi, stakingRewards, communityRewards, merkleDistributor, merkleDirectDistributor, user} =
      await setupCommunityRewardAndDirectRewardAndStakingReward(goldfinchProtocol, seniorPool, currentBlock)

    renderRewards(stakingRewards, gfi, user, merkleDistributor, merkleDirectDistributor, communityRewards, currentBlock)

    expect(await screen.findByText("Staked 50K FIDU on Dec 29")).toBeVisible()
    expect(await screen.findByText("Goldfinch Investment")).toBeVisible()
    expect(await screen.findByText("Flight Academy")).toBeVisible()
    expect(await screen.getAllByText("Claim GFI").length).toBe(2)
    expect(await screen.getAllByText("Claimed").length).toBe(1)

    expect(screen.getAllByTestId("detail-granted")[0]?.textContent).toEqual("2,500.00")
    expect(screen.getAllByTestId("detail-claimable")[0]?.textContent).toEqual("0.00")
    expect(screen.getAllByTestId("detail-granted")[1]?.textContent).toEqual("1,000.00")
    expect(screen.getAllByTestId("detail-claimable")[1]?.textContent).toEqual("1,000.00")
    expect(screen.getAllByTestId("detail-granted")[2]?.textContent).toEqual("129.60")
    expect(screen.getAllByTestId("detail-claimable")[2]?.textContent).toEqual("0.71")

    fireEvent.click(screen.getByText("Staked 50K FIDU on Dec 29"))
    expect(await screen.findByText("Transaction details")).toBeVisible()
    expect(await screen.findByText("Vesting schedule")).toBeVisible()
    expect(await screen.findByText("Linear until 100% on Dec 29, 2022")).toBeVisible()

    expect(await screen.findByText("Claim status")).toBeVisible()
    expect(await screen.findByText("0.00 claimed of your total vested 0.71 GFI")).toBeVisible()

    expect(await screen.findByText("Current earn rate")).toBeVisible()
    expect(await screen.findByText("+453.60 granted per week")).toBeVisible()

    expect(await screen.findByText("Vesting status")).toBeVisible()
    expect(await screen.findByText("0.55% (0.71 GFI) vested")).toBeVisible()

    expect(screen.getByText("Etherscan").closest("a")).toHaveAttribute(
      "href",
      `https://${network.name}.etherscan.io/address/${stakingRewards.address}`
    )
    fireEvent.click(screen.getByText("Staked 50K FIDU on Dec 29"))

    fireEvent.click(screen.getByText("Goldfinch Investment"))
    expect(await screen.findByText("Transaction details")).toBeVisible()
    expect(
      await screen.findByText("1,000.00 GFI reward on Dec 29, 2021 for participating as a Goldfinch investor")
    ).toBeVisible()

    expect(await screen.findByText("Vesting status")).toBeVisible()
    expect(await screen.findByText("100.00% (1,000.00 GFI) vested")).toBeVisible()

    expect(await screen.findByText("Vesting schedule")).toBeVisible()
    expect(await screen.findByText("Immediate")).toBeVisible()

    expect(screen.getByText("Etherscan").closest("a")).toHaveAttribute(
      "href",
      `https://${network.name}.etherscan.io/address/${communityRewards.address}`
    )
    fireEvent.click(screen.getByText("Goldfinch Investment"))

    fireEvent.click(screen.getByText("Flight Academy"))
    expect(await screen.findByText("Transaction details")).toBeVisible()
    expect(await screen.findByText("2,500.00 GFI reward for participating in Flight Academy")).toBeVisible()

    expect(await screen.findByText("Vesting status")).toBeVisible()
    expect(await screen.findByText("$2,500.00 (2,500.00 GFI) vested")).toBeVisible()

    expect(await screen.findByText("Vesting schedule")).toBeVisible()
    expect(await screen.findByText("Immediate")).toBeVisible()

    expect(screen.getByText("Etherscan").closest("a")).toHaveAttribute(
      "href",
      `https://${network.name}.etherscan.io/address/${merkleDirectDistributor.address}`
    )
  })

  it("staking reward partially claimed appears on list", async () => {
    const {gfi, stakingRewards, communityRewards, merkleDistributor, merkleDirectDistributor, user} =
      await setupPartiallyClaimedStakingReward(goldfinchProtocol, seniorPool, undefined, currentBlock)

    renderRewards(stakingRewards, gfi, user, merkleDistributor, merkleDirectDistributor, communityRewards, currentBlock)

    expect(await screen.findByText("Staked 50K FIDU on Dec 29")).toBeVisible()
    expect(await screen.findByText("Claim GFI")).toBeVisible()

    expect(screen.getByTestId("detail-granted").textContent).toEqual("269.00")
    expect(screen.getByTestId("detail-claimable").textContent).toEqual("2.24")

    fireEvent.click(screen.getByText("Staked 50K FIDU on Dec 29"))
    await waitFor(async () => {
      expect(await screen.findByText("Transaction details")).toBeVisible()
      expect(await screen.findByText("Vesting schedule")).toBeVisible()
      expect(await screen.findByText("Linear until 100% on Dec 29, 2022")).toBeVisible()

      expect(await screen.findByText("Claim status")).toBeVisible()
      expect(await screen.findByText("0.82 claimed of your total vested 3.06 GFI")).toBeVisible()

      expect(await screen.findByText("Current earn rate")).toBeVisible()
      expect(await screen.findByText("+453.60 granted per week")).toBeVisible()

      expect(await screen.findByText("Vesting status")).toBeVisible()
      expect(await screen.findByText("1.14% (3.06 GFI) vested")).toBeVisible()

      expect(screen.getByText("Etherscan").closest("a")).toHaveAttribute(
        "href",
        `https://${network.name}.etherscan.io/address/${stakingRewards.address}`
      )
    })
  })

  it("community reward partially claimed appears on list", async () => {
    const {gfi, stakingRewards, communityRewards, merkleDistributor, merkleDirectDistributor, user} =
      await setupPartiallyClaimedCommunityReward(goldfinchProtocol, seniorPool, undefined, currentBlock)

    renderRewards(stakingRewards, gfi, user, merkleDistributor, merkleDirectDistributor, communityRewards, currentBlock)

    expect(await screen.findByText("Goldfinch Investment")).toBeVisible()
    expect(await screen.findByText("Claim GFI")).toBeVisible()

    expect(screen.getByTestId("detail-granted").textContent).toEqual("1,000.00")
    expect(screen.getByTestId("detail-claimable").textContent).toEqual("10.96")

    fireEvent.click(screen.getByText("Goldfinch Investment"))
    expect(await screen.findByText("Transaction details")).toBeVisible()
    expect(
      await screen.findByText("1,000.00 GFI reward on Dec 23, 2021 for participating as a Goldfinch investor")
    ).toBeVisible()

    expect(await screen.findByText("Vesting status")).toBeVisible()
    expect(await screen.findByText("1.64% (16.44 GFI) vested")).toBeVisible()

    expect(await screen.findByText("Vesting schedule")).toBeVisible()
    expect(await screen.findByText("Linear until 100% on Dec 8, 2022")).toBeVisible()

    expect(screen.getByText("Etherscan").closest("a")).toHaveAttribute(
      "href",
      `https://${network.name}.etherscan.io/address/${communityRewards.address}`
    )
  })

  it("Accepted MerkleDirectDistributor reward appears on list", async () => {
    const {gfi, stakingRewards, communityRewards, merkleDistributor, merkleDirectDistributor, user} =
      await setupDirectReward(goldfinchProtocol, seniorPool, currentBlock)

    renderRewards(stakingRewards, gfi, user, merkleDistributor, merkleDirectDistributor, communityRewards, currentBlock)

    expect(await screen.findByText("Flight Academy")).toBeVisible()
    expect(screen.getAllByText("Claimed").length).toBe(1)

    expect(screen.getAllByTestId("detail-granted")[0]?.textContent).toEqual("2,500.00")
    expect(screen.getAllByTestId("detail-claimable")[0]?.textContent).toEqual("0.00")

    fireEvent.click(screen.getByText("Flight Academy"))
    expect(await screen.findByText("Transaction details")).toBeVisible()
    expect(await screen.findByText("2,500.00 GFI reward for participating in Flight Academy")).toBeVisible()

    expect(await screen.findByText("Vesting status")).toBeVisible()
    expect(await screen.findByText("$2,500.00 (2,500.00 GFI) vested")).toBeVisible()

    expect(await screen.findByText("Vesting schedule")).toBeVisible()
    expect(await screen.findByText("Immediate")).toBeVisible()

    expect(screen.getByText("Etherscan").closest("a")).toHaveAttribute(
      "href",
      `https://${network.name}.etherscan.io/address/${merkleDirectDistributor.address}`
    )
  })

  describe("rewards transactions", () => {
    it("for MerkleDistributor airdrop, clicking button triggers sending `acceptGrant()`", async () => {
      const {gfi, stakingRewards, communityRewards, merkleDistributor, merkleDirectDistributor, user} =
        await setupMerkleDistributorAirdropNoVesting(goldfinchProtocol, seniorPool, currentBlock)
      const networkMonitor = {
        addPendingTX: () => {},
        watch: () => {},
        markTXErrored: () => {},
      } as unknown as NetworkMonitor
      const refreshCurrentBlock = jest.fn()

      renderRewards(
        stakingRewards,
        gfi,
        user,
        merkleDistributor,
        merkleDirectDistributor,
        communityRewards,
        currentBlock,
        refreshCurrentBlock,
        networkMonitor
      )

      expect(await screen.findByText("Goldfinch Investment")).toBeVisible()
      expect(await screen.findByText("Accept")).toBeVisible()

      web3.eth.getGasPrice = () => {
        return Promise.resolve("100000000")
      }
      const DEPLOYMENTS = await getDeployments()
      const acceptMock = mock({
        blockchain,
        transaction: {
          to: DEPLOYMENTS.contracts.MerkleDistributor.address,
          api: DEPLOYMENTS.contracts.MerkleDistributor.abi,
          method: "acceptGrant",
          params: [
            "0",
            "1000000000000000000000",
            "0",
            "0",
            "1",
            [
              "0x0000000000000000000000000000000000000000000000000000000000000000",
              "0x0000000000000000000000000000000000000000000000000000000000000000",
              "0x0000000000000000000000000000000000000000000000000000000000000000",
            ],
          ],
        },
      })

      fireEvent.click(screen.getByText("Accept"))
      await waitFor(async () => {
        expect(await screen.getByText("Accepting...")).toBeInTheDocument()
      })
      expect(acceptMock).toHaveBeenCalled()
    })

    it("for MerkleDirectDistributor airdrop, clicking button triggers sending `acceptGrant()`", async () => {
      const {gfi, stakingRewards, communityRewards, merkleDistributor, merkleDirectDistributor, user} =
        await setupMerkleDirectDistributorAirdrop(goldfinchProtocol, seniorPool, currentBlock)
      const networkMonitor = {
        addPendingTX: () => {},
        watch: () => {},
        markTXErrored: () => {},
      } as unknown as NetworkMonitor
      const refreshCurrentBlock = jest.fn()

      renderRewards(
        stakingRewards,
        gfi,
        user,
        merkleDistributor,
        merkleDirectDistributor,
        communityRewards,
        currentBlock,
        refreshCurrentBlock,
        networkMonitor
      )

      expect(await screen.findByText("Flight Academy")).toBeVisible()
      expect(await screen.findByText("Accept")).toBeVisible()

      web3.eth.getGasPrice = () => {
        return Promise.resolve("100000000")
      }
      const DEPLOYMENTS = await getDeployments()
      const acceptMock = mock({
        blockchain,
        transaction: {
          to: DEPLOYMENTS.contracts.MerkleDirectDistributor.address,
          api: DEPLOYMENTS.contracts.MerkleDirectDistributor.abi,
          method: "acceptGrant",
          params: [
            "0",
            "2500000000000000000000",
            [
              "0x0000000000000000000000000000000000000000000000000000000000000000",
              "0x0000000000000000000000000000000000000000000000000000000000000000",
              "0x0000000000000000000000000000000000000000000000000000000000000000",
            ],
          ],
        },
      })

      fireEvent.click(screen.getByText("Accept"))
      await waitFor(async () => {
        expect(await screen.getByText("Accepting...")).toBeInTheDocument()
      })
      expect(acceptMock).toHaveBeenCalled()
    })

    it("clicking community rewards button triggers sending `getReward()`", async () => {
      const {gfi, stakingRewards, communityRewards, merkleDistributor, merkleDirectDistributor, user} =
        await setupClaimableCommunityReward(goldfinchProtocol, seniorPool, currentBlock)
      const networkMonitor = {
        addPendingTX: () => {},
        watch: () => {},
        markTXErrored: () => {},
      } as unknown as NetworkMonitor
      const refreshCurrentBlock = jest.fn()

      renderRewards(
        stakingRewards,
        gfi,
        user,
        merkleDistributor,
        merkleDirectDistributor,
        communityRewards,
        currentBlock,
        refreshCurrentBlock,
        networkMonitor
      )

      expect(await screen.findByText("Goldfinch Investment")).toBeVisible()
      expect(await screen.findByText("Claim GFI")).toBeVisible()

      web3.eth.getGasPrice = () => {
        return Promise.resolve("100000000")
      }
      const DEPLOYMENTS = await getDeployments()
      const getRewardMock = mock({
        blockchain,
        transaction: {
          to: DEPLOYMENTS.contracts.CommunityRewards.address,
          api: DEPLOYMENTS.contracts.CommunityRewards.abi,
          method: "getReward",
          params: "1",
        },
      })

      fireEvent.click(screen.getByText("Claim GFI"))
      await waitFor(async () => {
        expect(screen.getByText("Submit")).not.toBeDisabled()
      })
      fireEvent.click(screen.getByText("Submit"))
      await waitFor(async () => {
        expect(await screen.getByText("Submitting...")).toBeInTheDocument()
      })

      expect(getRewardMock).toHaveBeenCalled()
    })

    it("clicking staking reward button triggers sending `getReward()`", async () => {
      const {gfi, stakingRewards, communityRewards, merkleDistributor, merkleDirectDistributor, user} =
        await setupClaimableStakingReward(goldfinchProtocol, seniorPool, currentBlock)
      const networkMonitor = {
        addPendingTX: () => {},
        watch: () => {},
        markTXErrored: () => {},
      } as unknown as NetworkMonitor
      const refreshCurrentBlock = jest.fn()

      renderRewards(
        stakingRewards,
        gfi,
        user,
        merkleDistributor,
        merkleDirectDistributor,
        communityRewards,
        currentBlock,
        refreshCurrentBlock,
        networkMonitor
      )

      expect(await screen.findByText("Claim GFI")).toBeVisible()

      web3.eth.getGasPrice = () => {
        return Promise.resolve("100000000")
      }
      const DEPLOYMENTS = await getDeployments()
      const getRewardMock = mock({
        blockchain,
        transaction: {
          to: DEPLOYMENTS.contracts.StakingRewards.address,
          api: DEPLOYMENTS.contracts.StakingRewards.abi,
          method: "getReward",
          params: "1",
        },
      })

      fireEvent.click(screen.getByText("Claim GFI"))
      await waitFor(async () => {
        expect(screen.getByText("Submit")).not.toBeDisabled()
      })
      fireEvent.click(screen.getByText("Submit"))
      await waitFor(async () => {
        expect(await screen.getByText("Submitting...")).toBeInTheDocument()
      })

      expect(getRewardMock).toHaveBeenCalled()
    })
  })
})<|MERGE_RESOLUTION|>--- conflicted
+++ resolved
@@ -64,16 +64,14 @@
   networkMonitor?: NetworkMonitor,
   sessionData?: SessionData
 ) {
-<<<<<<< HEAD
-  const setLeafCurrentBlock = (currentBlock: BlockInfo) => {
-    // pass
-=======
   sessionData = sessionData || {
     signature: "foo",
     signatureBlockNum: currentBlock.number,
     signatureBlockNumTimestamp: currentBlock.timestamp,
     version: 1,
->>>>>>> 580d303b
+  }
+  const setLeafCurrentBlock = (currentBlock: BlockInfo) => {
+    // pass
   }
   const store = {
     currentBlock,
