import "@testing-library/jest-dom"
import {fireEvent, render, screen, waitFor} from "@testing-library/react"
import BigNumber from "bignumber.js"
import {mock, resetMocks} from "depay-web3-mock"
import {MemoryRouter as Router} from "react-router-dom"
import {ThemeProvider} from "styled-components"
import {AppContext, LeavesCurrentBlock} from "../../App"
import {CommunityRewardsLoaded} from "../../ethereum/communityRewards"
import {COINGECKO_API_GFI_PRICE_URL, GFILoaded} from "../../ethereum/gfi"
import {GoldfinchProtocol} from "../../ethereum/GoldfinchProtocol"
import {MerkleDirectDistributorLoaded} from "../../ethereum/merkleDirectDistributor"
import {MerkleDistributorLoaded} from "../../ethereum/merkleDistributor"
import {NetworkMonitor} from "../../ethereum/networkMonitor"
import {PoolData, SeniorPool, SeniorPoolLoaded, StakingRewardsLoaded} from "../../ethereum/pool"
import {
  UserCommunityRewardsLoaded,
  UserLoaded,
  UserMerkleDirectDistributorLoaded,
  UserMerkleDistributorLoaded,
} from "../../ethereum/user"
import * as utils from "../../ethereum/utils"
import Rewards from "../../pages/rewards"
import {defaultTheme} from "../../styles/theme"
import {assertWithLoadedInfo} from "../../types/loadable"
import {
  ABOUT_ROUTE,
  AppRoute,
  BORROW_ROUTE,
  EARN_ROUTE,
  GFI_ROUTE,
  INDEX_ROUTE,
  PRIVACY_POLICY_ROUTE,
  SENIOR_POOL_AGREEMENT_NON_US_ROUTE,
  SENIOR_POOL_ROUTE,
  TERMS_OF_SERVICE_ROUTE,
  TRANCHED_POOL_ROUTE,
  TRANSACTIONS_ROUTE,
  VERIFY_ROUTE,
} from "../../types/routes"
import {SessionData} from "../../types/session"
import {UserWalletWeb3Status} from "../../types/web3"
import {BlockInfo} from "../../utils"
import web3 from "../../web3"
import {blockchain, defaultCurrentBlock, getDeployments, network, recipient} from "../rewards/__utils__/constants"
import {resetAirdropMocks} from "../rewards/__utils__/mocks"
import {
  merkleDistributorAirdropVesting,
  prepareBaseDeps,
  prepareUserRelatedDeps,
  setupAcceptedDirectReward,
  setupClaimableCommunityReward,
  setupClaimableStakingReward,
  setupCommunityRewardAndDirectRewardAndStakingReward,
  setupCommunityRewardAndStakingReward,
  setupDirectReward,
  setupDirectRewardAndStakingReward,
  setupMerkleDirectDistributorAirdrop,
  setupMerkleDistributorAirdropNoVesting,
  setupMerkleDistributorAirdropVesting,
  setupNewStakingReward,
  setupPartiallyClaimedCommunityReward,
  setupPartiallyClaimedStakingReward,
  setupVestingCommunityReward,
} from "../rewards/__utils__/scenarios"

mock({
  blockchain: "ethereum",
})

web3.readOnly.setProvider((global.window as any).ethereum)
web3.userWallet.setProvider((global.window as any).ethereum)

function renderRewards(
  deps: {
    stakingRewards: StakingRewardsLoaded | undefined
    gfi: GFILoaded | undefined
    user: UserLoaded | undefined
    merkleDistributor: MerkleDistributorLoaded | undefined
    merkleDirectDistributor: MerkleDirectDistributorLoaded | undefined
    communityRewards: CommunityRewardsLoaded | undefined
    userMerkleDistributor: UserMerkleDistributorLoaded | undefined
    userMerkleDirectDistributor: UserMerkleDirectDistributorLoaded | undefined
    userCommunityRewards: UserCommunityRewardsLoaded | undefined
  },
  currentBlock: BlockInfo,
  refreshCurrentBlock?: () => Promise<void>,
  networkMonitor?: NetworkMonitor,
  sessionData?: SessionData,
  leavesCurrentBlock?: LeavesCurrentBlock,
  userWalletWeb3Status?: UserWalletWeb3Status
) {
  sessionData = sessionData || {
    signature: "foo",
    signatureBlockNum: currentBlock.number,
    signatureBlockNumTimestamp: currentBlock.timestamp,
    version: 1,
  }
  let defaultUserWalletWeb3Status
  if (deps.user) {
    defaultUserWalletWeb3Status = {
      type: "connected",
      networkName: "localhost",
      address: deps.user.address,
    }
  } else {
    defaultUserWalletWeb3Status = {
      type: "no_web3",
      networkName: undefined,
      address: undefined,
    }
  }
  userWalletWeb3Status = userWalletWeb3Status || defaultUserWalletWeb3Status
  const setLeafCurrentBlock = (route: AppRoute, currentBlock: BlockInfo) => {
    // pass
  }
  const store = {
    currentBlock,
    leavesCurrentBlock,
    refreshCurrentBlock,
    setLeafCurrentBlock,
    network,
    networkMonitor,
    sessionData,
    userWalletWeb3Status,
    ...deps,
  }

  return render(
    <AppContext.Provider value={store}>
      <ThemeProvider theme={defaultTheme}>
        <Router initialEntries={[GFI_ROUTE]}>
          <Rewards />
        </Router>
      </ThemeProvider>
    </AppContext.Provider>
  )
}

describe("Rewards portfolio overview", () => {
  let seniorPool: SeniorPoolLoaded
  let goldfinchProtocol = new GoldfinchProtocol(network)
  const currentBlock = defaultCurrentBlock

  beforeEach(resetMocks)
  beforeEach(() => mock({blockchain, accounts: {return: [recipient]}}))
  beforeEach(async () => {
    jest.spyOn(utils, "getDeployments").mockImplementation(() => {
      return getDeployments()
    })
    resetAirdropMocks()

    await goldfinchProtocol.initialize()
    const _seniorPoolLoaded = new SeniorPool(goldfinchProtocol)
    _seniorPoolLoaded.info = {
      loaded: true,
      value: {
        currentBlock,
        poolData: {} as PoolData,
        isPaused: false,
      },
    }
    assertWithLoadedInfo(_seniorPoolLoaded)
    seniorPool = _seniorPoolLoaded
  })

  describe("loading state", () => {
    it("shows loading message when all requirements are empty", async () => {
      renderRewards(
        {
          stakingRewards: undefined,
          gfi: undefined,
          user: undefined,
          merkleDistributor: undefined,
          merkleDirectDistributor: undefined,
          communityRewards: undefined,
          userMerkleDistributor: undefined,
          userMerkleDirectDistributor: undefined,
          userCommunityRewards: undefined,
        },
        currentBlock
      )
      expect(await screen.findByText("Loading...")).toBeVisible()
    })

    it("shows loading message when all but one requirement are empty", async () => {
      const {stakingRewards} = await prepareBaseDeps(goldfinchProtocol, currentBlock)
      renderRewards(
        {
          stakingRewards,
          gfi: undefined,
          user: undefined,
          merkleDistributor: undefined,
          merkleDirectDistributor: undefined,
          communityRewards: undefined,
          userMerkleDistributor: undefined,
          userMerkleDirectDistributor: undefined,
          userCommunityRewards: undefined,
        },
        currentBlock
      )
      expect(await screen.findByText("Loading...")).toBeVisible()
    })
    it("shows loading message when all but two requirements are empty", async () => {
      const {stakingRewards, gfi} = await prepareBaseDeps(goldfinchProtocol, currentBlock)
      renderRewards(
        {
          stakingRewards,
          gfi,
          user: undefined,
          merkleDistributor: undefined,
          merkleDirectDistributor: undefined,
          communityRewards: undefined,
          userMerkleDistributor: undefined,
          userMerkleDirectDistributor: undefined,
          userCommunityRewards: undefined,
        },
        currentBlock
      )
      expect(await screen.findByText("Loading...")).toBeVisible()
    })
    it("shows loading message when all but three requirements are empty", async () => {
      const baseDeps = await prepareBaseDeps(goldfinchProtocol, currentBlock)
      const {user} = await prepareUserRelatedDeps({goldfinchProtocol, seniorPool, ...baseDeps}, {currentBlock})
      renderRewards(
        {
          stakingRewards: baseDeps.stakingRewards,
          gfi: baseDeps.gfi,
          user,
          merkleDistributor: undefined,
          merkleDirectDistributor: undefined,
          communityRewards: undefined,
          userMerkleDistributor: undefined,
          userMerkleDirectDistributor: undefined,
          userCommunityRewards: undefined,
        },
        currentBlock
      )
      expect(await screen.findByText("Loading...")).toBeVisible()
    })
    it("shows loading message when all but four requirements are empty", async () => {
      const baseDeps = await prepareBaseDeps(goldfinchProtocol, currentBlock)
      const {user} = await prepareUserRelatedDeps({goldfinchProtocol, seniorPool, ...baseDeps}, {currentBlock})
      renderRewards(
        {
          stakingRewards: baseDeps.stakingRewards,
          gfi: baseDeps.gfi,
          user,
          merkleDistributor: baseDeps.merkleDistributor,
          merkleDirectDistributor: undefined,
          communityRewards: undefined,
          userMerkleDistributor: undefined,
          userMerkleDirectDistributor: undefined,
          userCommunityRewards: undefined,
        },
        currentBlock
      )
      expect(await screen.findByText("Loading...")).toBeVisible()
    })
    it("shows loading message when all but five requirements are empty", async () => {
      const baseDeps = await prepareBaseDeps(goldfinchProtocol, currentBlock)
      const {user} = await prepareUserRelatedDeps({goldfinchProtocol, seniorPool, ...baseDeps}, {currentBlock})
      renderRewards(
        {
          stakingRewards: baseDeps.stakingRewards,
          gfi: baseDeps.gfi,
          user,
          merkleDistributor: baseDeps.merkleDistributor,
          merkleDirectDistributor: baseDeps.merkleDirectDistributor,
          communityRewards: undefined,
          userMerkleDistributor: undefined,
          userMerkleDirectDistributor: undefined,
          userCommunityRewards: undefined,
        },
        currentBlock
      )
      expect(await screen.findByText("Loading...")).toBeVisible()
    })
    it("shows loading message when all but six requirements are empty", async () => {
      const baseDeps = await prepareBaseDeps(goldfinchProtocol, currentBlock)
      const {user} = await prepareUserRelatedDeps({goldfinchProtocol, seniorPool, ...baseDeps}, {currentBlock})
      renderRewards(
        {
          stakingRewards: baseDeps.stakingRewards,
          gfi: baseDeps.gfi,
          user,
          merkleDistributor: baseDeps.merkleDistributor,
          merkleDirectDistributor: baseDeps.merkleDirectDistributor,
          communityRewards: baseDeps.communityRewards,
          userMerkleDistributor: undefined,
          userMerkleDirectDistributor: undefined,
          userCommunityRewards: undefined,
        },
        currentBlock
      )
      expect(await screen.findByText("Loading...")).toBeVisible()
    })
    it("shows loading message when all but seven requirements are empty", async () => {
      const baseDeps = await prepareBaseDeps(goldfinchProtocol, currentBlock)
      const {user, userMerkleDistributor} = await prepareUserRelatedDeps(
        {goldfinchProtocol, seniorPool, ...baseDeps},
        {currentBlock}
      )
      renderRewards(
        {
          stakingRewards: baseDeps.stakingRewards,
          gfi: baseDeps.gfi,
          user,
          merkleDistributor: baseDeps.merkleDistributor,
          merkleDirectDistributor: baseDeps.merkleDirectDistributor,
          communityRewards: baseDeps.communityRewards,
          userMerkleDistributor,
          userMerkleDirectDistributor: undefined,
          userCommunityRewards: undefined,
        },
        currentBlock
      )
      expect(await screen.findByText("Loading...")).toBeVisible()
    })
    it("shows loading message when all but eight requirements are empty", async () => {
      const baseDeps = await prepareBaseDeps(goldfinchProtocol, currentBlock)
      const {user, userMerkleDistributor, userMerkleDirectDistributor} = await prepareUserRelatedDeps(
        {goldfinchProtocol, seniorPool, ...baseDeps},
        {currentBlock}
      )
      renderRewards(
        {
          stakingRewards: baseDeps.stakingRewards,
          gfi: baseDeps.gfi,
          user,
          merkleDistributor: baseDeps.merkleDistributor,
          merkleDirectDistributor: baseDeps.merkleDirectDistributor,
          communityRewards: baseDeps.communityRewards,
          userMerkleDistributor,
          userMerkleDirectDistributor,
          userCommunityRewards: undefined,
        },
        currentBlock
      )
      expect(await screen.findByText("Loading...")).toBeVisible()
    })

    it("doesn't show loading message when all requirements are loaded", async () => {
      const baseDeps = await prepareBaseDeps(goldfinchProtocol, currentBlock)
      const {user, userMerkleDistributor, userMerkleDirectDistributor, userCommunityRewards} =
        await prepareUserRelatedDeps({goldfinchProtocol, seniorPool, ...baseDeps}, {currentBlock})
      renderRewards(
        {
          stakingRewards: baseDeps.stakingRewards,
          gfi: baseDeps.gfi,
          user,
          merkleDistributor: baseDeps.merkleDistributor,
          merkleDirectDistributor: baseDeps.merkleDirectDistributor,
          communityRewards: baseDeps.communityRewards,
          userMerkleDistributor,
          userMerkleDirectDistributor,
          userCommunityRewards,
        },
        currentBlock
      )

      expect(await screen.queryByText("Loading...")).not.toBeInTheDocument()
    })
  })

  it("shows empty portfolio", async () => {
    const baseDeps = await prepareBaseDeps(goldfinchProtocol, currentBlock)
    const userRelated = await prepareUserRelatedDeps({goldfinchProtocol, seniorPool, ...baseDeps}, {currentBlock})
    renderRewards({...baseDeps, ...userRelated}, currentBlock)

    expect(await screen.findByText("Total")).toBeVisible()
    expect(await screen.findByText("Claimable")).toBeVisible()
    expect(await screen.findByText("Still Locked", {selector: "span"})).toBeVisible()

    expect(await screen.getByTestId("summary-claimable").textContent).toEqual("0.00")
    expect(await screen.getByTestId("summary-still-vesting").textContent).toEqual("0.00")
    expect(await screen.getByTestId("summary-total-balance").textContent).toEqual("0.00")
  })

  it("shows wallet balance on portfolio", async () => {
    const baseDeps = await prepareBaseDeps(goldfinchProtocol, currentBlock)
    const userRelated = await prepareUserRelatedDeps(
      {goldfinchProtocol, seniorPool, ...baseDeps},
      {currentBlock, gfi: {gfiBalance: "1000000000000000000"}}
    )
    renderRewards({...baseDeps, ...userRelated}, currentBlock)

    expect(await screen.findByText("Total")).toBeVisible()
    expect(await screen.findByText("Claimable")).toBeVisible()
    expect(await screen.findByText("Still Locked", {selector: "span"})).toBeVisible()

    expect(await screen.getByTestId("summary-claimable").textContent).toEqual("0.00")
    expect(await screen.getByTestId("summary-still-vesting").textContent).toEqual("0.00")
    expect(await screen.getByTestId("summary-total-balance").textContent).toEqual("1.00")
  })

  describe("StakingRewards", () => {
    it("in same block as staking, staking reward won't be reflected in portfolio, as nothing has vested and there is no optimistic increment", async () => {
      const deps = await setupNewStakingReward(goldfinchProtocol, seniorPool, currentBlock)

      renderRewards(deps, currentBlock)

      expect(await screen.findByText("Total")).toBeVisible()
      expect(await screen.findByText("Claimable")).toBeVisible()
      expect(await screen.findByText("Still Locked", {selector: "span"})).toBeVisible()

      expect(await screen.getByTestId("summary-claimable").textContent).toEqual("0.00")
      expect(await screen.getByTestId("summary-still-vesting").textContent).toEqual("0.00")
      expect(await screen.getByTestId("summary-total-balance").textContent).toEqual("0.00")

      expect(await screen.getByTestId("summary-claimable").className).toEqual("disabled-value")
      expect(await screen.getByTestId("summary-still-vesting").className).toEqual("disabled-value")
      expect(await screen.getByTestId("summary-total-balance").className).toEqual("disabled-value")
    })

    xit("after staking but before unstaking or getting rewards, staking reward is reflected in portfolio, as optimistic increment", async () => {
      // TODO
    })

    xit("after partially unstaking, staking reward is reflected in portfolio, as sum of vested amount plus optimistic increment", async () => {
      // TODO
    })

    xit("after fully unstaking, staking reward is reflected in portfolio, as vested amount", async () => {
      // TODO
    })

    xit("after getting rewards, staking reward is reflected in portfolio, as sum of claimed amount and optimistic increment", async () => {
      // TODO
    })

    xit("after getting rewards and then partially unstaking, staking reward is reflected in portfolio, as sum of claimed amount, vested amount, and optimistic increment", async () => {
      // TODO
    })

    it("staking reward with non-zero claimable amount appears on portfolio", async () => {
      const deps = await setupClaimableStakingReward(goldfinchProtocol, seniorPool, currentBlock)

      renderRewards(deps, currentBlock)

      expect(await screen.findByText("Total")).toBeVisible()
      expect(await screen.findByText("Claimable")).toBeVisible()
      expect(await screen.findByText("Still Locked", {selector: "span"})).toBeVisible()

      expect(await screen.getByTestId("summary-claimable").textContent).toEqual("0.71")
      expect(await screen.getByTestId("summary-still-vesting").textContent).toEqual("128.89")
      expect(await screen.getByTestId("summary-total-balance").textContent).toEqual("129.60")

      expect(await screen.getByTestId("summary-claimable").className).toEqual("value")
      expect(await screen.getByTestId("summary-still-vesting").className).toEqual("value")
      expect(await screen.getByTestId("summary-total-balance").className).toEqual("value")
    })

    describe("wallet balance is 0", () => {
      it("partially-claimed staking reward appears on portfolio", async () => {
        const deps = await setupPartiallyClaimedStakingReward(goldfinchProtocol, seniorPool, undefined, currentBlock)

        renderRewards(deps, currentBlock)

        expect(await screen.findByText("Claimable")).toBeVisible()
        expect(await screen.findByText("Still Locked", {selector: "span"})).toBeVisible()
        expect(await screen.findByText("Total")).toBeVisible()

        expect(await screen.getByTestId("summary-claimable").textContent).toEqual("2.24")
        expect(await screen.getByTestId("summary-still-vesting").textContent).toEqual("265.94")
        expect(await screen.getByTestId("summary-total-balance").textContent).toEqual("268.18")

        expect(await screen.getByTestId("summary-claimable").className).toEqual("value")
        expect(await screen.getByTestId("summary-still-vesting").className).toEqual("value")
        expect(await screen.getByTestId("summary-total-balance").className).toEqual("value")
      })
    })
    describe("wallet balance is > 0", () => {
      it("partially-claimed staking reward appears on portfolio", async () => {
        const deps = await setupPartiallyClaimedStakingReward(
          goldfinchProtocol,
          seniorPool,
          "1000000000000000000",
          currentBlock
        )

        renderRewards(deps, currentBlock)

        expect(await screen.findByText("Claimable")).toBeVisible()
        expect(await screen.findByText("Still Locked", {selector: "span"})).toBeVisible()
        expect(await screen.findByText("Total")).toBeVisible()

        expect(await screen.getByTestId("summary-claimable").textContent).toEqual("2.24")
        expect(await screen.getByTestId("summary-still-vesting").textContent).toEqual("265.94")
        expect(await screen.getByTestId("summary-total-balance").textContent).toEqual("269.18")

        expect(await screen.getByTestId("summary-claimable").className).toEqual("value")
        expect(await screen.getByTestId("summary-still-vesting").className).toEqual("value")
        expect(await screen.getByTestId("summary-total-balance").className).toEqual("value")
      })
    })
  })

  describe("CommunityRewards", () => {
    it("MerkleDistributor airdrop without vesting that has not been accepted is counted in portfolio", async () => {
      const deps = await setupMerkleDistributorAirdropNoVesting(goldfinchProtocol, seniorPool, currentBlock)

      renderRewards(deps, currentBlock)

      expect(await screen.findByText("Total")).toBeVisible()
      expect(await screen.findByText("Claimable")).toBeVisible()
      expect(await screen.findByText("Still Locked", {selector: "span"})).toBeVisible()

      expect(await screen.getByTestId("summary-claimable").textContent).toEqual("1,000.00")
      expect(await screen.getByTestId("summary-still-vesting").textContent).toEqual("0.00")
      expect(await screen.getByTestId("summary-total-balance").textContent).toEqual("1,000.00")

      expect(await screen.getByTestId("summary-claimable").className).toEqual("value")
      expect(await screen.getByTestId("summary-still-vesting").className).toEqual("value")
      expect(await screen.getByTestId("summary-total-balance").className).toEqual("value")
    })

    it("MerkleDistributor airdrop with vesting that has not been accepted is counted in portfolio", async () => {
      const deps = await setupMerkleDistributorAirdropVesting(
        goldfinchProtocol,
        seniorPool,
        String(currentBlock.timestamp - parseInt(merkleDistributorAirdropVesting.grant.vestingLength, 16) / 2),
        new BigNumber(merkleDistributorAirdropVesting.grant.amount).dividedBy(2).toString(10),
        currentBlock
      )

      renderRewards(deps, currentBlock)

      expect(await screen.findByText("Total")).toBeVisible()
      expect(await screen.findByText("Claimable")).toBeVisible()
      expect(await screen.findByText("Still Locked", {selector: "span"})).toBeVisible()

      expect(await screen.getByTestId("summary-claimable").textContent).toEqual("500.00")
      expect(await screen.getByTestId("summary-still-vesting").textContent).toEqual("500.00")
      expect(await screen.getByTestId("summary-total-balance").textContent).toEqual("1,000.00")

      expect(await screen.getByTestId("summary-claimable").className).toEqual("value")
      expect(await screen.getByTestId("summary-still-vesting").className).toEqual("value")
      expect(await screen.getByTestId("summary-total-balance").className).toEqual("value")
    })

    it("accepted community reward with vesting appears on portfolio", async () => {
      const deps = await setupVestingCommunityReward(goldfinchProtocol, seniorPool, currentBlock)
      renderRewards(deps, currentBlock)

      expect(await screen.findByText("Claimable")).toBeVisible()
      expect(await screen.findByText("Still Locked", {selector: "span"})).toBeVisible()
      expect(await screen.findByText("Total")).toBeVisible()

      expect(await screen.getByTestId("summary-claimable").textContent).toEqual("0.00")
      expect(await screen.getByTestId("summary-still-vesting").textContent).toEqual("1,000.00")
      expect(await screen.getByTestId("summary-total-balance").textContent).toEqual("1,000.00")

      expect(await screen.getByTestId("summary-claimable").className).toEqual("value")
      expect(await screen.getByTestId("summary-still-vesting").className).toEqual("value")
      expect(await screen.getByTestId("summary-total-balance").className).toEqual("value")
    })

    it("accepted community reward without vesting appears on portfolio", async () => {
      const deps = await setupClaimableCommunityReward(goldfinchProtocol, seniorPool, currentBlock)
      renderRewards(deps, currentBlock)

      expect(await screen.findByText("Claimable")).toBeVisible()
      expect(await screen.findByText("Still Locked", {selector: "span"})).toBeVisible()
      expect(await screen.findByText("Total")).toBeVisible()

      expect(await screen.getByTestId("summary-claimable").textContent).toEqual("1,000.00")
      expect(await screen.getByTestId("summary-still-vesting").textContent).toEqual("0.00")
      expect(await screen.getByTestId("summary-total-balance").textContent).toEqual("1,000.00")

      expect(await screen.getByTestId("summary-claimable").className).toEqual("value")
      expect(await screen.getByTestId("summary-still-vesting").className).toEqual("value")
      expect(await screen.getByTestId("summary-total-balance").className).toEqual("value")
    })

    it("accepted community reward partially claimed and still vesting appears on portfolio", async () => {
      const deps = await setupPartiallyClaimedCommunityReward(
        goldfinchProtocol,
        seniorPool,
        "5480000000000000000",
        currentBlock
      )
      renderRewards(deps, currentBlock)

      expect(await screen.findByText("Claimable")).toBeVisible()
      expect(await screen.findByText("Still Locked", {selector: "span"})).toBeVisible()
      expect(await screen.findByText("Total")).toBeVisible()

      expect(await screen.getByTestId("summary-claimable").textContent).toEqual("10.96")
      expect(await screen.getByTestId("summary-still-vesting").textContent).toEqual("983.56")
      expect(await screen.getByTestId("summary-total-balance").textContent).toEqual("1,000.00")

      expect(await screen.getByTestId("summary-claimable").className).toEqual("value")
      expect(await screen.getByTestId("summary-still-vesting").className).toEqual("value")
      expect(await screen.getByTestId("summary-total-balance").className).toEqual("value")
    })
  })

  describe("MerkleDirectDistributor rewards", () => {
    it("MerkleDirectDistributor airdrop that has not been accepted is counted in portfolio", async () => {
      const deps = await setupMerkleDirectDistributorAirdrop(goldfinchProtocol, seniorPool, currentBlock)

      renderRewards(deps, currentBlock)

      expect(await screen.findByText("Total")).toBeVisible()
      expect(await screen.findByText("Claimable")).toBeVisible()
      expect(await screen.findByText("Still Locked", {selector: "span"})).toBeVisible()

      expect(await screen.getByTestId("summary-claimable").textContent).toEqual("2,500.00")
      expect(await screen.getByTestId("summary-still-vesting").textContent).toEqual("0.00")
      expect(await screen.getByTestId("summary-total-balance").textContent).toEqual("2,500.00")

      expect(await screen.getByTestId("summary-claimable").className).toEqual("value")
      expect(await screen.getByTestId("summary-still-vesting").className).toEqual("value")
      expect(await screen.getByTestId("summary-total-balance").className).toEqual("value")
    })

    it("accepted MerkleDirectDistributor reward appears on portfolio", async () => {
      const deps = await setupAcceptedDirectReward(goldfinchProtocol, seniorPool, currentBlock)
      renderRewards(deps, currentBlock)

      expect(await screen.findByText("Claimable")).toBeVisible()
      expect(await screen.findByText("Still Locked", {selector: "span"})).toBeVisible()
      expect(await screen.findByText("Total")).toBeVisible()

      expect(await screen.getByTestId("summary-claimable").textContent).toEqual("0.00")
      expect(await screen.getByTestId("summary-still-vesting").textContent).toEqual("0.00")
      expect(await screen.getByTestId("summary-total-balance").textContent).toEqual("2,500.00")

      expect(await screen.getByTestId("summary-claimable").className).toEqual("value")
      expect(await screen.getByTestId("summary-still-vesting").className).toEqual("value")
      expect(await screen.getByTestId("summary-total-balance").className).toEqual("value")
    })
  })

  describe("Staking and community rewards", () => {
    it("accepted community reward and staking reward appear on portfolio", async () => {
      const deps = await setupCommunityRewardAndStakingReward(goldfinchProtocol, seniorPool, currentBlock)

      renderRewards(deps, currentBlock)

      expect(await screen.findByText("Total")).toBeVisible()
      expect(await screen.findByText("Claimable")).toBeVisible()
      expect(await screen.findByText("Still Locked", {selector: "span"})).toBeVisible()

      expect(await screen.getByTestId("summary-claimable").textContent).toEqual("1,000.71")
      expect(await screen.getByTestId("summary-still-vesting").textContent).toEqual("128.89")
      expect(await screen.getByTestId("summary-total-balance").textContent).toEqual("1,129.60")

      expect(await screen.getByTestId("summary-claimable").className).toEqual("value")
      expect(await screen.getByTestId("summary-still-vesting").className).toEqual("value")
      expect(await screen.getByTestId("summary-total-balance").className).toEqual("value")
    })
  })
})

describe("Rewards list and detail", () => {
  let seniorPool: SeniorPoolLoaded
  let goldfinchProtocol = new GoldfinchProtocol(network)
  const currentBlock = defaultCurrentBlock
  const OLD_ENV = process.env

  beforeEach(() => {
    jest.resetModules()
    process.env = {...OLD_ENV}
  })
  beforeEach(resetMocks)
  beforeEach(() => mock({blockchain, accounts: {return: [recipient]}}))
  beforeEach(async () => {
    jest.spyOn(utils, "getDeployments").mockImplementation(() => {
      return getDeployments()
    })

    process.env.REACT_APP_TOGGLE_GET_GFI_PRICE = "true"
    jest.spyOn(global, "fetch").mockImplementation((input: RequestInfo) => {
      const url = input.toString()
      if (url === COINGECKO_API_GFI_PRICE_URL) {
        return Promise.resolve({
          ok: true,
          json: () =>
            Promise.resolve({
              goldfinch: {
                usd: 2,
              },
            }),
        } as Response)
      } else {
        throw new Error(`Unexpected fetch url: ${url}`)
      }
    })

    resetAirdropMocks()

    await goldfinchProtocol.initialize()
    const _seniorPoolLoaded = new SeniorPool(goldfinchProtocol)
    _seniorPoolLoaded.info = {
      loaded: true,
      value: {
        currentBlock,
        poolData: {} as PoolData,
        isPaused: false,
      },
    }
    assertWithLoadedInfo(_seniorPoolLoaded)
    seniorPool = _seniorPoolLoaded
  })

  afterAll(() => {
    process.env = OLD_ENV
  })

  it("shows empty list", async () => {
    const baseDeps = await prepareBaseDeps(goldfinchProtocol, currentBlock)
    const userRelatedDeps = await prepareUserRelatedDeps({goldfinchProtocol, seniorPool, ...baseDeps}, {currentBlock})
    const deps = {...baseDeps, ...userRelatedDeps}

    const {container} = renderRewards(deps, currentBlock)

    const list = container.getElementsByClassName("rewards-list-item")
    expect(list.length).toEqual(1)
    expect(list[0]?.textContent).toContain("You have no rewards. You can earn rewards by supplying")
  })

  it("disables all buttons during global refresh", async () => {
    const deps = await setupClaimableStakingReward(goldfinchProtocol, seniorPool, currentBlock)

    renderRewards(deps, currentBlock, undefined, undefined, undefined, {
      [INDEX_ROUTE]: undefined,
      [EARN_ROUTE]: undefined,
      [ABOUT_ROUTE]: undefined,
      [GFI_ROUTE]: {number: currentBlock.number - 1, timestamp: currentBlock.timestamp - 1},
      [BORROW_ROUTE]: undefined,
      [TRANSACTIONS_ROUTE]: undefined,
      [SENIOR_POOL_ROUTE]: undefined,
      [TRANCHED_POOL_ROUTE]: undefined,
      [VERIFY_ROUTE]: undefined,
      [TERMS_OF_SERVICE_ROUTE]: undefined,
      [PRIVACY_POLICY_ROUTE]: undefined,
      [SENIOR_POOL_AGREEMENT_NON_US_ROUTE]: undefined,
    })

    expect(await screen.findByText("Staked 50K FIDU")).toBeVisible()
    expect(screen.getByText("129.60 GFI to date • Dec 29, 2021")).toBeVisible()
    expect(await screen.findByText("Claim GFI")).toBeVisible()
    expect(await screen.findByText("Claim GFI")).toHaveClass("disabled-button")
  })

  it("shows staking reward on rewards list", async () => {
    const deps = await setupNewStakingReward(goldfinchProtocol, seniorPool, currentBlock)
    renderRewards(deps, currentBlock)

    expect(await screen.findByText("Staked 50K FIDU")).toBeVisible()
    expect(screen.getByText("0.00 GFI to date • Dec 29, 2021")).toBeVisible()
    expect(await screen.findByText("Still Locked", {selector: "button"})).toBeVisible()
    expect((await screen.findAllByText("0.00")).length).toBe(6)

    fireEvent.click(screen.getByText("Staked 50K FIDU"))
    await waitFor(async () => {
      expect(await screen.findByText("Transaction details")).toBeVisible()
      expect(await screen.findByText("Unlock schedule")).toBeVisible()
      expect(await screen.findByText("Linear until 100% on Dec 29, 2022")).toBeVisible()

      expect(await screen.findByText("Claim status")).toBeVisible()
      expect(await screen.findByText("$0.00 (0.00 GFI) claimed of your total unlocked 0.00 GFI")).toBeVisible()

      expect(await screen.findByText("Current earn rate")).toBeVisible()
      expect(await screen.findByText("+453.60 GFI granted per week")).toBeVisible()

      expect(await screen.findByText("Unlock status")).toBeVisible()
      expect(await screen.findByText("--.--% (0.00 GFI) unlocked")).toBeVisible()

      expect(screen.getByText("Etherscan").closest("a")).toHaveAttribute(
        "href",
        `https://${network.name}.etherscan.io/address/${deps.stakingRewards.address}`
      )
    })
  })

  describe("GFI Price", () => {
    it("shows empty value when getting GFI price is toggled off", async () => {
      process.env.REACT_APP_TOGGLE_GET_GFI_PRICE = "false"

      jest.spyOn(global, "fetch").mockImplementation((input: RequestInfo) => {
        const url = input.toString()
        if (url === COINGECKO_API_GFI_PRICE_URL) {
          throw new Error("Expected this not to be called.")
        } else {
          throw new Error(`Unexpected fetch url: ${url}`)
        }
      })

      const deps = await setupClaimableStakingReward(goldfinchProtocol, seniorPool, currentBlock)

      renderRewards(deps, currentBlock)

      fireEvent.click(screen.getByText("Staked 50K FIDU"))
      await waitFor(async () => {
        expect(await screen.findByText("Claim status")).toBeVisible()
        expect(await screen.findByText("$--.-- (0.00 GFI) claimed of your total vested 0.71 GFI")).toBeVisible()
      })
    })

    it("shows empty value when request to Coingecko fails", async () => {
      jest.spyOn(global, "fetch").mockImplementation((input: RequestInfo) => {
        const url = input.toString()
        if (url === COINGECKO_API_GFI_PRICE_URL) {
          return Promise.reject("Request failed")
        } else {
          throw new Error(`Unexpected fetch url: ${url}`)
        }
      })

      const deps = await setupClaimableStakingReward(goldfinchProtocol, seniorPool, currentBlock)

      renderRewards(deps, currentBlock)

<<<<<<< HEAD
    fireEvent.click(screen.getByText("Staked 50K FIDU"))
    await waitFor(async () => {
      expect(await screen.findByText("Claim status")).toBeVisible()
      expect(await screen.findByText("$--.-- (0.00 GFI) claimed of your total unlocked 0.71 GFI")).toBeVisible()
=======
      fireEvent.click(screen.getByText("Staked 50K FIDU"))
      await waitFor(async () => {
        expect(await screen.findByText("Claim status")).toBeVisible()
        expect(await screen.findByText("$--.-- (0.00 GFI) claimed of your total vested 0.71 GFI")).toBeVisible()
      })
>>>>>>> 1c5deceb
    })

    it("shows empty value when JSON parsing fails", async () => {
      jest.spyOn(global, "fetch").mockImplementation((input: RequestInfo) => {
        const url = input.toString()
        if (url === COINGECKO_API_GFI_PRICE_URL) {
          return Promise.resolve({
            ok: true,
            json: () => Promise.reject("JSON parsing failed."),
          } as Response)
        } else {
          throw new Error(`Unexpected fetch url: ${url}`)
        }
      })

      const deps = await setupClaimableStakingReward(goldfinchProtocol, seniorPool, currentBlock)

      renderRewards(deps, currentBlock)

      fireEvent.click(screen.getByText("Staked 50K FIDU"))
      await waitFor(async () => {
        expect(await screen.findByText("Claim status")).toBeVisible()
        expect(await screen.findByText("$--.-- (0.00 GFI) claimed of your total vested 0.71 GFI")).toBeVisible()
      })
    })

    it("shows empty value when GFI price is undefined", async () => {
      jest.spyOn(global, "fetch").mockImplementation((input: RequestInfo) => {
        const url = input.toString()
        if (url === COINGECKO_API_GFI_PRICE_URL) {
          return Promise.resolve({
            ok: true,
            json: () =>
              Promise.resolve({
                goldfinch: {usd: undefined},
              }),
          } as Response)
        } else {
          throw new Error(`Unexpected fetch url: ${url}`)
        }
      })

      const deps = await setupClaimableStakingReward(goldfinchProtocol, seniorPool, currentBlock)

<<<<<<< HEAD
    fireEvent.click(screen.getByText("Staked 50K FIDU"))
    expect(await screen.findByText("Claim status")).toBeVisible()
    expect(await screen.findByText("$--.-- (0.82 GFI) claimed of your total unlocked 3.06 GFI")).toBeVisible()
  })
=======
      renderRewards(deps, currentBlock)
>>>>>>> 1c5deceb

      fireEvent.click(screen.getByText("Staked 50K FIDU"))
      await waitFor(async () => {
        expect(await screen.findByText("Claim status")).toBeVisible()
        expect(await screen.findByText("$--.-- (0.00 GFI) claimed of your total vested 0.71 GFI")).toBeVisible()
      })
    })

    it("shows empty value if the request returns an unexpected object", async () => {
      jest.spyOn(global, "fetch").mockImplementation((input: RequestInfo) => {
        const url = input.toString()
        if (url === COINGECKO_API_GFI_PRICE_URL) {
          return Promise.resolve({
            ok: true,
            json: () =>
              Promise.resolve({
                foo: {
                  usd: 1,
                },
              }),
          } as Response)
        } else {
          throw new Error(`Unexpected fetch url: ${url}`)
        }
      })

      const deps = await setupPartiallyClaimedStakingReward(goldfinchProtocol, seniorPool, undefined, currentBlock)

      renderRewards(deps, currentBlock)

<<<<<<< HEAD
    fireEvent.click(screen.getByText("Staked 50K FIDU"))
    expect(await screen.findByText("Claim status")).toBeVisible()
    expect(await screen.findByText("$164.33 (0.82 GFI) claimed of your total unlocked 3.06 GFI")).toBeVisible()
=======
      fireEvent.click(screen.getByText("Staked 50K FIDU"))
      expect(await screen.findByText("Claim status")).toBeVisible()
      expect(await screen.findByText("$--.-- (0.82 GFI) claimed of your total vested 3.06 GFI")).toBeVisible()
    })

    it("uses GFI price if the request returns as expected", async () => {
      const deps = await setupPartiallyClaimedStakingReward(goldfinchProtocol, seniorPool, undefined, currentBlock)

      renderRewards(deps, currentBlock)

      fireEvent.click(screen.getByText("Staked 50K FIDU"))
      expect(await screen.findByText("Claim status")).toBeVisible()
      expect(await screen.findByText("$1.64 (0.82 GFI) claimed of your total vested 3.06 GFI")).toBeVisible()
    })
>>>>>>> 1c5deceb
  })

  it("shows claimable staking reward on rewards list", async () => {
    const deps = await setupClaimableStakingReward(goldfinchProtocol, seniorPool, currentBlock)

    renderRewards(deps, currentBlock)

    expect(await screen.findByText("Staked 50K FIDU")).toBeVisible()
    expect(screen.getByText("129.60 GFI to date • Dec 29, 2021")).toBeVisible()
    expect(await screen.findByText("Claim GFI")).toBeVisible()

    expect(screen.getByTestId("detail-unvested").textContent).toEqual("128.89")
    expect(screen.getByTestId("detail-claimable").textContent).toEqual("0.71")

    fireEvent.click(screen.getByText("Staked 50K FIDU"))
    await waitFor(async () => {
      expect(await screen.findByText("Transaction details")).toBeVisible()
      expect(await screen.findByText("Unlock schedule")).toBeVisible()
      expect(await screen.findByText("Linear until 100% on Dec 29, 2022")).toBeVisible()

      expect(await screen.findByText("Claim status")).toBeVisible()
      expect(await screen.findByText("$0.00 (0.00 GFI) claimed of your total unlocked 0.71 GFI")).toBeVisible()

      expect(await screen.findByText("Current earn rate")).toBeVisible()
      expect(await screen.findByText("+453.60 GFI granted per week")).toBeVisible()

      expect(await screen.findByText("Unlock status")).toBeVisible()
      expect(await screen.findByText("0.55% (0.71 GFI) unlocked")).toBeVisible()

      expect(screen.getByText("Etherscan").closest("a")).toHaveAttribute(
        "href",
        `https://${network.name}.etherscan.io/address/${deps.stakingRewards.address}`
      )
    })
  })

  it("shows claimable community reward on rewards list", async () => {
    const deps = await setupClaimableCommunityReward(goldfinchProtocol, seniorPool, currentBlock)

    renderRewards(deps, currentBlock)

    expect(await screen.findByText("Goldfinch Investment")).toBeVisible()
    expect(screen.getByText("1,000.00 GFI • Dec 29, 2021")).toBeVisible()
    expect(await screen.findByText("Claim GFI")).toBeVisible()

    expect(screen.getByTestId("detail-unvested").textContent).toEqual("0.00")
    expect(screen.getByTestId("detail-claimable").textContent).toEqual("1,000.00")

    fireEvent.click(screen.getByText("Goldfinch Investment"))
    expect(await screen.findByText("Transaction details")).toBeVisible()
    expect(
      await screen.findByText("1,000.00 GFI reward on Dec 29, 2021 for participating as a Goldfinch investor")
    ).toBeVisible()

    expect(await screen.findByText("Unlock status")).toBeVisible()
    expect(await screen.findByText("100.00% (1,000.00 GFI) unlocked")).toBeVisible()

    expect(await screen.findByText("Unlock schedule")).toBeVisible()
    expect(await screen.findByText("Immediate")).toBeVisible()

    expect(await screen.findByText("Claim status")).toBeVisible()
    expect(await screen.findByText("$0.00 (0.00 GFI) claimed of your total unlocked 1,000.00 GFI")).toBeVisible()

    expect(screen.getByText("Etherscan").closest("a")).toHaveAttribute(
      "href",
      `https://${network.name}.etherscan.io/address/${deps.communityRewards.address}`
    )
  })

  it("shows vesting community reward on rewards list", async () => {
    const deps = await setupVestingCommunityReward(goldfinchProtocol, seniorPool, currentBlock)

    renderRewards(deps, currentBlock)

    expect(await screen.findByText("Goldfinch Investment")).toBeVisible()
    expect(screen.getByText("1,000.00 GFI • Dec 29, 2021")).toBeVisible()
    expect(await screen.findByText("Still Locked", {selector: "button"})).toBeVisible()

    expect(screen.getByTestId("detail-unvested").textContent).toEqual("1,000.00")
    expect(screen.getByTestId("detail-claimable").textContent).toEqual("0.00")

    fireEvent.click(screen.getByText("Goldfinch Investment"))
    expect(await screen.findByText("Transaction details")).toBeVisible()
    expect(
      await screen.findByText("1,000.00 GFI reward on Dec 29, 2021 for participating as a Goldfinch investor")
    ).toBeVisible()

    expect(await screen.findByText("Unlock status")).toBeVisible()
    expect(await screen.findByText("0.00% (0.00 GFI) unlocked")).toBeVisible()

    expect(await screen.findByText("Unlock schedule")).toBeVisible()
    expect(await screen.findByText("Linear until 100% on Dec 29, 2021")).toBeVisible()

    expect(await screen.findByText("Claim status")).toBeVisible()
    expect(await screen.findByText("$0.00 (0.00 GFI) claimed of your total unlocked 0.00 GFI")).toBeVisible()

    expect(screen.getByText("Etherscan").closest("a")).toHaveAttribute(
      "href",
      `https://${network.name}.etherscan.io/address/${deps.communityRewards.address}`
    )
  })

  it("shows airdrop from MerkleDistributor without vesting", async () => {
    const deps = await setupMerkleDistributorAirdropNoVesting(goldfinchProtocol, seniorPool, currentBlock)

    renderRewards(deps, currentBlock)

    expect(await screen.findByText("Goldfinch Investment")).toBeVisible()
    expect(screen.getByText("1,000.00 GFI • Jan 11, 2022")).toBeVisible()
    expect(await screen.findByText("Accept")).toBeVisible()

    expect(screen.getByTestId("detail-unvested").textContent).toEqual("0.00")
    expect(screen.getByTestId("detail-claimable").textContent).toEqual("1,000.00")

    fireEvent.click(screen.getByText("Goldfinch Investment"))
    expect(await screen.findByText("Transaction details")).toBeVisible()
    expect(await screen.findByText("1,000.00 GFI for participating as a Goldfinch investor")).toBeVisible()

    expect(await screen.findByText("Unlock status")).toBeVisible()
    expect(await screen.findByText("$2,000.00 (1,000.00 GFI) unlocked")).toBeVisible()

    expect(await screen.findByText("Unlock schedule")).toBeVisible()
    expect(await screen.findByText("Immediate")).toBeVisible()

    expect(await screen.findByText("Claim status")).toBeVisible()
    expect(await screen.findByText("Unclaimed")).toBeVisible()

    expect(screen.getByText("Etherscan").closest("a")).toHaveAttribute(
      "href",
      `https://${network.name}.etherscan.io/address/${deps.merkleDistributor.address}`
    )
  })

  it("shows airdrop from MerkleDistributor with vesting", async () => {
    const deps = await setupMerkleDistributorAirdropVesting(
      goldfinchProtocol,
      seniorPool,
      String(currentBlock.timestamp - parseInt(merkleDistributorAirdropVesting.grant.vestingLength, 16) / 2),
      new BigNumber(merkleDistributorAirdropVesting.grant.amount).dividedBy(2).toString(10),
      currentBlock
    )

    renderRewards(deps, currentBlock)

    expect(await screen.findByText("Goldfinch Investment")).toBeVisible()
    expect(screen.getByText("1,000.00 GFI • Jan 11, 2022")).toBeVisible()
    expect(await screen.findByText("Accept")).toBeVisible()

    expect(screen.getByTestId("detail-unvested").textContent).toEqual("500.00")
    expect(screen.getByTestId("detail-claimable").textContent).toEqual("500.00")

    fireEvent.click(screen.getByText("Goldfinch Investment"))
    expect(await screen.findByText("Transaction details")).toBeVisible()
    expect(await screen.findByText("1,000.00 GFI for participating as a Goldfinch investor")).toBeVisible()

    expect(await screen.findByText("Unlock status")).toBeVisible()
    expect(await screen.findByText("$1,000.00 (500.00 GFI) unlocked")).toBeVisible()

    expect(await screen.findByText("Unlock schedule")).toBeVisible()
    expect(await screen.findByText("Linear until 100% on Jan 11, 2023")).toBeVisible()

    expect(await screen.findByText("Claim status")).toBeVisible()
    expect(await screen.findByText("Unclaimed")).toBeVisible()

    expect(screen.getByText("Etherscan").closest("a")).toHaveAttribute(
      "href",
      `https://${network.name}.etherscan.io/address/${deps.merkleDistributor.address}`
    )
  })

  it("shows airdrop from MerkleDirectDistributor", async () => {
    const deps = await setupMerkleDirectDistributorAirdrop(goldfinchProtocol, seniorPool, currentBlock)

    renderRewards(deps, currentBlock)

    expect(await screen.findByText("Flight Academy")).toBeVisible()
    expect(screen.getByText("2,500.00 GFI • Jan 11, 2022")).toBeVisible()
    expect(await screen.findByText("Claim GFI")).toBeVisible()

    expect(screen.getByTestId("detail-unvested").textContent).toEqual("0.00")
    expect(screen.getByTestId("detail-claimable").textContent).toEqual("2,500.00")

    fireEvent.click(screen.getByText("Flight Academy"))
    expect(await screen.findByText("Transaction details")).toBeVisible()
    expect(await screen.findByText("2,500.00 GFI for participating in Flight Academy")).toBeVisible()

    expect(await screen.findByText("Unlock status")).toBeVisible()
    expect(await screen.findByText("$5,000.00 (2,500.00 GFI) unlocked")).toBeVisible()

    expect(await screen.findByText("Unlock schedule")).toBeVisible()
    expect(await screen.findByText("Immediate")).toBeVisible()

    expect(await screen.findByText("Claim status")).toBeVisible()
    expect(await screen.findByText("Unclaimed")).toBeVisible()

    expect(screen.getByText("Etherscan").closest("a")).toHaveAttribute(
      "href",
      `https://${network.name}.etherscan.io/address/${deps.merkleDirectDistributor.address}`
    )
  })

  it("shows accepted community reward and staking reward", async () => {
    const deps = await setupCommunityRewardAndStakingReward(goldfinchProtocol, seniorPool, currentBlock)

    renderRewards(deps, currentBlock)

    expect(await screen.findByText("Staked 50K FIDU")).toBeVisible()
    expect(screen.getByText("129.60 GFI to date • Dec 29, 2021")).toBeVisible()
    expect(await screen.findByText("Goldfinch Investment")).toBeVisible()
    expect(screen.getByText("1,000.00 GFI • Dec 29, 2021")).toBeVisible()
    expect(await screen.getAllByText("Claim GFI").length).toBe(2)

    expect(screen.getAllByTestId("detail-unvested")[0]?.textContent).toEqual("128.89")
    expect(screen.getAllByTestId("detail-claimable")[0]?.textContent).toEqual("0.71")
    expect(screen.getAllByTestId("detail-unvested")[1]?.textContent).toEqual("0.00")
    expect(screen.getAllByTestId("detail-claimable")[1]?.textContent).toEqual("1,000.00")

    fireEvent.click(screen.getByText("Staked 50K FIDU"))
    expect(await screen.findByText("Transaction details")).toBeVisible()
    expect(await screen.findByText("Unlock schedule")).toBeVisible()
    expect(await screen.findByText("Linear until 100% on Dec 29, 2022")).toBeVisible()

    expect(await screen.findByText("Claim status")).toBeVisible()
    expect(await screen.findByText("$0.00 (0.00 GFI) claimed of your total unlocked 0.71 GFI")).toBeVisible()

    expect(await screen.findByText("Current earn rate")).toBeVisible()
    expect(await screen.findByText("+453.60 GFI granted per week")).toBeVisible()

    expect(await screen.findByText("Unlock status")).toBeVisible()
    expect(await screen.findByText("0.55% (0.71 GFI) unlocked")).toBeVisible()

    expect(screen.getByText("Etherscan").closest("a")).toHaveAttribute(
      "href",
      `https://${network.name}.etherscan.io/address/${deps.stakingRewards.address}`
    )
    fireEvent.click(screen.getByText("Staked 50K FIDU"))

    fireEvent.click(screen.getByText("Goldfinch Investment"))
    expect(await screen.findByText("Transaction details")).toBeVisible()
    expect(
      await screen.findByText("1,000.00 GFI reward on Dec 29, 2021 for participating as a Goldfinch investor")
    ).toBeVisible()

    expect(await screen.findByText("Unlock status")).toBeVisible()
    expect(await screen.findByText("100.00% (1,000.00 GFI) unlocked")).toBeVisible()

    expect(await screen.findByText("Unlock schedule")).toBeVisible()
    expect(await screen.findByText("Immediate")).toBeVisible()

    expect(await screen.findByText("Claim status")).toBeVisible()
    expect(await screen.findByText("$0.00 (0.00 GFI) claimed of your total unlocked 1,000.00 GFI")).toBeVisible()

    expect(screen.getByText("Etherscan").closest("a")).toHaveAttribute(
      "href",
      `https://${network.name}.etherscan.io/address/${deps.communityRewards.address}`
    )
  })

  it("shows accepted MerkleDirectDistributor reward and staking reward", async () => {
    const deps = await setupDirectRewardAndStakingReward(goldfinchProtocol, seniorPool, currentBlock)

    renderRewards(deps, currentBlock)

    expect(await screen.findByText("Staked 50K FIDU")).toBeVisible()
    expect(screen.getByText("129.60 GFI to date • Dec 29, 2021")).toBeVisible()
    expect(await screen.findByText("Flight Academy")).toBeVisible()
    expect(screen.getByText("2,500.00 GFI • Jan 11, 2022")).toBeVisible()
    expect(screen.getAllByTestId("action-button")[0]?.textContent).toEqual("Claim GFI")
    expect(screen.getAllByTestId("action-button")[1]?.textContent).toEqual("Claimed")

    expect(screen.getAllByTestId("detail-unvested")[0]?.textContent).toEqual("128.89")
    expect(screen.getAllByTestId("detail-claimable")[0]?.textContent).toEqual("0.71")
    expect(screen.getAllByTestId("detail-unvested")[1]?.textContent).toEqual("0.00")
    expect(screen.getAllByTestId("detail-claimable")[1]?.textContent).toEqual("0.00")

    fireEvent.click(screen.getByText("Staked 50K FIDU"))
    expect(await screen.findByText("Transaction details")).toBeVisible()
    expect(await screen.findByText("Unlock schedule")).toBeVisible()
    expect(await screen.findByText("Linear until 100% on Dec 29, 2022")).toBeVisible()

    expect(await screen.getByTestId("claim-status-label").textContent).toEqual("Claim status")
    expect(await screen.getByTestId("claim-status-value").textContent).toEqual(
      "$0.00 (0.00 GFI) claimed of your total unlocked 0.71 GFI"
    )

    expect(await screen.findByText("Current earn rate")).toBeVisible()
    expect(await screen.findByText("+453.60 GFI granted per week")).toBeVisible()

    expect(await screen.findByText("Unlock status")).toBeVisible()
    expect(await screen.findByText("0.55% (0.71 GFI) unlocked")).toBeVisible()

    expect(screen.getByText("Etherscan").closest("a")).toHaveAttribute(
      "href",
      `https://${network.name}.etherscan.io/address/${deps.stakingRewards.address}`
    )
    fireEvent.click(screen.getByText("Staked 50K FIDU"))

    fireEvent.click(screen.getByText("Flight Academy"))
    expect(await screen.findByText("Transaction details")).toBeVisible()
    expect(await screen.findByText("2,500.00 GFI for participating in Flight Academy")).toBeVisible()

    expect(await screen.findByText("Unlock status")).toBeVisible()
    expect(await screen.findByText("$5,000.00 (2,500.00 GFI) unlocked")).toBeVisible()

    expect(await screen.findByText("Unlock schedule")).toBeVisible()
    expect(await screen.findByText("Immediate")).toBeVisible()

    expect(await screen.getByTestId("claim-status-label").textContent).toEqual("Claim status")
    expect(await screen.getByTestId("claim-status-value").textContent).toEqual("Claimed")

    expect(screen.getByText("Etherscan").closest("a")).toHaveAttribute(
      "href",
      `https://${network.name}.etherscan.io/address/${deps.merkleDirectDistributor.address}`
    )
  })

  it("shows accepted community reward, accepted MerkleDirectDistributor reward, and staking reward", async () => {
    const deps = await setupCommunityRewardAndDirectRewardAndStakingReward(goldfinchProtocol, seniorPool, currentBlock)

    renderRewards(deps, currentBlock)

    expect(await screen.findByText("Staked 50K FIDU")).toBeVisible()
    expect(screen.getByText("129.60 GFI to date • Dec 29, 2021")).toBeVisible()
    expect(await screen.findByText("Goldfinch Investment")).toBeVisible()
    expect(screen.getByText("1,000.00 GFI • Dec 29, 2021")).toBeVisible()
    expect(await screen.findByText("Flight Academy")).toBeVisible()
    expect(screen.getByText("2,500.00 GFI • Jan 11, 2022")).toBeVisible()
    expect(await screen.getAllByText("Claim GFI").length).toBe(2)
    expect(await screen.getAllByText("Claimed").length).toBe(1)

    expect(screen.getAllByTestId("detail-unvested")[0]?.textContent).toEqual("128.89")
    expect(screen.getAllByTestId("detail-claimable")[0]?.textContent).toEqual("0.71")
    expect(screen.getAllByTestId("detail-unvested")[1]?.textContent).toEqual("0.00")
    expect(screen.getAllByTestId("detail-claimable")[1]?.textContent).toEqual("1,000.00")
    expect(screen.getAllByTestId("detail-unvested")[2]?.textContent).toEqual("0.00")
    expect(screen.getAllByTestId("detail-claimable")[2]?.textContent).toEqual("0.00")

    fireEvent.click(screen.getByText("Staked 50K FIDU"))
    expect(await screen.findByText("Transaction details")).toBeVisible()
    expect(await screen.findByText("Unlock schedule")).toBeVisible()
    expect(await screen.findByText("Linear until 100% on Dec 29, 2022")).toBeVisible()

    expect(await screen.findByText("Claim status")).toBeVisible()
    expect(await screen.findByText("$0.00 (0.00 GFI) claimed of your total unlocked 0.71 GFI")).toBeVisible()

    expect(await screen.findByText("Current earn rate")).toBeVisible()
    expect(await screen.findByText("+453.60 GFI granted per week")).toBeVisible()

    expect(await screen.findByText("Unlock status")).toBeVisible()
    expect(await screen.findByText("0.55% (0.71 GFI) unlocked")).toBeVisible()

    expect(screen.getByText("Etherscan").closest("a")).toHaveAttribute(
      "href",
      `https://${network.name}.etherscan.io/address/${deps.stakingRewards.address}`
    )
    fireEvent.click(screen.getByText("Staked 50K FIDU"))

    fireEvent.click(screen.getByText("Goldfinch Investment"))
    expect(await screen.findByText("Transaction details")).toBeVisible()
    expect(
      await screen.findByText("1,000.00 GFI reward on Dec 29, 2021 for participating as a Goldfinch investor")
    ).toBeVisible()

    expect(await screen.findByText("Unlock status")).toBeVisible()
    expect(await screen.findByText("100.00% (1,000.00 GFI) unlocked")).toBeVisible()

    expect(await screen.findByText("Unlock schedule")).toBeVisible()
    expect(await screen.findByText("Immediate")).toBeVisible()

    expect(await screen.getByTestId("claim-status-label").textContent).toEqual("Claim status")
    expect(await screen.getByTestId("claim-status-value").textContent).toEqual(
      "$0.00 (0.00 GFI) claimed of your total unlocked 1,000.00 GFI"
    )

    expect(screen.getByText("Etherscan").closest("a")).toHaveAttribute(
      "href",
      `https://${network.name}.etherscan.io/address/${deps.communityRewards.address}`
    )
    fireEvent.click(screen.getByText("Goldfinch Investment"))

    fireEvent.click(screen.getByText("Flight Academy"))
    expect(await screen.findByText("Transaction details")).toBeVisible()
    expect(await screen.findByText("2,500.00 GFI for participating in Flight Academy")).toBeVisible()

    expect(await screen.findByText("Unlock status")).toBeVisible()
    expect(await screen.findByText("$5,000.00 (2,500.00 GFI) unlocked")).toBeVisible()

    expect(await screen.findByText("Unlock schedule")).toBeVisible()
    expect(await screen.findByText("Immediate")).toBeVisible()

    expect(await screen.getByTestId("claim-status-label").textContent).toEqual("Claim status")
    expect(await screen.getByTestId("claim-status-value").textContent).toEqual("Claimed")

    expect(screen.getByText("Etherscan").closest("a")).toHaveAttribute(
      "href",
      `https://${network.name}.etherscan.io/address/${deps.merkleDirectDistributor.address}`
    )
  })

  it("staking reward partially claimed appears on list", async () => {
    const deps = await setupPartiallyClaimedStakingReward(goldfinchProtocol, seniorPool, undefined, currentBlock)

    renderRewards(deps, currentBlock)

    expect(await screen.findByText("Staked 50K FIDU")).toBeVisible()
    expect(screen.getByText("269.00 GFI to date • Dec 29, 2020")).toBeVisible()
    expect(await screen.findByText("Claim GFI")).toBeVisible()

    expect(screen.getByTestId("detail-unvested").textContent).toEqual("265.94")
    expect(screen.getByTestId("detail-claimable").textContent).toEqual("2.24")

    fireEvent.click(screen.getByText("Staked 50K FIDU"))
    await waitFor(async () => {
      expect(await screen.findByText("Transaction details")).toBeVisible()
      expect(await screen.findByText("Unlock schedule")).toBeVisible()
      expect(await screen.findByText("Linear until 100% on Dec 29, 2022")).toBeVisible()

      expect(await screen.findByText("Claim status")).toBeVisible()
<<<<<<< HEAD
      expect(await screen.findByText("$0.82 (0.82 GFI) claimed of your total unlocked 3.06 GFI")).toBeVisible()
=======
      expect(await screen.findByText("$1.64 (0.82 GFI) claimed of your total vested 3.06 GFI")).toBeVisible()
>>>>>>> 1c5deceb

      expect(await screen.findByText("Current earn rate")).toBeVisible()
      expect(await screen.findByText("+453.60 GFI granted per week")).toBeVisible()

      expect(await screen.findByText("Unlock status")).toBeVisible()
      expect(await screen.findByText("1.14% (3.06 GFI) unlocked")).toBeVisible()

      expect(screen.getByText("Etherscan").closest("a")).toHaveAttribute(
        "href",
        `https://${network.name}.etherscan.io/address/${deps.stakingRewards.address}`
      )
    })
  })

  it("community reward partially claimed appears on list", async () => {
    const deps = await setupPartiallyClaimedCommunityReward(goldfinchProtocol, seniorPool, undefined, currentBlock)

    renderRewards(deps, currentBlock)

    expect(await screen.findByText("Goldfinch Investment")).toBeVisible()
    expect(screen.getByText("1,000.00 GFI • Dec 23, 2021")).toBeVisible()
    expect(await screen.findByText("Claim GFI")).toBeVisible()

    expect(screen.getByTestId("detail-unvested").textContent).toEqual("983.56")
    expect(screen.getByTestId("detail-claimable").textContent).toEqual("10.96")

    fireEvent.click(screen.getByText("Goldfinch Investment"))
    expect(await screen.findByText("Transaction details")).toBeVisible()
    expect(
      await screen.findByText("1,000.00 GFI reward on Dec 23, 2021 for participating as a Goldfinch investor")
    ).toBeVisible()

    expect(await screen.findByText("Unlock status")).toBeVisible()
    expect(await screen.findByText("1.64% (16.44 GFI) unlocked")).toBeVisible()

    expect(await screen.findByText("Unlock schedule")).toBeVisible()
    expect(await screen.findByText("Linear until 100% on Dec 8, 2022")).toBeVisible()

    expect(await screen.findByText("Claim status")).toBeVisible()
<<<<<<< HEAD
    expect(await screen.findByText("$5.48 (5.48 GFI) claimed of your total unlocked 16.44 GFI")).toBeVisible()
=======
    expect(await screen.findByText("$10.96 (5.48 GFI) claimed of your total vested 16.44 GFI")).toBeVisible()
>>>>>>> 1c5deceb

    expect(screen.getByText("Etherscan").closest("a")).toHaveAttribute(
      "href",
      `https://${network.name}.etherscan.io/address/${deps.communityRewards.address}`
    )
  })

  it("Accepted MerkleDirectDistributor reward appears on list", async () => {
    const deps = await setupDirectReward(goldfinchProtocol, seniorPool, currentBlock)

    renderRewards(deps, currentBlock)

    expect(await screen.findByText("Flight Academy")).toBeVisible()
    expect(screen.getByText("2,500.00 GFI • Jan 11, 2022")).toBeVisible()
    expect(screen.getByTestId("action-button").textContent).toEqual("Claimed")

    expect(screen.getAllByTestId("detail-unvested")[0]?.textContent).toEqual("0.00")
    expect(screen.getAllByTestId("detail-claimable")[0]?.textContent).toEqual("0.00")

    fireEvent.click(screen.getByText("Flight Academy"))
    expect(await screen.findByText("Transaction details")).toBeVisible()
    expect(await screen.findByText("2,500.00 GFI for participating in Flight Academy")).toBeVisible()

    expect(await screen.findByText("Unlock status")).toBeVisible()
    expect(await screen.findByText("$5,000.00 (2,500.00 GFI) unlocked")).toBeVisible()

    expect(await screen.findByText("Unlock schedule")).toBeVisible()
    expect(await screen.findByText("Immediate")).toBeVisible()

    expect(await screen.getByTestId("claim-status-label").textContent).toEqual("Claim status")
    expect(await screen.getByTestId("claim-status-value").textContent).toEqual("Claimed")

    expect(screen.getByText("Etherscan").closest("a")).toHaveAttribute(
      "href",
      `https://${network.name}.etherscan.io/address/${deps.merkleDirectDistributor.address}`
    )
  })

  describe("rewards transactions", () => {
    it("for MerkleDistributor airdrop, clicking button triggers sending `acceptGrant()`", async () => {
      const deps = await setupMerkleDistributorAirdropNoVesting(goldfinchProtocol, seniorPool, currentBlock)
      const networkMonitor = {
        addPendingTX: () => {},
        watch: () => {},
        markTXErrored: () => {},
      } as unknown as NetworkMonitor
      const refreshCurrentBlock = jest.fn()

      renderRewards(deps, currentBlock, refreshCurrentBlock, networkMonitor)

      expect(await screen.findByText("Goldfinch Investment")).toBeVisible()
      expect(screen.getByText("1,000.00 GFI • Jan 11, 2022")).toBeVisible()
      expect(await screen.findByText("Accept")).toBeVisible()

      web3.userWallet.eth.getGasPrice = () => {
        return Promise.resolve("100000000")
      }
      const DEPLOYMENTS = await getDeployments()
      const acceptMock = mock({
        blockchain,
        transaction: {
          to: DEPLOYMENTS.contracts.MerkleDistributor.address,
          api: DEPLOYMENTS.contracts.MerkleDistributor.abi,
          method: "acceptGrant",
          params: [
            "0",
            "1000000000000000000000",
            "0",
            "0",
            "1",
            [
              "0x0000000000000000000000000000000000000000000000000000000000000000",
              "0x0000000000000000000000000000000000000000000000000000000000000000",
              "0x0000000000000000000000000000000000000000000000000000000000000000",
            ],
          ],
        },
      })
      const watchAssetMock = mock({
        blockchain,
        watchAsset: {
          params: {
            type: "ERC20",
            options: {
              address: deps.gfi.address,
              symbol: "GFI",
              decimals: 18,
              image: "https://app.goldfinch.finance/gfi-token.svg",
            },
          },
          return: true,
        },
      })

      fireEvent.click(screen.getByText("Accept"))
      await waitFor(async () => {
        expect(await screen.getByText("Accepting...")).toBeInTheDocument()
      })
      expect(acceptMock).toHaveBeenCalled()
      expect(watchAssetMock).not.toHaveBeenCalled()
    })

    it("for MerkleDirectDistributor airdrop, clicking button triggers sending `acceptGrant()`", async () => {
      const deps = await setupMerkleDirectDistributorAirdrop(goldfinchProtocol, seniorPool, currentBlock)
      const networkMonitor = {
        addPendingTX: () => {},
        watch: () => {},
        markTXErrored: () => {},
      } as unknown as NetworkMonitor
      const refreshCurrentBlock = jest.fn()

      renderRewards(deps, currentBlock, refreshCurrentBlock, networkMonitor)

      expect(await screen.findByText("Flight Academy")).toBeVisible()
      expect(await screen.getByText("2,500.00 GFI • Jan 11, 2022")).toBeVisible()
      expect(await screen.findByText("Claim GFI")).toBeVisible()

      web3.userWallet.eth.getGasPrice = () => {
        return Promise.resolve("100000000")
      }
      const DEPLOYMENTS = await getDeployments()
      const acceptMock = mock({
        blockchain,
        transaction: {
          to: DEPLOYMENTS.contracts.MerkleDirectDistributor.address,
          api: DEPLOYMENTS.contracts.MerkleDirectDistributor.abi,
          method: "acceptGrant",
          params: [
            "0",
            "2500000000000000000000",
            [
              "0x0000000000000000000000000000000000000000000000000000000000000000",
              "0x0000000000000000000000000000000000000000000000000000000000000000",
              "0x0000000000000000000000000000000000000000000000000000000000000000",
            ],
          ],
        },
      })
      const watchAssetMock = mock({
        blockchain,
        watchAsset: {
          params: {
            type: "ERC20",
            options: {
              address: deps.gfi.address,
              symbol: "GFI",
              decimals: 18,
              image: "https://app.goldfinch.finance/gfi-token.svg",
            },
          },
          return: true,
        },
      })

      fireEvent.click(screen.getByText("Claim GFI"))
      await waitFor(async () => {
        expect(await screen.getByText("Claiming...")).toBeInTheDocument()
      })
      expect(acceptMock).toHaveBeenCalled()
      expect(watchAssetMock).toHaveBeenCalled()
    })

    it("clicking community rewards button triggers sending `getReward()`", async () => {
      const deps = await setupClaimableCommunityReward(goldfinchProtocol, seniorPool, currentBlock)
      const networkMonitor = {
        addPendingTX: () => {},
        watch: () => {},
        markTXErrored: () => {},
      } as unknown as NetworkMonitor
      const refreshCurrentBlock = jest.fn()

      renderRewards(deps, currentBlock, refreshCurrentBlock, networkMonitor)

      expect(await screen.findByText("Goldfinch Investment")).toBeVisible()
      expect(await screen.getByText("1,000.00 GFI • Dec 29, 2021")).toBeVisible()
      expect(await screen.findByText("Claim GFI")).toBeVisible()

      web3.userWallet.eth.getGasPrice = () => {
        return Promise.resolve("100000000")
      }
      const DEPLOYMENTS = await getDeployments()
      const getRewardMock = mock({
        blockchain,
        transaction: {
          to: DEPLOYMENTS.contracts.CommunityRewards.address,
          api: DEPLOYMENTS.contracts.CommunityRewards.abi,
          method: "getReward",
          params: "1",
        },
      })
      const watchAssetMock = mock({
        blockchain,
        watchAsset: {
          params: {
            type: "ERC20",
            options: {
              address: deps.gfi.address,
              symbol: "GFI",
              decimals: 18,
              image: "https://app.goldfinch.finance/gfi-token.svg",
            },
          },
          return: true,
        },
      })

      fireEvent.click(screen.getByText("Claim GFI"))
      await waitFor(async () => {
        expect(screen.getByText("Submit")).not.toBeDisabled()
      })
      fireEvent.click(screen.getByText("Submit"))
      await waitFor(async () => {
        expect(await screen.getByText("Submitting...")).toBeInTheDocument()
      })

      expect(getRewardMock).toHaveBeenCalled()
      expect(watchAssetMock).toHaveBeenCalled()
    })

    it("clicking staking reward button triggers sending `getReward()`", async () => {
      const deps = await setupClaimableStakingReward(goldfinchProtocol, seniorPool, currentBlock)
      const networkMonitor = {
        addPendingTX: () => {},
        watch: () => {},
        markTXErrored: () => {},
      } as unknown as NetworkMonitor
      const refreshCurrentBlock = jest.fn()

      renderRewards(deps, currentBlock, refreshCurrentBlock, networkMonitor)

      expect(await screen.findByText("Claim GFI")).toBeVisible()

      web3.userWallet.eth.getGasPrice = () => {
        return Promise.resolve("100000000")
      }
      const DEPLOYMENTS = await getDeployments()
      const getRewardMock = mock({
        blockchain,
        transaction: {
          to: DEPLOYMENTS.contracts.StakingRewards.address,
          api: DEPLOYMENTS.contracts.StakingRewards.abi,
          method: "getReward",
          params: "1",
        },
      })
      const watchAssetMock = mock({
        blockchain,
        watchAsset: {
          params: {
            type: "ERC20",
            options: {
              address: deps.gfi.address,
              symbol: "GFI",
              decimals: 18,
              image: "https://app.goldfinch.finance/gfi-token.svg",
            },
          },
          return: true,
        },
      })

      fireEvent.click(screen.getByText("Claim GFI"))
      await waitFor(async () => {
        expect(screen.getByText("Submit")).not.toBeDisabled()
      })
      fireEvent.click(screen.getByText("Submit"))
      await waitFor(async () => {
        expect(await screen.getByText("Submitting...")).toBeInTheDocument()
      })

      expect(getRewardMock).toHaveBeenCalled()
      expect(watchAssetMock).toHaveBeenCalled()
    })
  })
})<|MERGE_RESOLUTION|>--- conflicted
+++ resolved
@@ -795,7 +795,7 @@
       fireEvent.click(screen.getByText("Staked 50K FIDU"))
       await waitFor(async () => {
         expect(await screen.findByText("Claim status")).toBeVisible()
-        expect(await screen.findByText("$--.-- (0.00 GFI) claimed of your total vested 0.71 GFI")).toBeVisible()
+        expect(await screen.findByText("$--.-- (0.00 GFI) claimed of your total unlocked 0.71 GFI")).toBeVisible()
       })
     })
 
@@ -813,18 +813,11 @@
 
       renderRewards(deps, currentBlock)
 
-<<<<<<< HEAD
-    fireEvent.click(screen.getByText("Staked 50K FIDU"))
-    await waitFor(async () => {
-      expect(await screen.findByText("Claim status")).toBeVisible()
-      expect(await screen.findByText("$--.-- (0.00 GFI) claimed of your total unlocked 0.71 GFI")).toBeVisible()
-=======
       fireEvent.click(screen.getByText("Staked 50K FIDU"))
       await waitFor(async () => {
         expect(await screen.findByText("Claim status")).toBeVisible()
-        expect(await screen.findByText("$--.-- (0.00 GFI) claimed of your total vested 0.71 GFI")).toBeVisible()
-      })
->>>>>>> 1c5deceb
+        expect(await screen.findByText("$--.-- (0.00 GFI) claimed of your total unlocked 0.71 GFI")).toBeVisible()
+      })
     })
 
     it("shows empty value when JSON parsing fails", async () => {
@@ -847,7 +840,7 @@
       fireEvent.click(screen.getByText("Staked 50K FIDU"))
       await waitFor(async () => {
         expect(await screen.findByText("Claim status")).toBeVisible()
-        expect(await screen.findByText("$--.-- (0.00 GFI) claimed of your total vested 0.71 GFI")).toBeVisible()
+        expect(await screen.findByText("$--.-- (0.00 GFI) claimed of your total unlocked 0.71 GFI")).toBeVisible()
       })
     })
 
@@ -869,19 +862,12 @@
 
       const deps = await setupClaimableStakingReward(goldfinchProtocol, seniorPool, currentBlock)
 
-<<<<<<< HEAD
-    fireEvent.click(screen.getByText("Staked 50K FIDU"))
-    expect(await screen.findByText("Claim status")).toBeVisible()
-    expect(await screen.findByText("$--.-- (0.82 GFI) claimed of your total unlocked 3.06 GFI")).toBeVisible()
-  })
-=======
       renderRewards(deps, currentBlock)
->>>>>>> 1c5deceb
 
       fireEvent.click(screen.getByText("Staked 50K FIDU"))
       await waitFor(async () => {
         expect(await screen.findByText("Claim status")).toBeVisible()
-        expect(await screen.findByText("$--.-- (0.00 GFI) claimed of your total vested 0.71 GFI")).toBeVisible()
+        expect(await screen.findByText("$--.-- (0.00 GFI) claimed of your total unlocked 0.71 GFI")).toBeVisible()
       })
     })
 
@@ -907,14 +893,9 @@
 
       renderRewards(deps, currentBlock)
 
-<<<<<<< HEAD
-    fireEvent.click(screen.getByText("Staked 50K FIDU"))
-    expect(await screen.findByText("Claim status")).toBeVisible()
-    expect(await screen.findByText("$164.33 (0.82 GFI) claimed of your total unlocked 3.06 GFI")).toBeVisible()
-=======
       fireEvent.click(screen.getByText("Staked 50K FIDU"))
       expect(await screen.findByText("Claim status")).toBeVisible()
-      expect(await screen.findByText("$--.-- (0.82 GFI) claimed of your total vested 3.06 GFI")).toBeVisible()
+      expect(await screen.findByText("$--.-- (0.82 GFI) claimed of your total unlocked 3.06 GFI")).toBeVisible()
     })
 
     it("uses GFI price if the request returns as expected", async () => {
@@ -924,9 +905,8 @@
 
       fireEvent.click(screen.getByText("Staked 50K FIDU"))
       expect(await screen.findByText("Claim status")).toBeVisible()
-      expect(await screen.findByText("$1.64 (0.82 GFI) claimed of your total vested 3.06 GFI")).toBeVisible()
-    })
->>>>>>> 1c5deceb
+      expect(await screen.findByText("$1.64 (0.82 GFI) claimed of your total unlocked 3.06 GFI")).toBeVisible()
+    })
   })
 
   it("shows claimable staking reward on rewards list", async () => {
@@ -1345,11 +1325,7 @@
       expect(await screen.findByText("Linear until 100% on Dec 29, 2022")).toBeVisible()
 
       expect(await screen.findByText("Claim status")).toBeVisible()
-<<<<<<< HEAD
-      expect(await screen.findByText("$0.82 (0.82 GFI) claimed of your total unlocked 3.06 GFI")).toBeVisible()
-=======
-      expect(await screen.findByText("$1.64 (0.82 GFI) claimed of your total vested 3.06 GFI")).toBeVisible()
->>>>>>> 1c5deceb
+      expect(await screen.findByText("$1.64 (0.82 GFI) claimed of your total unlocked 3.06 GFI")).toBeVisible()
 
       expect(await screen.findByText("Current earn rate")).toBeVisible()
       expect(await screen.findByText("+453.60 GFI granted per week")).toBeVisible()
@@ -1389,11 +1365,7 @@
     expect(await screen.findByText("Linear until 100% on Dec 8, 2022")).toBeVisible()
 
     expect(await screen.findByText("Claim status")).toBeVisible()
-<<<<<<< HEAD
-    expect(await screen.findByText("$5.48 (5.48 GFI) claimed of your total unlocked 16.44 GFI")).toBeVisible()
-=======
-    expect(await screen.findByText("$10.96 (5.48 GFI) claimed of your total vested 16.44 GFI")).toBeVisible()
->>>>>>> 1c5deceb
+    expect(await screen.findByText("$10.96 (5.48 GFI) claimed of your total unlocked 16.44 GFI")).toBeVisible()
 
     expect(screen.getByText("Etherscan").closest("a")).toHaveAttribute(
       "href",
