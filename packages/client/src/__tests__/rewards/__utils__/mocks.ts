<<<<<<< HEAD
import "@testing-library/jest-dom"
import {mock} from "depay-web3-mock"
import BigNumber from "bignumber.js"
=======
>>>>>>> 44a5c940
import {
  MerkleDistributorGrantInfo,
  MerkleDistributorInfo,
} from "@goldfinch-eng/protocol/blockchain_scripts/merkle/merkleDistributor/types"
import {MerkleDistributor as MerkleDistributorContract} from "@goldfinch-eng/protocol/typechain/web3/MerkleDistributor"
import "@testing-library/jest-dom"
import {mock} from "depay-web3-mock"
import {BlockNumber} from "web3-core"
import {Filter} from "web3-eth-contract"
import {BigNumber} from "bignumber.js"
import {CommunityRewards, MerkleDistributor, MerkleDistributorLoaded} from "../../../ethereum/communityRewards"
import {GFI} from "../../../ethereum/gfi"
import {
  mockGetWeightedAverageSharePrice,
  SeniorPoolLoaded,
  StakingRewards,
  StakingRewardsLoaded,
} from "../../../ethereum/pool"
import {User, UserMerkleDistributor} from "../../../ethereum/user"
import * as utils from "../../../ethereum/utils"
import {GRANT_ACCEPTED_EVENT, KnownEventData, KnownEventName} from "../../../types/events"
import {BlockInfo} from "../../../utils"
import {
  blockchain,
  blockInfo,
  communityRewardsABI,
  DEPLOYMENTS,
  erc20ABI,
  gfiABI,
  merkleDistributorABI,
  recipient,
  stakingRewardsABI,
} from "./constants"
<<<<<<< HEAD
import {BlockInfo} from "../../../utils"
import * as utils from "../../../ethereum/utils"
import * as poolModule from "../../../ethereum/pool"

export function mockCapitalProviderCalls(
  sharePrice?: string,
  numSharesNotStaked?: string,
  allowance?: string,
  weightedAverageSharePrice?: string
) {
  const defaultSharePrice = sharePrice ? sharePrice : "1000456616980000000"
  const defaultNumSharesNotStaked = numSharesNotStaked ? numSharesNotStaked : "50000000000000000000"
  const defaultAllowance = allowance ? allowance : "0"
  const defaultWeightedAverageSharePrice = weightedAverageSharePrice ? weightedAverageSharePrice : "1"

  mock({
    blockchain,
    call: {
      to: DEPLOYMENTS.contracts.SeniorPool.address,
      api: DEPLOYMENTS.contracts.SeniorPool.abi,
      method: "sharePrice",
      params: [],
      return: defaultSharePrice,
    },
  })
  jest
    .spyOn(poolModule, "getWeightedAverageSharePrice")
    .mockImplementation(
      (
        pool: poolModule.SeniorPoolLoaded,
        stakingRewards: poolModule.StakingRewardsLoaded,
        capitalProviderAddress: string,
        capitalProviderTotalShares: BigNumber,
        currentBlock: BlockInfo
      ) => {
        return Promise.resolve(new BigNumber(defaultWeightedAverageSharePrice))
      }
    )
  mock({
    blockchain,
    call: {
      to: DEPLOYMENTS.contracts.Fidu.address,
      api: DEPLOYMENTS.contracts.Fidu.abi,
      method: "balanceOf",
      params: [recipient],
      return: defaultNumSharesNotStaked,
    },
  })
  mock({
    blockchain,
    call: {
      to: DEPLOYMENTS.contracts.TestERC20.address,
      api: DEPLOYMENTS.contracts.TestERC20.abi,
      method: "allowance",
      params: [recipient, DEPLOYMENTS.contracts.SeniorPool.address],
      return: defaultAllowance,
    },
  })
}
=======
import isEqual from "lodash/isEqual"
import web3 from "../../../web3"
>>>>>>> 44a5c940

export interface RewardsMockData {
  staking?: {
    earnedSinceLastCheckpoint?: string
    totalVestedAt?: string
    currentTimestamp?: string
    granted?: string
    positionCurrentEarnRate?: string
    positionsRes?: {
      0: string
      1: [string, string, string, string, string, string]
      2: string
      3: string
    }
  }
  community?: {
    airdrop?: MerkleDistributorGrantInfo
    grantRes?: {
      0: string
      1: string
      2: string
      3: string
      4: string
      5: string
      6: string
    }
    claimable?: string
    acceptedGrantRes?: {
      returnValues: {
        index: Number
        account: string
      }
    }
  }
  gfi?: {
    gfiBalance?: string
  }
}

type ContractCallsMocks = {
  callGFIBalanceMock: ReturnType<typeof mock>
  callUSDCBalanceMock: ReturnType<typeof mock>
  callUSDCAllowanceMock: ReturnType<typeof mock>
  callStakingRewardsBalanceMock: ReturnType<typeof mock>
  callCommunityRewardsBalanceMock: ReturnType<typeof mock>
  callTokenOfOwnerByIndexMock: ReturnType<typeof mock> | undefined
  callPositionsMock: ReturnType<typeof mock> | undefined
  callEarnedSinceLastCheckpointMock: ReturnType<typeof mock> | undefined
  callTotalVestedAt: ReturnType<typeof mock> | undefined
  callPositionCurrentEarnRate: ReturnType<typeof mock> | undefined
  callCommunityRewardsTokenOfOwnerMock: ReturnType<typeof mock> | undefined
  callGrantsMock: ReturnType<typeof mock> | undefined
  callClaimableRewardsMock: ReturnType<typeof mock> | undefined
}

export const DEFAULT_STAKING_REWARDS_START_TIME = String(blockInfo.timestamp)
export const DEFAULT_STAKING_REWARDS_END_TIME = "1672319491"

export function mockUserInitializationContractCalls(
  user: User,
  stakingRewards: StakingRewards,
  gfi: GFI,
  communityRewards: CommunityRewards,
  merkleDistributor: MerkleDistributor,
  rewardsMock?: RewardsMockData
): ContractCallsMocks {
  user.fetchTxs = (usdc, pool, currentBlock) => {
    return Promise.resolve([
      [],
      [],
      {poolEvents: [], poolTxs: []},
      [],
      {stakedEvents: {currentBlock: blockInfo, value: []}, stakingRewardsTxs: []},
      [],
      [],
    ])
  }
  user.fetchGolistStatus = (address: string, currentBlock: BlockInfo) => {
    return Promise.resolve({
      legacyGolisted: true,
      golisted: true,
      hasUID: true,
    })
  }

  const stakingRewardsBalance = rewardsMock?.staking ? 1 : 0

  const callGFIBalanceMock = mock({
    blockchain,
    call: {
      to: gfi.address,
      api: gfiABI,
      method: "balanceOf",
      params: [recipient],
      return: rewardsMock?.gfi?.gfiBalance || "0",
    },
  })

  const callUSDCBalanceMock = mock({
    blockchain,
    call: {
      to: "0x0000000000000000000000000000000000000002",
      api: erc20ABI,
      method: "balanceOf",
      params: [recipient],
      return: "0",
    },
  })
  const callUSDCAllowanceMock = mock({
    blockchain,
    call: {
      to: "0x0000000000000000000000000000000000000002",
      api: erc20ABI,
      method: "allowance",
      params: [recipient, "0x0000000000000000000000000000000000000005"],
      return: "0",
    },
  })
  const callStakingRewardsBalanceMock = mock({
    blockchain,
    call: {
      to: stakingRewards.address,
      api: stakingRewardsABI,
      method: "balanceOf",
      params: [recipient],
      return: stakingRewardsBalance,
    },
  })

  let callTokenOfOwnerByIndexMock: ReturnType<typeof mock> | undefined
  let callPositionsMock: ReturnType<typeof mock> | undefined
  let callEarnedSinceLastCheckpointMock: ReturnType<typeof mock> | undefined
  let callTotalVestedAt: ReturnType<typeof mock> | undefined
  let callPositionCurrentEarnRate: ReturnType<typeof mock> | undefined
  if (rewardsMock?.staking) {
    const stakedAmount = "50000000000000000000000"
    const positionsRes = rewardsMock.staking?.positionsRes || [
      stakedAmount,
      ["0", "0", "0", "0", DEFAULT_STAKING_REWARDS_START_TIME, DEFAULT_STAKING_REWARDS_END_TIME],
      "1000000000000000000",
      "0",
    ]
    const earnedSince = rewardsMock.staking?.earnedSinceLastCheckpoint || "0"
    const totalVestedAt = rewardsMock.staking?.totalVestedAt || "0"
    const positionCurrentEarnRate = rewardsMock.staking?.positionCurrentEarnRate || "750000000000000"
    const currentTimestamp = rewardsMock.staking?.currentTimestamp || DEFAULT_STAKING_REWARDS_START_TIME
    const stakedEvent = {returnValues: {tokenId: "1", amount: stakedAmount}}
    const granted = rewardsMock.staking?.granted || earnedSince
    const stakingRewardsTokenId = "1"

    callTokenOfOwnerByIndexMock = mock({
      blockchain,
      call: {
        to: stakingRewards.address,
        api: stakingRewardsABI,
        method: "tokenOfOwnerByIndex",
        params: [recipient, "0"],
        return: stakingRewardsTokenId,
      },
    })
    callPositionsMock = mock({
      blockchain,
      call: {
        to: stakingRewards.address,
        api: stakingRewardsABI,
        method: "positions",
        params: stakingRewardsTokenId,
        return: positionsRes,
      },
    })
    callEarnedSinceLastCheckpointMock = mock({
      blockchain,
      call: {
        to: stakingRewards.address,
        api: stakingRewardsABI,
        method: "earnedSinceLastCheckpoint",
        params: stakingRewardsTokenId,
        return: earnedSince,
      },
    })

    callTotalVestedAt = mock({
      blockchain,
      call: {
        to: stakingRewards.address,
        api: stakingRewardsABI,
        method: "totalVestedAt",
        params: [positionsRes[1][4], positionsRes[1][5], currentTimestamp, granted],
        return: totalVestedAt,
      },
    })
    user.fetchTxs = (usdc, pool, currentBlock) => {
      return Promise.resolve([
        [],
        [],
        {poolEvents: [], poolTxs: []},
        [],
        {stakedEvents: {currentBlock: blockInfo, value: [stakedEvent]}, stakingRewardsTxs: []},
        [],
        [],
      ])
    }
    callPositionCurrentEarnRate = mock({
      blockchain,
      call: {
        to: stakingRewards.address,
        api: stakingRewardsABI,
        method: "positionCurrentEarnRate",
        params: [stakingRewardsTokenId],
        return: positionCurrentEarnRate,
      },
    })
  }

  const communityRewardsBalance = rewardsMock?.community ? "1" : "0"

  const callCommunityRewardsBalanceMock = mock({
    blockchain,
    call: {
      to: communityRewards.address,
      api: communityRewardsABI,
      method: "balanceOf",
      params: [recipient],
      return: communityRewardsBalance,
    },
  })

  let callCommunityRewardsTokenOfOwnerMock: ReturnType<typeof mock> | undefined
  let callGrantsMock: ReturnType<typeof mock> | undefined
  let callClaimableRewardsMock: ReturnType<typeof mock> | undefined
  if (rewardsMock?.community) {
    const startTime = "1641574558"
    const amount = "1000000000000000000000"
    const grant = rewardsMock.community?.grantRes || [amount, "0", startTime, startTime, "0", "1", "0"]
    const claimable = rewardsMock.community?.claimable || amount
    const acceptedGrantRes = rewardsMock.community?.acceptedGrantRes || {
      returnValues: {
        index: rewardsMock.community?.airdrop?.index || 0,
        account: recipient,
      },
    }
    const communityRewardsTokenId = "1"
    callCommunityRewardsTokenOfOwnerMock = mock({
      blockchain,
      call: {
        to: communityRewards.address,
        api: communityRewardsABI,
        method: "tokenOfOwnerByIndex",
        params: [recipient, "0"],
        return: communityRewardsTokenId,
      },
    })
    callGrantsMock = mock({
      blockchain,
      call: {
        to: communityRewards.address,
        api: communityRewardsABI,
        method: "grants",
        params: communityRewardsTokenId,
        return: grant,
      },
    })
    callClaimableRewardsMock = mock({
      blockchain,
      call: {
        to: communityRewards.address,
        api: communityRewardsABI,
        method: "claimableRewards",
        params: communityRewardsTokenId,
        return: claimable,
      },
    })
    const mockQueryEvents = <T extends KnownEventName>(
      contract: MerkleDistributorContract,
      eventNames: T[],
      filter: Filter | undefined,
      toBlock: BlockNumber
    ): Promise<KnownEventData<T>[]> => {
      if (contract === merkleDistributor.contract) {
        if (eventNames.length === 1 && eventNames[0] === GRANT_ACCEPTED_EVENT) {
          if (isEqual(filter, {tokenId: communityRewardsTokenId})) {
            if (toBlock === 94) {
              return Promise.resolve([acceptedGrantRes as unknown as KnownEventData<T>])
            } else {
              throw new Error(`Unexpected toBlock: ${toBlock}`)
            }
          } else {
            throw new Error(`Unexpected filter: ${filter}`)
          }
        } else {
          throw new Error(`Unexpected event names: ${eventNames}`)
        }
      } else {
        throw new Error("Unexpected contract.")
      }
    }
    user.goldfinchProtocol.queryEvents = mockQueryEvents
  }

  return {
    callGFIBalanceMock,
    callUSDCBalanceMock,
    callUSDCAllowanceMock,
    callStakingRewardsBalanceMock,
    callCommunityRewardsBalanceMock,
    callTokenOfOwnerByIndexMock,
    callPositionsMock,
    callEarnedSinceLastCheckpointMock,
    callTotalVestedAt,
    callPositionCurrentEarnRate,
    callCommunityRewardsTokenOfOwnerMock,
    callGrantsMock,
    callClaimableRewardsMock,
  }
}

export function mockStakingRewardsContractCalls(stakingRewards: StakingRewards, currentEarnRatePerToken?: string) {
  if (!currentEarnRatePerToken) {
    currentEarnRatePerToken = "10000000000000000000"
  }

  let callPausedMock = mock({
    blockchain,
    call: {
      to: stakingRewards.address,
      api: stakingRewardsABI,
      method: "paused",
      return: false,
    },
  })
  let callCurrentEarnRatePerToken = mock({
    blockchain,
    call: {
      to: stakingRewards.address,
      api: stakingRewardsABI,
      method: "currentEarnRatePerToken",
      return: currentEarnRatePerToken,
    },
  })

  return {callPausedMock, callCurrentEarnRatePerToken}
}

export function mockMerkleDistributorContractCalls(
  merkle: MerkleDistributor,
  communityRewardsAddress: string = "0x0000000000000000000000000000000000000008"
) {
  let callCommunityRewardsMock = mock({
    blockchain,
    call: {
      to: merkle.address,
      api: merkleDistributorABI,
      method: "communityRewards",
      return: communityRewardsAddress,
    },
  })
  return {callCommunityRewardsMock}
}

export function setupMocksForAirdrop(airdrop: MerkleDistributorGrantInfo | undefined, isAccepted = true) {
  const grants = airdrop ? [airdrop] : []
  jest.spyOn(utils, "getMerkleDistributorInfo").mockImplementation(() => {
    const result: MerkleDistributorInfo | undefined = {
      merkleRoot: "0x0",
      amountTotal: "0x010f0cf064dd59200000",
      grants: grants,
    }
    return Promise.resolve(result)
  })
  UserMerkleDistributor.getAcceptedAirdrops = (
    airdropsForRecipient: MerkleDistributorGrantInfo[],
    merkleDistributor: MerkleDistributorLoaded,
    currentBlock: BlockInfo
  ) => {
    const airdropsAccepted = grants.map((val) => ({grantInfo: val, isAccepted}))
    return Promise.resolve(airdropsAccepted)
  }
}

export function assertAllMocksAreCalled(mocks: ContractCallsMocks) {
  Object.keys(mocks).forEach((key: string) => {
    const mock = mocks[key as keyof typeof mocks]
    if (mock) {
      expect(mock).toHaveBeenCalled()
    }
  })
}

export function mockStakeFiduBannerCalls(toApproveAmount: string, allowanceAmount: string, notStakedFidu: string) {
  const balanceMock = mock({
    blockchain,
    call: {
      to: DEPLOYMENTS.contracts.Fidu.address,
      api: DEPLOYMENTS.contracts.Fidu.abi,
      method: "balanceOf",
      params: recipient,
      return: notStakedFidu,
    },
  })
  const allowanceMock = mock({
    blockchain,
    call: {
      to: DEPLOYMENTS.contracts.Fidu.address,
      api: DEPLOYMENTS.contracts.Fidu.abi,
      method: "allowance",
      params: [recipient, DEPLOYMENTS.contracts.StakingRewards.address],
      return: allowanceAmount,
    },
  })
  web3.eth.getGasPrice = () => {
    return Promise.resolve("100000000")
  }
  const approvalMock = mock({
    blockchain,
    transaction: {
      to: DEPLOYMENTS.contracts.Fidu.address,
      api: DEPLOYMENTS.contracts.Fidu.abi,
      method: "approve",
      params: {spender: DEPLOYMENTS.contracts.StakingRewards.address, amount: toApproveAmount},
    },
  })
  const stakeMock = mock({
    blockchain,
    transaction: {
      to: DEPLOYMENTS.contracts.StakingRewards.address,
      api: DEPLOYMENTS.contracts.StakingRewards.abi,
      method: "stake",
      params: notStakedFidu,
    },
  })
  return {
    balanceMock,
    allowanceMock,
    approvalMock,
    stakeMock,
  }
}

export function mockCapitalProviderCalls(
  sharePrice: string,
  numSharesNotStaked: string,
  allowance: string,
  weightedAverageSharePrice: string
) {
  mock({
    blockchain,
    call: {
      to: DEPLOYMENTS.contracts.SeniorPool.address,
      api: DEPLOYMENTS.contracts.SeniorPool.abi,
      method: "sharePrice",
      params: [],
      return: sharePrice,
    },
  })
  const mockReturn = (
    pool: SeniorPoolLoaded,
    stakingRewards: StakingRewardsLoaded,
    capitalProviderAddress: string,
    capitalProviderTotalShares: BigNumber,
    currentBlock: BlockInfo
  ) => {
    return Promise.resolve(new BigNumber(weightedAverageSharePrice))
  }
  mockGetWeightedAverageSharePrice(mockReturn)
  mock({
    blockchain,
    call: {
      to: DEPLOYMENTS.contracts.Fidu.address,
      api: DEPLOYMENTS.contracts.Fidu.abi,
      method: "balanceOf",
      params: [recipient],
      return: numSharesNotStaked,
    },
  })
  mock({
    blockchain,
    call: {
      to: DEPLOYMENTS.contracts.TestERC20.address,
      api: DEPLOYMENTS.contracts.TestERC20.abi,
      method: "allowance",
      params: [recipient, DEPLOYMENTS.contracts.SeniorPool.address],
      return: allowance,
    },
  })
}<|MERGE_RESOLUTION|>--- conflicted
+++ resolved
@@ -1,9 +1,4 @@
-<<<<<<< HEAD
 import "@testing-library/jest-dom"
-import {mock} from "depay-web3-mock"
-import BigNumber from "bignumber.js"
-=======
->>>>>>> 44a5c940
 import {
   MerkleDistributorGrantInfo,
   MerkleDistributorInfo,
@@ -37,70 +32,8 @@
   recipient,
   stakingRewardsABI,
 } from "./constants"
-<<<<<<< HEAD
-import {BlockInfo} from "../../../utils"
-import * as utils from "../../../ethereum/utils"
-import * as poolModule from "../../../ethereum/pool"
-
-export function mockCapitalProviderCalls(
-  sharePrice?: string,
-  numSharesNotStaked?: string,
-  allowance?: string,
-  weightedAverageSharePrice?: string
-) {
-  const defaultSharePrice = sharePrice ? sharePrice : "1000456616980000000"
-  const defaultNumSharesNotStaked = numSharesNotStaked ? numSharesNotStaked : "50000000000000000000"
-  const defaultAllowance = allowance ? allowance : "0"
-  const defaultWeightedAverageSharePrice = weightedAverageSharePrice ? weightedAverageSharePrice : "1"
-
-  mock({
-    blockchain,
-    call: {
-      to: DEPLOYMENTS.contracts.SeniorPool.address,
-      api: DEPLOYMENTS.contracts.SeniorPool.abi,
-      method: "sharePrice",
-      params: [],
-      return: defaultSharePrice,
-    },
-  })
-  jest
-    .spyOn(poolModule, "getWeightedAverageSharePrice")
-    .mockImplementation(
-      (
-        pool: poolModule.SeniorPoolLoaded,
-        stakingRewards: poolModule.StakingRewardsLoaded,
-        capitalProviderAddress: string,
-        capitalProviderTotalShares: BigNumber,
-        currentBlock: BlockInfo
-      ) => {
-        return Promise.resolve(new BigNumber(defaultWeightedAverageSharePrice))
-      }
-    )
-  mock({
-    blockchain,
-    call: {
-      to: DEPLOYMENTS.contracts.Fidu.address,
-      api: DEPLOYMENTS.contracts.Fidu.abi,
-      method: "balanceOf",
-      params: [recipient],
-      return: defaultNumSharesNotStaked,
-    },
-  })
-  mock({
-    blockchain,
-    call: {
-      to: DEPLOYMENTS.contracts.TestERC20.address,
-      api: DEPLOYMENTS.contracts.TestERC20.abi,
-      method: "allowance",
-      params: [recipient, DEPLOYMENTS.contracts.SeniorPool.address],
-      return: defaultAllowance,
-    },
-  })
-}
-=======
 import isEqual from "lodash/isEqual"
 import web3 from "../../../web3"
->>>>>>> 44a5c940
 
 export interface RewardsMockData {
   staking?: {
@@ -539,11 +472,16 @@
   }
 }
 
+const DEFAULT_SHARE_PRICE = "1000456616980000000"
+const DEFAULT_NUM_SHARES_NOT_STAKED = "50000000000000000000"
+const DEFAULT_ALLOWANCE = "0"
+const DEFAULT_WEIGHTED_AVERAGE_SHARE_PRICE = "1"
+
 export function mockCapitalProviderCalls(
-  sharePrice: string,
-  numSharesNotStaked: string,
-  allowance: string,
-  weightedAverageSharePrice: string
+  sharePrice?: string,
+  numSharesNotStaked?: string,
+  allowance?: string,
+  weightedAverageSharePrice?: string
 ) {
   mock({
     blockchain,
@@ -552,7 +490,7 @@
       api: DEPLOYMENTS.contracts.SeniorPool.abi,
       method: "sharePrice",
       params: [],
-      return: sharePrice,
+      return: sharePrice || DEFAULT_SHARE_PRICE,
     },
   })
   const mockReturn = (
@@ -562,7 +500,7 @@
     capitalProviderTotalShares: BigNumber,
     currentBlock: BlockInfo
   ) => {
-    return Promise.resolve(new BigNumber(weightedAverageSharePrice))
+    return Promise.resolve(new BigNumber(weightedAverageSharePrice || DEFAULT_WEIGHTED_AVERAGE_SHARE_PRICE))
   }
   mockGetWeightedAverageSharePrice(mockReturn)
   mock({
@@ -572,7 +510,7 @@
       api: DEPLOYMENTS.contracts.Fidu.abi,
       method: "balanceOf",
       params: [recipient],
-      return: numSharesNotStaked,
+      return: numSharesNotStaked || DEFAULT_NUM_SHARES_NOT_STAKED,
     },
   })
   mock({
@@ -582,7 +520,7 @@
       api: DEPLOYMENTS.contracts.TestERC20.abi,
       method: "allowance",
       params: [recipient, DEPLOYMENTS.contracts.SeniorPool.address],
-      return: allowance,
+      return: allowance || DEFAULT_ALLOWANCE,
     },
   })
 }