import {CreditDesk} from "@goldfinch-eng/protocol/typechain/web3/CreditDesk"
import "@testing-library/jest-dom"
import {render, screen} from "@testing-library/react"
import {mock, resetMocks} from "depay-web3-mock"
import {BrowserRouter as Router} from "react-router-dom"
import {AppContext} from "../../App"
import {CommunityRewardsLoaded, MerkleDistributorLoaded} from "../../ethereum/communityRewards"
import {GFILoaded} from "../../ethereum/gfi"
import {GoldfinchProtocol} from "../../ethereum/GoldfinchProtocol"
import {SeniorPool, SeniorPoolLoaded, StakingRewardsLoaded} from "../../ethereum/pool"
import {User, UserLoaded} from "../../ethereum/user"
import * as utils from "../../ethereum/utils"
import Rewards from "../../pages/rewards"
import {assertWithLoadedInfo} from "../../types/loadable"
import web3 from "../../web3"
import {blockchain, blockInfo, DEPLOYMENTS, network, recipient} from "./__utils__/constants"
import {
  assertAllMocksAreCalled,
  mockUserInitializationContractCalls,
  RewardsMockData,
  setupMocksForAirdrop,
} from "./__utils__/mocks"
import {
  getDefaultClasses,
  setupAirdrop,
  setupClaimableCommunityReward,
  setupClaimableStakingReward,
  setupCommunityRewardAndStakingReward,
  setupNewStakingReward,
  setupPartiallyClaimedStakingReward,
  setupVestingCommunityReward,
} from "./__utils__/scenarios"

mock({
  blockchain: "ethereum",
})

web3.setProvider(global.ethereum)

function renderRewards(
  stakingRewards: StakingRewardsLoaded | undefined,
  gfi: GFILoaded | undefined,
  user: UserLoaded | undefined,
  merkleDistributor: MerkleDistributorLoaded | undefined,
  communityRewards: CommunityRewardsLoaded | undefined
) {
  const store = {
    currentBlock: blockInfo,
    network,
    stakingRewards,
    gfi,
    user,
    merkleDistributor,
    communityRewards,
  }

  return render(
    <AppContext.Provider value={store}>
      <Router>
        <Rewards />
      </Router>
    </AppContext.Provider>
  )
}

async function getUserLoaded(
  goldfinchProtocol: GoldfinchProtocol,
  seniorPoolLoaded: SeniorPoolLoaded,
  stakingRewards: StakingRewardsLoaded,
  gfi: GFILoaded,
  communityRewards: CommunityRewardsLoaded,
  merkleDistributor: MerkleDistributorLoaded,
  rewardsMock?: RewardsMockData
): Promise<UserLoaded> {
<<<<<<< HEAD
  const user = new User(recipient, network.name, undefined, goldfinchProtocol, undefined)
  const mocks = mockUserInitializationContractCalls(
    user,
    stakingRewards,
    gfi,
    communityRewards,
    merkleDistributor,
    rewardsMock
  )
=======
  const user = new User(recipient, network.name, undefined as unknown as CreditDesk, goldfinchProtocol, undefined)
  const mocks = mockUserInitializationContractCalls(user, stakingRewards, gfi, communityRewards, rewardsMock)
>>>>>>> 20ea8773

  await user.initialize(seniorPoolLoaded, stakingRewards, gfi, communityRewards, merkleDistributor, blockInfo)
  assertAllMocksAreCalled(mocks)
  assertWithLoadedInfo(user)
  return user
}

describe("Rewards portfolio overview", () => {
  let seniorPoolLoaded: SeniorPoolLoaded
  let goldfinchProtocol = new GoldfinchProtocol(network)

  beforeEach(resetMocks)
  beforeEach(() => mock({blockchain, accounts: {return: [recipient]}}))
  beforeEach(async () => {
    jest.spyOn(utils, "getDeployments").mockImplementation(() => {
      return Promise.resolve(DEPLOYMENTS)
    })
    setupMocksForAirdrop(undefined) // reset

    await goldfinchProtocol.initialize()
    const _seniorPoolLoaded = new SeniorPool(goldfinchProtocol)
    _seniorPoolLoaded.info = {
      loaded: true,
      value: {
        currentBlock: blockInfo,
        // @ts-ignore
        poolData: {},
        isPaused: false,
      },
    }
    assertWithLoadedInfo(_seniorPoolLoaded)
    seniorPoolLoaded = _seniorPoolLoaded
  })

  it("shows loading message when all requirements are empty", async () => {
    renderRewards(undefined, undefined, undefined, undefined, undefined)
    expect(await screen.findByText("Loading...")).toBeVisible()
  })

  it("shows loading message when some requirements are empty", async () => {
    const {stakingRewards} = await getDefaultClasses(goldfinchProtocol)
    renderRewards(stakingRewards, undefined, undefined, undefined, undefined)
    expect(await screen.findByText("Loading...")).toBeVisible()
  })

  it("don't show loading message when all requirements loaded", async () => {
    const {gfi, stakingRewards, communityRewards, merkleDistributor} = await getDefaultClasses(goldfinchProtocol)
    const user = await getUserLoaded(
      goldfinchProtocol,
      seniorPoolLoaded,
      stakingRewards,
      gfi,
      communityRewards,
      merkleDistributor
    )
    renderRewards(stakingRewards, gfi, user, merkleDistributor, communityRewards)

    expect(await screen.queryByText("Loading...")).not.toBeInTheDocument()
  })

  it("shows empty portfolio", async () => {
    const {gfi, stakingRewards, communityRewards, merkleDistributor} = await getDefaultClasses(goldfinchProtocol)
    const user = await getUserLoaded(
      goldfinchProtocol,
      seniorPoolLoaded,
      stakingRewards,
      gfi,
      communityRewards,
      merkleDistributor
    )
    renderRewards(stakingRewards, gfi, user, merkleDistributor, communityRewards)

    expect(await screen.findByText("Total GFI balance")).toBeVisible()
    expect(await screen.findByText("Wallet balance")).toBeVisible()
    expect(await screen.findByText("Claimable")).toBeVisible()
    expect(await screen.findByText("Still vesting")).toBeVisible()

    expect(await screen.getByTestId("summary-wallet-balance").textContent).toEqual("0.00")
    expect(await screen.getByTestId("summary-claimable").textContent).toEqual("0.00")
    expect(await screen.getByTestId("summary-still-vesting").textContent).toEqual("0.00")
    expect(await screen.getByTestId("summary-total-balance").textContent).toEqual("0.00")
  })

  it("shows wallet balance on portfolio", async () => {
    const {gfi, stakingRewards, communityRewards, merkleDistributor} = await getDefaultClasses(goldfinchProtocol)
    const user = await getUserLoaded(
      goldfinchProtocol,
      seniorPoolLoaded,
      stakingRewards,
      gfi,
      communityRewards,
      merkleDistributor,
      {gfi: {gfiBalance: "1000000000000000000"}}
    )
    renderRewards(stakingRewards, gfi, user, merkleDistributor, communityRewards)

    expect(await screen.findByText("Total GFI balance")).toBeVisible()
    expect(await screen.findByText("Wallet balance")).toBeVisible()
    expect(await screen.findByText("Claimable")).toBeVisible()
    expect(await screen.findByText("Still vesting")).toBeVisible()

    expect(await screen.getByTestId("summary-wallet-balance").textContent).toEqual("1.00")
    expect(await screen.getByTestId("summary-claimable").textContent).toEqual("0.00")
    expect(await screen.getByTestId("summary-still-vesting").textContent).toEqual("0.00")
    expect(await screen.getByTestId("summary-total-balance").textContent).toEqual("1.00")
  })

  it("unvested staking reward don't appear on portfolio", async () => {
    const {gfi, stakingRewards, communityRewards, merkleDistributor, user} = await setupNewStakingReward(
      goldfinchProtocol,
      seniorPoolLoaded
    )

    renderRewards(stakingRewards, gfi, user, merkleDistributor, communityRewards)

    expect(await screen.findByText("Total GFI balance")).toBeVisible()
    expect(await screen.findByText("Wallet balance")).toBeVisible()
    expect(await screen.findByText("Claimable")).toBeVisible()
    expect(await screen.findByText("Still vesting")).toBeVisible()

    expect(await screen.getByTestId("summary-wallet-balance").textContent).toEqual("0.00")
    expect(await screen.getByTestId("summary-claimable").textContent).toEqual("0.00")
    expect(await screen.getByTestId("summary-still-vesting").textContent).toEqual("0.00")
    expect(await screen.getByTestId("summary-total-balance").textContent).toEqual("0.00")

    expect(await screen.getByTestId("summary-wallet-balance").className).toEqual("disabled-value")
    expect(await screen.getByTestId("summary-claimable").className).toEqual("disabled-value")
    expect(await screen.getByTestId("summary-still-vesting").className).toEqual("disabled-value")
    expect(await screen.getByTestId("summary-total-balance").className).toEqual("disabled-value")
  })

  it("claimable staking reward appears on portfolio", async () => {
    const {gfi, stakingRewards, communityRewards, merkleDistributor, user} = await setupClaimableStakingReward(
      goldfinchProtocol,
      seniorPoolLoaded
    )

    renderRewards(stakingRewards, gfi, user, merkleDistributor, communityRewards)

    expect(await screen.findByText("Total GFI balance")).toBeVisible()
    expect(await screen.findByText("Wallet balance")).toBeVisible()
    expect(await screen.findByText("Claimable")).toBeVisible()
    expect(await screen.findByText("Still vesting")).toBeVisible()

    expect(await screen.getByTestId("summary-wallet-balance").textContent).toEqual("0.00")
    expect(await screen.getByTestId("summary-claimable").textContent).toEqual("0.71")
    expect(await screen.getByTestId("summary-still-vesting").textContent).toEqual("128.89")
    expect(await screen.getByTestId("summary-total-balance").textContent).toEqual("129.60")

    expect(await screen.getByTestId("summary-wallet-balance").className).toEqual("value")
    expect(await screen.getByTestId("summary-claimable").className).toEqual("value")
    expect(await screen.getByTestId("summary-still-vesting").className).toEqual("value")
    expect(await screen.getByTestId("summary-total-balance").className).toEqual("value")
  })

  it("community reward appears on portfolio", async () => {
    const {gfi, stakingRewards, communityRewards, merkleDistributor, user} = await setupClaimableCommunityReward(
      goldfinchProtocol,
      seniorPoolLoaded
    )
    renderRewards(stakingRewards, gfi, user, merkleDistributor, communityRewards)

    expect(await screen.findByText("Wallet balance")).toBeVisible()
    expect(await screen.findByText("Claimable")).toBeVisible()
    expect(await screen.findByText("Still vesting")).toBeVisible()
    expect(await screen.findByText("Total GFI balance")).toBeVisible()

    expect(await screen.getByTestId("summary-wallet-balance").textContent).toEqual("0.00")
    expect(await screen.getByTestId("summary-claimable").textContent).toEqual("1,000.00")
    expect(await screen.getByTestId("summary-still-vesting").textContent).toEqual("0.00")
    expect(await screen.getByTestId("summary-total-balance").textContent).toEqual("1,000.00")

    expect(await screen.getByTestId("summary-wallet-balance").className).toEqual("value")
    expect(await screen.getByTestId("summary-claimable").className).toEqual("value")
    expect(await screen.getByTestId("summary-still-vesting").className).toEqual("value")
    expect(await screen.getByTestId("summary-total-balance").className).toEqual("value")
  })

  it("non accepted airdrops don't appear on portfolio", async () => {
    const {gfi, stakingRewards, communityRewards, merkleDistributor, user} = await setupAirdrop(
      goldfinchProtocol,
      seniorPoolLoaded
    )

    renderRewards(stakingRewards, gfi, user, merkleDistributor, communityRewards)

    expect(await screen.findByText("Total GFI balance")).toBeVisible()
    expect(await screen.findByText("Wallet balance")).toBeVisible()
    expect(await screen.findByText("Claimable")).toBeVisible()
    expect(await screen.findByText("Still vesting")).toBeVisible()

    expect(await screen.getByTestId("summary-wallet-balance").textContent).toEqual("0.00")
    expect(await screen.getByTestId("summary-claimable").textContent).toEqual("0.00")
    expect(await screen.getByTestId("summary-still-vesting").textContent).toEqual("0.00")
    expect(await screen.getByTestId("summary-total-balance").textContent).toEqual("0.00")

    expect(await screen.getByTestId("summary-wallet-balance").className).toEqual("disabled-value")
    expect(await screen.getByTestId("summary-claimable").className).toEqual("disabled-value")
    expect(await screen.getByTestId("summary-still-vesting").className).toEqual("disabled-value")
    expect(await screen.getByTestId("summary-total-balance").className).toEqual("disabled-value")
  })

  it("community reward and staking reward appear on portfolio", async () => {
    const {gfi, stakingRewards, communityRewards, merkleDistributor, user} = await setupCommunityRewardAndStakingReward(
      goldfinchProtocol,
      seniorPoolLoaded
    )

    renderRewards(stakingRewards, gfi, user, merkleDistributor, communityRewards)

    expect(await screen.findByText("Total GFI balance")).toBeVisible()
    expect(await screen.findByText("Wallet balance")).toBeVisible()
    expect(await screen.findByText("Claimable")).toBeVisible()
    expect(await screen.findByText("Still vesting")).toBeVisible()

    expect(await screen.getByTestId("summary-wallet-balance").textContent).toEqual("0.00")
    expect(await screen.getByTestId("summary-claimable").textContent).toEqual("1,000.71")
    expect(await screen.getByTestId("summary-still-vesting").textContent).toEqual("128.89")
    expect(await screen.getByTestId("summary-total-balance").textContent).toEqual("1,129.60")

    expect(await screen.getByTestId("summary-wallet-balance").className).toEqual("value")
    expect(await screen.getByTestId("summary-claimable").className).toEqual("value")
    expect(await screen.getByTestId("summary-still-vesting").className).toEqual("value")
    expect(await screen.getByTestId("summary-total-balance").className).toEqual("value")
  })

  it("vesting community reward appears on portfolio", async () => {
    const {gfi, stakingRewards, communityRewards, merkleDistributor, user} = await setupVestingCommunityReward(
      goldfinchProtocol,
      seniorPoolLoaded
    )
    renderRewards(stakingRewards, gfi, user, merkleDistributor, communityRewards)

    expect(await screen.findByText("Wallet balance")).toBeVisible()
    expect(await screen.findByText("Claimable")).toBeVisible()
    expect(await screen.findByText("Still vesting")).toBeVisible()
    expect(await screen.findByText("Total GFI balance")).toBeVisible()

    expect(await screen.getByTestId("summary-wallet-balance").textContent).toEqual("0.00")
    expect(await screen.getByTestId("summary-claimable").textContent).toEqual("0.00")
    expect(await screen.getByTestId("summary-still-vesting").textContent).toEqual("1,000.00")
    expect(await screen.getByTestId("summary-total-balance").textContent).toEqual("1,000.00")

    expect(await screen.getByTestId("summary-wallet-balance").className).toEqual("value")
    expect(await screen.getByTestId("summary-claimable").className).toEqual("value")
    expect(await screen.getByTestId("summary-still-vesting").className).toEqual("value")
    expect(await screen.getByTestId("summary-total-balance").className).toEqual("value")
  })

  it("staking reward partially claimed appears on portfolio", async () => {
    const {gfi, stakingRewards, communityRewards, merkleDistributor, user} = await setupPartiallyClaimedStakingReward(
      goldfinchProtocol,
      seniorPoolLoaded
    )

    renderRewards(stakingRewards, gfi, user, merkleDistributor, communityRewards)

    expect(await screen.findByText("Wallet balance")).toBeVisible()
    expect(await screen.findByText("Claimable")).toBeVisible()
    expect(await screen.findByText("Still vesting")).toBeVisible()
    expect(await screen.findByText("Total GFI balance")).toBeVisible()

    expect(await screen.getByTestId("summary-wallet-balance").textContent).toEqual("0.00")
    expect(await screen.getByTestId("summary-claimable").textContent).toEqual("2.24")
    expect(await screen.getByTestId("summary-still-vesting").textContent).toEqual("265.94")
    expect(await screen.getByTestId("summary-total-balance").textContent).toEqual("268.18")

    expect(await screen.getByTestId("summary-wallet-balance").className).toEqual("value")
    expect(await screen.getByTestId("summary-claimable").className).toEqual("value")
    expect(await screen.getByTestId("summary-still-vesting").className).toEqual("value")
    expect(await screen.getByTestId("summary-total-balance").className).toEqual("value")
  })

  it("staking reward partially claimed and wallet balance appear on portfolio", async () => {
    const {gfi, stakingRewards, communityRewards, merkleDistributor, user} = await setupPartiallyClaimedStakingReward(
      goldfinchProtocol,
      seniorPoolLoaded,
      "1000000000000000000"
    )

    renderRewards(stakingRewards, gfi, user, merkleDistributor, communityRewards)

    expect(await screen.findByText("Wallet balance")).toBeVisible()
    expect(await screen.findByText("Claimable")).toBeVisible()
    expect(await screen.findByText("Still vesting")).toBeVisible()
    expect(await screen.findByText("Total GFI balance")).toBeVisible()

    expect(await screen.getByTestId("summary-wallet-balance").textContent).toEqual("1.00")
    expect(await screen.getByTestId("summary-claimable").textContent).toEqual("2.24")
    expect(await screen.getByTestId("summary-still-vesting").textContent).toEqual("265.94")
    expect(await screen.getByTestId("summary-total-balance").textContent).toEqual("269.18")

    expect(await screen.getByTestId("summary-wallet-balance").className).toEqual("value")
    expect(await screen.getByTestId("summary-claimable").className).toEqual("value")
    expect(await screen.getByTestId("summary-still-vesting").className).toEqual("value")
    expect(await screen.getByTestId("summary-total-balance").className).toEqual("value")
  })
})<|MERGE_RESOLUTION|>--- conflicted
+++ resolved
@@ -72,8 +72,7 @@
   merkleDistributor: MerkleDistributorLoaded,
   rewardsMock?: RewardsMockData
 ): Promise<UserLoaded> {
-<<<<<<< HEAD
-  const user = new User(recipient, network.name, undefined, goldfinchProtocol, undefined)
+  const user = new User(recipient, network.name, undefined as unknown as CreditDesk, goldfinchProtocol, undefined)
   const mocks = mockUserInitializationContractCalls(
     user,
     stakingRewards,
@@ -82,10 +81,6 @@
     merkleDistributor,
     rewardsMock
   )
-=======
-  const user = new User(recipient, network.name, undefined as unknown as CreditDesk, goldfinchProtocol, undefined)
-  const mocks = mockUserInitializationContractCalls(user, stakingRewards, gfi, communityRewards, rewardsMock)
->>>>>>> 20ea8773
 
   await user.initialize(seniorPoolLoaded, stakingRewards, gfi, communityRewards, merkleDistributor, blockInfo)
   assertAllMocksAreCalled(mocks)
