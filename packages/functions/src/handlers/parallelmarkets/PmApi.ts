import fetch from "node-fetch"
import {camelize} from "@goldfinch-eng/utils"
import {PmAccreditationResponse, PmIdentity, PmOauthResponse, PmProfileResponse} from "./PmApiTypes"
import * as functions from "firebase-functions"
import {getConfig} from "../../config"

const {
  api_key: apiKey,
  base_url: baseUrl,
  client_id: clientId,
  client_secret: clientSecret,
  redirect_uri: redirectUri,
} = getConfig(functions).parallelmarkets

export const ParallelMarkets = {
  getIdentity: async (id: string): Promise<PmIdentity> => {
    console.log("reaching this function for identity")
    console.log({id})
    return query(`/identity/${id}`)
  },

  getIdentityForAccessToken: async (accessToken: string): Promise<PmIdentity> => {
    console.log("reaching this function for access token")
    console.log({accessToken})
    return query("/identity", {overrideToken: accessToken})
  },

  tradeCodeForToken: async (authCode: string): Promise<PmOauthResponse> => {
    console.log({authCodeBeforeEntering: authCode})
    return query("/oauth/token", {
      method: "POST",
      queryParams: {
        code: authCode,
        client_id: clientId,
        client_secret: clientSecret,
        redirect_uri: redirectUri,
        grant_type: "authorization_code",
      },
      useAuth: false,
    })
  },

  getProfile: async (id: string): Promise<PmProfileResponse> => {
    return query(`/profile/${id}`)
  },

  getProfileForAccessToken: async (accessToken: string): Promise<PmProfileResponse> => {
    return query("/me", {overrideToken: accessToken})
  },

  getAccreditations: async (id: string): Promise<PmAccreditationResponse> => {
    return query(`/accreditations/${id}`)
  },

  getAccreditationsForAccessToken: async (accessToken: string): Promise<PmAccreditationResponse> => {
    return query("/accreditations", {overrideToken: accessToken})
  },
}

type QueryOptions = Partial<{
  method: "GET" | "POST"
  body: any
  queryParams: Record<string, string>
  useAuth: boolean
  overrideToken: string
}>

const DEFAULT_OPTIONS: QueryOptions = {
  method: "GET",
  queryParams: {},
  useAuth: true,
}

const query = async <T>(path: string, options: QueryOptions = {}): Promise<T> => {
  const {method, body, queryParams, useAuth, overrideToken} = {
    ...DEFAULT_OPTIONS,
    ...options,
  }

  const url = new URL(`${baseUrl}${path}`)

  Object.entries(queryParams || {}).forEach(([key, value]) => url.searchParams.append(key, value as string))

  return fetch(url.toString(), {
    method: method,
    body: body ? JSON.stringify(body) : undefined,
    headers: {
      "Content-Type": "application/json",
      ...(useAuth ? {Authorization: `Bearer ${overrideToken || apiKey}`} : {}),
    },
  })
    .then((res) => {
      if (res.status !== 200) {
<<<<<<< HEAD
        console.log({url, queryParams, body, overrideToken, apiKey, authorization: `Bearer ${overrideToken || apiKey}`})
        console.error(`ParalllelMarkets error (${res.status}): ${res.statusText}`)
=======
        console.error(`ParalllelMarkets error (${res.status}): ${res.statusText}`, {url: url.toString()})
>>>>>>> b2b5b279
        throw new Error(`ParallelMarkets api error (${res.status}): ${res.statusText}`)
      }
      return res.json()
    })
    .then(camelize) as T
}<|MERGE_RESOLUTION|>--- conflicted
+++ resolved
@@ -91,12 +91,8 @@
   })
     .then((res) => {
       if (res.status !== 200) {
-<<<<<<< HEAD
         console.log({url, queryParams, body, overrideToken, apiKey, authorization: `Bearer ${overrideToken || apiKey}`})
-        console.error(`ParalllelMarkets error (${res.status}): ${res.statusText}`)
-=======
         console.error(`ParalllelMarkets error (${res.status}): ${res.statusText}`, {url: url.toString()})
->>>>>>> b2b5b279
         throw new Error(`ParallelMarkets api error (${res.status}): ${res.statusText}`)
       }
       return res.json()
