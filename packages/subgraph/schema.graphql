--- conflicted
+++ resolved
@@ -236,12 +236,8 @@
   totalPrincipalCollected: BigInt!
   totalInterestCollected: BigInt!
   totalReserveCollected: BigInt!
-<<<<<<< HEAD
   loans: [Loan!]!
-=======
-  tranchedPools: [TranchedPool!]!
   numLoans: Int!
->>>>>>> 53f8f394
 }
 
 type PoolToken @entity {
