"""
Notes
- address are mapped as IDs
- We are using reverse lookups to create virtual fields:
  https://thegraph.com/docs/developer/create-subgraph-hosted#reverse-lookups
"""
type SeniorPool @entity {
  id: ID!
  latestPoolStatus: SeniorPoolStatus!
  investmentsMade: [TranchedPool!]!
}

enum StakedPositionType {
  Fidu
  CurveLP
}

type SeniorPoolStakedPosition @entity {
  id: ID!
  user: User!
  initialAmount: BigInt!
  amount: BigInt!
  positionType: StakedPositionType!
  """
  endTime has to be queried via RPC on client due to a complication: calling positions() on the StakingRewards contract is difficult due to its signature changing over time.
  """
  startTime: BigInt!
  totalRewardsClaimed: BigInt!
}

type SeniorPoolStatus @entity {
  """
  This entity is a singleton, so the id is always "1"
  """
  id: ID!
  rawBalance: BigInt!
  balance: BigInt!
  """
  The actual amount of USDC associated with the Senior Pool contract, can also be thought of as the Senior Pool's liquidity in USDC
  """
  usdcBalance: BigInt!
  sharePrice: BigInt!
  totalShares: BigInt!
  totalPoolAssets: BigInt!
  totalPoolAssetsUsdc: BigInt!
  totalLoansOutstanding: BigInt!
  cumulativeWritedowns: BigInt!
  tranchedPools: [TranchedPool!]!
  cumulativeDrawdowns: BigInt! # TODO requries tranched pool data
  estimatedTotalInterest: BigDecimal!
  estimatedApy: BigDecimal!
  estimatedApyFromGfiRaw: BigDecimal!
  defaultRate: BigInt! # TODO requires cumulativeDrawdowns
  remainingCapacity: BigInt # TODO requires goldfinchConfig.totalFundsLimit
  cancellationFee: BigDecimal!
}

type User @entity {
  id: ID!
  seniorPoolStakedPositions: [SeniorPoolStakedPosition!]! @derivedFrom(field: "user")
  vaultedStakedPositions: [VaultedStakedPosition!]! @derivedFrom(field: "user")

  tranchedPoolTokens: [TranchedPoolToken!]!
  vaultedPoolTokens: [VaultedPoolToken!]! @derivedFrom(field: "user")
  zaps: [Zap!]! @derivedFrom(field: "user")

  isNonUsIndividual: Boolean!
  isUsAccreditedIndividual: Boolean!
  isUsNonAccreditedIndividual: Boolean!
  isUsEntity: Boolean!
  isNonUsEntity: Boolean!
  isGoListed: Boolean!

  transactions: [Transaction!]! @derivedFrom(field: "user")
  withdrawalTransactions: [WithdrawalTransaction!]! @derivedFrom(field: "user")

  communityRewardsTokens: [CommunityRewardsToken!]! @derivedFrom(field: "user")
}

type SeniorTrancheInfo @entity {
  id: ID!
  trancheId: BigInt!
  tranchedPool: TranchedPool!
  lockedUntil: BigInt!
  principalDeposited: BigInt!
  principalSharePrice: BigInt!
  interestSharePrice: BigInt!
}

type JuniorTrancheInfo @entity {
  id: ID!
  trancheId: BigInt!
  tranchedPool: TranchedPool!
  lockedUntil: BigInt!
  principalDeposited: BigInt!
  principalSharePrice: BigInt!
  interestSharePrice: BigInt!
}

type CreditLine @entity {
  id: ID!
  borrower: Bytes!
  tranchedPool: TranchedPool! @derivedFrom(field: "creditLine")
  limit: BigInt!
  maxLimit: BigInt!
  interestApr: BigInt!
  balance: BigInt!
  interestAccruedAsOf: BigInt!
  paymentPeriodInDays: BigInt!
  termInDays: BigInt!
  nextDueTime: BigInt!
  interestOwed: BigInt!
  termEndTime: BigInt!
  termStartTime: BigInt!
  lastFullPaymentTime: BigInt!
  version: TranchedPoolCreditLineVersion!
  lateFeeApr: BigDecimal!
  interestAprDecimal: BigDecimal!
  isEligibleForRewards: Boolean!
}

enum TranchedPoolCreditLineVersion {
  BEFORE_V2_2
  V2_2
}

enum UidType {
  NON_US_INDIVIDUAL
  US_ACCREDITED_INDIVIDUAL
  US_NON_ACCREDITED_INDIVIDUAL
  US_ENTITY
  NON_US_ENTITY
}

type TranchedPool @entity {
  id: ID!
  estimatedJuniorApy: BigDecimal!
  estimatedJuniorApyFromGfiRaw: BigDecimal!
  estimatedTotalAssets: BigInt!
  estimatedLeverageRatio: BigInt
  remainingCapacity: BigInt!
  """
  Note that this is just an estimate based on the fixed leverage ratio. If leverage ratio was not fixed, it would be much harder to estimate the remaining junior capacity
  """
  remainingJuniorCapacity: BigInt!
  creditLine: CreditLine!
  isPaused: Boolean!
  """
  Set to true for tranched pools that were created before the advent of junior/senior tranches. These pools have junior investment only, and they are considered legacy
  """
  isV1StyleDeal: Boolean!
  juniorFeePercent: BigInt!
  reserveFeePercent: BigInt!
  totalDeposited: BigInt!
  juniorDeposited: BigInt!
  totalDeployed: BigInt!
  fundableAt: BigInt!
  """
  This number is only becomes non-zero after the senior pool invests in a pool, which happens after the junior portion is locked
  """
  estimatedSeniorPoolContribution: BigInt!
  backers: [User!]!
  numBackers: Int!
  tokens: [TranchedPoolToken!]!
  seniorTranches: [SeniorTrancheInfo!]! @derivedFrom(field: "tranchedPool")
  juniorTranches: [JuniorTrancheInfo!]! @derivedFrom(field: "tranchedPool")
  version: TranchedPoolCreditLineVersion!
  createdAt: BigInt!
  allowedUidTypes: [UidType!]!

  transactions: [Transaction!]! @derivedFrom(field: "tranchedPool")

  principalAmountRepaid: BigInt!
  interestAmountRepaid: BigInt!
  """
  The amount of interest determined to be owed to this pool, calculated at the very beginning
  """
  initialInterestOwed: BigInt!
}

type TranchedPoolToken @entity {
  id: ID! # Set to tokenId
  mintedAt: BigInt!
  user: User!
  tranchedPool: TranchedPool!
  tranche: BigInt!
  principalAmount: BigInt!
  principalRedeemed: BigInt!
  interestRedeemed: BigInt!
  interestRedeemable: BigInt!
  principalRedeemable: BigInt!

  rewardsClaimable: BigInt!
  rewardsClaimed: BigInt!

  """
  Refers to the rewards that are received from LP rewards matching
  """
  stakingRewardsClaimable: BigInt!
  """
  Refers to the rewards that are received from LP rewards matching
  """
  stakingRewardsClaimed: BigInt!
}

type StakingRewardsData @entity {
  id: ID! # Set to "1" because this is a singleton
  """
  The earn rate is a measure per second
  """
  currentEarnRatePerToken: BigInt!
}

type BackerRewardsData @entity {
  id: ID! # Set to "1" because this is a singleton
  contractAddress: String!
  totalRewards: BigInt!
  totalRewardPercentOfTotalGFI: BigDecimal!
  """
  Note that this value is measured in GFI, not dollars
  """
  maxInterestDollarsEligible: BigInt!
}

enum TransactionCategory {
  SENIOR_POOL_DEPOSIT
  SENIOR_POOL_DEPOSIT_AND_STAKE
  SENIOR_POOL_STAKE
  SENIOR_POOL_WITHDRAWAL
  SENIOR_POOL_UNSTAKE_AND_WITHDRAWAL
  SENIOR_POOL_WITHDRAWAL_REQUEST
  SENIOR_POOL_ADD_TO_WITHDRAWAL_REQUEST
  SENIOR_POOL_CANCEL_WITHDRAWAL_REQUEST
  # NOTE: We do not need to define a `SENIOR_POOL_UNSTAKE_AND_WITHDRAWAL_MULTIPLE` transaction
  # category, because UnstakedAndWithdrew and UnstakedAndWithdrewMultiple events are emitted by
  # the StakingRewards contract mutually exclusively, so for indexing them in the subgraph, we
  # can combine both of them into the same category.
  SENIOR_POOL_UNSTAKE
  # NOTE: We do not define a `SENIOR_POOL_UNSTAKE_MULTIPLE` transaction category for two reasons:
  # (1) `Unstaked` and `UnstakedMultiple` events are not emitted mutually exclusively by the StakingRewards
  # contract; on the contrary, for every `UnstakedMultiple` event, a corresponding set of `Unstaked`
  # events are emitted whose params collectively comprise the same data as the `UnstakedMultiple` event.
  # So we don't need to index `UnstakedMultiple` events for the sake of obtaining any unique data. And
  # doing so would only create a need for the consumer of the subgraph to de-duplicate between an
  # `UnstakedMultiple` event and its corresponding set of `Unstaked` events.
  # (2) The positions unstaked in an `UnstakedMultiple` event can be of different types (e.g. FIDU
  # and Curve LP), so their respective amounts are not necessarily commensurable, so summing
  # them to a total amount would be inappropriate. Our `Transaction` schema currently supports
  # only a single `amount` value for the transaction, so it "wants" us to do such summing. But we
  # cannot.
  SENIOR_POOL_REDEMPTION
  SENIOR_POOL_DISTRIBUTION
  TRANCHED_POOL_DEPOSIT
  TRANCHED_POOL_WITHDRAWAL
  TRANCHED_POOL_REPAYMENT
  TRANCHED_POOL_DRAWDOWN
  UID_MINTED
  CURVE_FIDU_BUY
  CURVE_FIDU_SELL
<<<<<<< HEAD
=======
  STAKING_REWARDS_CLAIMED
  BACKER_REWARDS_CLAIMED
  COMMUNITY_REWARDS_CLAIMED
  MEMBERSHIP_REWARDS_CLAIMED
  MEMBERSHIP_GFI_DEPOSIT
  MEMBERSHIP_GFI_WITHDRAWAL
  MEMBERSHIP_CAPITAL_DEPOSIT
  MEMBERSHIP_CAPITAL_WITHDRAWAL
>>>>>>> a40fb448
}

enum SupportedCrypto {
  USDC
  GFI
  FIDU
  CURVE_LP
}

enum SupportedNft {
  STAKING_TOKEN
  POOL_TOKEN
  UID
}

type Transaction @entity(immutable: true) {
  """
  This is a concatenation of transaction hash with log index. One transaction can result in more than one of this entity.
  """
  id: Bytes!
  transactionHash: Bytes!
  category: TransactionCategory!
  user: User!
  timestamp: Int!
  blockNumber: Int!

  sentAmount: BigInt
  sentToken: SupportedCrypto
  sentNftId: String
  sentNftType: SupportedNft

  receivedAmount: BigInt
  receivedToken: SupportedCrypto
  receivedNftId: String
  receivedNftType: SupportedNft

  tranchedPool: TranchedPool

  fiduPrice: BigInt
}

type Zap @entity {
  """
  Note that the ID of a Zap is the same as the ID of the (tranched) pool token it's tied to. Makes it easy to find a Zap corresponding to a pool token.
  """
  id: ID!
  amount: BigInt!
  user: User!
  seniorPoolStakedPosition: SeniorPoolStakedPosition!
  poolToken: TranchedPoolToken!
  tranchedPool: TranchedPool!
}

enum CommunityRewardsTokenSource {
  MERKLE_DISTRIBUTOR
  BACKER_MERKLE_DISTRIBUTOR
}

type CommunityRewardsToken @entity {
  id: ID!
  source: CommunityRewardsTokenSource!
  index: Int!
  user: User!
  totalGranted: BigInt!
  totalClaimed: BigInt!
  cliffLength: BigInt!
  vestingLength: BigInt!
  vestingInterval: BigInt!
  grantedAt: BigInt!
  revokedAt: BigInt!
  startTime: BigInt!
  endTime: BigInt!
}

<<<<<<< HEAD
type WithdrawalTransaction @entity {
  id: Bytes!
  epochId: BigInt!
  user: User!
  amount: BigInt
  category: WithdrawalTransactionCategory!
  timestamp: Int!
  blockNumber: Int!
}

enum WithdrawalTransactionCategory {
  WITHDRAWAL_REQUEST
  ADD_TO_WITHDRAWAL_REQUEST
  CANCEL_WITHDRAWAL_REQUEST
}

type Epoch @entity {
  id: ID!
  endsAt: Int!
  fiduRequested: BigInt!
  usdcAllocated: BigInt!
  fiduLiquidated: BigInt!
=======
type MembershipEpoch @entity(immutable: true) {
  id: ID!
  epoch: BigInt! # The epoch number
  totalRewards: BigInt! # Measured in FIDU
  finalizedAt: Int!
}

type VaultedGfi @entity {
  id: ID!
  user: User!
  amount: BigInt!
  vaultedAt: Int!
}

type VaultedStakedPosition @entity {
  id: ID!
  user: User!
  usdcEquivalent: BigInt!
  vaultedAt: Int!
  seniorPoolStakedPosition: SeniorPoolStakedPosition!
}

type VaultedPoolToken @entity {
  id: ID!
  user: User!
  usdcEquivalent: BigInt!
  vaultedAt: Int!
  poolToken: TranchedPoolToken!
  tranchedPool: TranchedPool!
}

type Membership @entity {
  id: ID!
  user: User!
  eligibleScore: BigInt!
  nextEpochScore: BigInt!
}

type MembershipRoster @entity {
  id: ID! # hard-coded to 1. This is a singleton.
  members: [Membership!]!
  eligibleScoreTotal: BigInt!
  nextEpochScoreTotal: BigInt!
}

type MembershipRewardDisbursement @entity(immutable: true) {
  id: ID!
  user: User!
  epoch: BigInt! # The epoch number
  allocatedAt: Int!
  rewards: BigInt!
>>>>>>> a40fb448
}<|MERGE_RESOLUTION|>--- conflicted
+++ resolved
@@ -257,8 +257,6 @@
   UID_MINTED
   CURVE_FIDU_BUY
   CURVE_FIDU_SELL
-<<<<<<< HEAD
-=======
   STAKING_REWARDS_CLAIMED
   BACKER_REWARDS_CLAIMED
   COMMUNITY_REWARDS_CLAIMED
@@ -267,7 +265,6 @@
   MEMBERSHIP_GFI_WITHDRAWAL
   MEMBERSHIP_CAPITAL_DEPOSIT
   MEMBERSHIP_CAPITAL_WITHDRAWAL
->>>>>>> a40fb448
 }
 
 enum SupportedCrypto {
@@ -342,7 +339,6 @@
   endTime: BigInt!
 }
 
-<<<<<<< HEAD
 type WithdrawalTransaction @entity {
   id: Bytes!
   epochId: BigInt!
@@ -365,7 +361,8 @@
   fiduRequested: BigInt!
   usdcAllocated: BigInt!
   fiduLiquidated: BigInt!
-=======
+}
+
 type MembershipEpoch @entity(immutable: true) {
   id: ID!
   epoch: BigInt! # The epoch number
@@ -417,5 +414,4 @@
   epoch: BigInt! # The epoch number
   allocatedAt: Int!
   rewards: BigInt!
->>>>>>> a40fb448
 }