--- conflicted
+++ resolved
@@ -147,7 +147,6 @@
   name: String
 }
 
-<<<<<<< HEAD
 enum TranchedPoolBorrowerTransactionType {
   DRAWDOWN_MADE
   PAYMENT_APPLIED
@@ -160,11 +159,11 @@
   amount: BigInt!
   blockNumber: BigInt!
   timestamp: BigInt!
-=======
+}
+
 enum TranchedPoolCreditLineVersion {
   BEFORE_V2_2
   V2_2
->>>>>>> 7ea75fe2
 }
 
 type TranchedPool @entity {
@@ -187,11 +186,8 @@
   deposits: [TranchedPoolDeposit!]! @derivedFrom(field: "tranchedPool")
   seniorTranches: [SeniorTrancheInfo!]! @derivedFrom(field: "tranchedPool")
   juniorTranches: [JuniorTrancheInfo!]! @derivedFrom(field: "tranchedPool")
-<<<<<<< HEAD
   borrowerTransactions: [TranchedPoolBorrowerTransaction!]! @derivedFrom(field: "tranchedPool")
-=======
   version: TranchedPoolCreditLineVersion!
->>>>>>> 7ea75fe2
 }
 
 type TranchedPoolToken @entity {
