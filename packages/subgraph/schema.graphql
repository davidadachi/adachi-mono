type SeniorPool @entity {
  id: ID! # Hardcoded to "1", the Senior Pool is a singleton
  address: Bytes!
  sharePrice: BigInt!
  totalShares: BigInt!
  assets: BigInt!
  totalLoansOutstanding: BigInt!
  tranchedPools: [TranchedPool!]!
  withdrawalCancellationFee: BigDecimal!
  estimatedTotalInterest: BigDecimal!
  estimatedApy: BigDecimal!
  estimatedApyFromGfiRaw: BigDecimal!

  totalInvested: BigInt!
  totalWrittenDown: BigInt!
  defaultRate: BigDecimal!
}

enum StakedPositionType {
  Fidu
  CurveLP
}

type SeniorPoolStakedPosition @entity {
  id: ID!
  user: User!
  initialAmount: BigInt!
  amount: BigInt!
  positionType: StakedPositionType!
  """
  endTime has to be queried via RPC on client due to a complication: calling positions() on the StakingRewards contract is difficult due to its signature changing over time.
  """
  startTime: BigInt!
  totalRewardsClaimed: BigInt!

  vaultedAsset: VaultedStakedPosition
}

type BorrowerContract @entity {
  id: ID!
  createdAt: BigInt!
  user: User!
}

type User @entity {
  id: ID!
  seniorPoolStakedPositions: [SeniorPoolStakedPosition!]! @derivedFrom(field: "user")
  vaultedStakedPositions: [VaultedStakedPosition!]! @derivedFrom(field: "user")

  poolTokens: [PoolToken!]!
  vaultedPoolTokens: [VaultedPoolToken!]! @derivedFrom(field: "user")
  zaps: [Zap!]! @derivedFrom(field: "user")

  isNonUsIndividual: Boolean!
  isUsAccreditedIndividual: Boolean!
  isUsNonAccreditedIndividual: Boolean!
  isUsEntity: Boolean!
  isNonUsEntity: Boolean!
  isGoListed: Boolean!

  transactions: [Transaction!]! @derivedFrom(field: "user")

  borrowerContracts: [BorrowerContract!]! @derivedFrom(field: "user")

  communityRewardsTokens: [CommunityRewardsToken!]! @derivedFrom(field: "user")
}

interface TrancheInfo {
  id: ID!
  trancheId: BigInt!
  loan: Loan!
  lockedUntil: BigInt!
  principalDeposited: BigInt!
  principalSharePrice: BigInt!
  interestSharePrice: BigInt!
}

type SeniorTrancheInfo implements TrancheInfo @entity {
  id: ID!
  trancheId: BigInt!
  loan: Loan!
  tranchedPool: TranchedPool!
  lockedUntil: BigInt!
  principalDeposited: BigInt!
  principalSharePrice: BigInt!
  interestSharePrice: BigInt!
}

type JuniorTrancheInfo implements TrancheInfo @entity {
  id: ID!
  trancheId: BigInt!
  loan: Loan!
  tranchedPool: TranchedPool!
  lockedUntil: BigInt!
  principalDeposited: BigInt!
  principalSharePrice: BigInt!
  interestSharePrice: BigInt!
}

type CreditLine @entity {
  id: ID!
  borrowerContract: BorrowerContract!
  tranchedPool: TranchedPool! @derivedFrom(field: "creditLine")
  limit: BigInt!
  maxLimit: BigInt!
  interestApr: BigInt!
  balance: BigInt!
  interestAccruedAsOf: BigInt!
  nextDueTime: BigInt!
  termEndTime: BigInt!
  termStartTime: BigInt!
  lastFullPaymentTime: BigInt!
  version: TranchedPoolCreditLineVersion!
  lateFeeApr: BigDecimal!
  interestAprDecimal: BigDecimal!
  isEligibleForRewards: Boolean!
}

enum TranchedPoolCreditLineVersion {
  BEFORE_V2_2
  V2_2
}

enum UidType {
  NON_US_INDIVIDUAL
  US_ACCREDITED_INDIVIDUAL
  US_NON_ACCREDITED_INDIVIDUAL
  US_ENTITY
  NON_US_ENTITY
}

enum RepaymentFrequency {
  DAILY
  WEEKLY
  BIWEEKLY
  MONTHLY
  QUARTERLY
  HALFLY
  ANNUALLY
}

interface Loan {
  id: ID!
  address: Bytes!
  fundingLimit: BigInt!
  principalAmount: BigInt!
  """
  The amount of interest determined to be owed to this pool, calculated at the very beginning
  """
  initialInterestOwed: BigInt!
  usdcApy: BigDecimal!
  rawGfiApy: BigDecimal!
  totalDeposited: BigInt!
  remainingCapacity: BigInt!
  fundableAt: Int!
  createdAt: Int!
  allowedUidTypes: [UidType!]!
  backers: [User!]!
  numBackers: Int!
  isPaused: Boolean!
  drawdownsPaused: Boolean!
  tokens: [PoolToken!]!
  repaymentSchedule: [ScheduledRepayment!]!
  numRepayments: Int!
  principalAmountRepaid: BigInt!
  interestAmountRepaid: BigInt!

  # "Credit line" fields
  balance: BigInt!
  termEndTime: BigInt!
  termStartTime: BigInt!
  termInSeconds: Int!
  interestRate: BigDecimal!
  interestRateBigInt: BigInt! # For use in calculations that have to be done with integers (to mimic on-chain math)
  lateFeeRate: BigDecimal!
  borrowerContract: BorrowerContract!
<<<<<<< HEAD
  creditLineAddress: Bytes!
=======
  repaymentFrequency: RepaymentFrequency!
>>>>>>> 48f307cb
}

type TranchedPool implements Loan @entity {
  id: ID!
  address: Bytes!
  principalAmount: BigInt!
  """
  The amount of interest determined to be owed to this pool, calculated at the very beginning
  """
  initialInterestOwed: BigInt!
  fundingLimit: BigInt!
  usdcApy: BigDecimal!
  rawGfiApy: BigDecimal!
  totalDeposited: BigInt!
  remainingCapacity: BigInt!
  fundableAt: Int!
  createdAt: Int!
  allowedUidTypes: [UidType!]!
  backers: [User!]!
  numBackers: Int!
  tokens: [PoolToken!]!
  repaymentSchedule: [ScheduledRepayment!]!
  numRepayments: Int!
  principalAmountRepaid: BigInt!
  interestAmountRepaid: BigInt!
  """
  A null value indicates there have been no senior pool contributions to the pool yet
  """
  actualSeniorPoolInvestment: BigInt

  balance: BigInt!
  nextDueTime: BigInt!
  termEndTime: BigInt!
  termStartTime: BigInt!
  termInSeconds: Int!
  interestRate: BigDecimal!
  interestRateBigInt: BigInt!
  lateFeeRate: BigDecimal!
  interestAccruedAsOf: BigInt!
  borrowerContract: BorrowerContract!
  repaymentFrequency: RepaymentFrequency!

  estimatedTotalAssets: BigInt!
  estimatedLeverageRatio: BigDecimal
  creditLine: CreditLine!
  creditLineAddress: Bytes!
  isPaused: Boolean!
  drawdownsPaused: Boolean!
  """
  Set to true for tranched pools that were created before the advent of junior/senior tranches. These pools have junior investment only, and they are considered legacy
  """
  isV1StyleDeal: Boolean!
  juniorFeePercent: BigInt!
  reserveFeePercent: BigInt!
  juniorDeposited: BigInt!
  """
  This number is only becomes non-zero after the senior pool invests in a pool, which happens after the junior portion is locked
  """
  estimatedSeniorPoolContribution: BigInt!
  seniorTranches: [SeniorTrancheInfo!]! @derivedFrom(field: "tranchedPool")
  juniorTranches: [JuniorTrancheInfo!]! @derivedFrom(field: "tranchedPool")
  version: TranchedPoolCreditLineVersion!
}

"""
Captures protocol-wide data
"""
type Protocol @entity {
  id: ID! # Hardcoded to "1" because this is a singleton
  totalWritedowns: BigInt!
  totalDrawdowns: BigInt!
  defaultRate: BigDecimal!
  totalPrincipalCollected: BigInt!
  totalInterestCollected: BigInt!
  totalReserveCollected: BigInt!
  loans: [Loan!]!
  numLoans: Int!
}

type PoolToken @entity {
  id: ID! # Set to tokenId
  mintedAt: BigInt!
  user: User!
  loan: Loan!
  tranche: BigInt!
  principalAmount: BigInt!
  principalRedeemed: BigInt!
  interestRedeemed: BigInt!
  interestRedeemable: BigInt! # You may be wondering why principalRedeemable isn't also here. It's because when an early principal repayment happens on Callable Loans, that principal doesn't become withdrawable until the end of the principal period, and this is sadly not event driven behaviour.
  rewardsClaimable: BigInt!
  rewardsClaimed: BigInt!

  """
  Refers to the rewards that are received from LP rewards matching
  """
  stakingRewardsClaimable: BigInt!
  """
  Refers to the rewards that are received from LP rewards matching
  """
  stakingRewardsClaimed: BigInt!

  vaultedAsset: VaultedPoolToken

  """
  Only applicable to Pool Tokens that belong to a Callable Loan. This will be always `false` for other loan types.
  """
  isCapitalCalled: Boolean!
  """
  Only applicable to Pool Tokens that belong to a Callable Loan. This will be always `null` for other loan types.
  """
  calledAt: Int
  """
  Only applicable to Pool Tokens that belong to a Callable Loan. This will be always `null` for other loan types.
  """
  callDueAt: Int
}

type StakingRewardsData @entity {
  id: ID! # Set to "1" because this is a singleton
  """
  The earn rate is a measure per second
  """
  currentEarnRatePerToken: BigInt!
}

type BackerRewardsData @entity {
  id: ID! # Set to "1" because this is a singleton
  contractAddress: String!
  totalRewards: BigInt!
  totalRewardPercentOfTotalGFI: BigDecimal!
  """
  Note that this value is measured in GFI, not dollars
  """
  maxInterestDollarsEligible: BigInt!
}

enum TransactionCategory {
  SENIOR_POOL_DEPOSIT
  SENIOR_POOL_DEPOSIT_AND_STAKE
  SENIOR_POOL_STAKE
  SENIOR_POOL_WITHDRAWAL
  SENIOR_POOL_UNSTAKE_AND_WITHDRAWAL
  SENIOR_POOL_WITHDRAWAL_REQUEST
  SENIOR_POOL_ADD_TO_WITHDRAWAL_REQUEST
  SENIOR_POOL_CANCEL_WITHDRAWAL_REQUEST
  # NOTE: We do not need to define a `SENIOR_POOL_UNSTAKE_AND_WITHDRAWAL_MULTIPLE` transaction
  # category, because UnstakedAndWithdrew and UnstakedAndWithdrewMultiple events are emitted by
  # the StakingRewards contract mutually exclusively, so for indexing them in the subgraph, we
  # can combine both of them into the same category.
  SENIOR_POOL_UNSTAKE
  # NOTE: We do not define a `SENIOR_POOL_UNSTAKE_MULTIPLE` transaction category for two reasons:
  # (1) `Unstaked` and `UnstakedMultiple` events are not emitted mutually exclusively by the StakingRewards
  # contract; on the contrary, for every `UnstakedMultiple` event, a corresponding set of `Unstaked`
  # events are emitted whose params collectively comprise the same data as the `UnstakedMultiple` event.
  # So we don't need to index `UnstakedMultiple` events for the sake of obtaining any unique data. And
  # doing so would only create a need for the consumer of the subgraph to de-duplicate between an
  # `UnstakedMultiple` event and its corresponding set of `Unstaked` events.
  # (2) The positions unstaked in an `UnstakedMultiple` event can be of different types (e.g. FIDU
  # and Curve LP), so their respective amounts are not necessarily commensurable, so summing
  # them to a total amount would be inappropriate. Our `Transaction` schema currently supports
  # only a single `amount` value for the transaction, so it "wants" us to do such summing. But we
  # cannot.
  SENIOR_POOL_REDEMPTION
  SENIOR_POOL_DISTRIBUTION
  TRANCHED_POOL_DEPOSIT
  TRANCHED_POOL_WITHDRAWAL
  TRANCHED_POOL_REPAYMENT
  TRANCHED_POOL_DRAWDOWN
  UID_MINTED
  CURVE_FIDU_BUY
  CURVE_FIDU_SELL
  STAKING_REWARDS_CLAIMED
  BACKER_REWARDS_CLAIMED
  COMMUNITY_REWARDS_CLAIMED
  MEMBERSHIP_REWARDS_CLAIMED
  MEMBERSHIP_GFI_DEPOSIT
  MEMBERSHIP_GFI_WITHDRAWAL
  MEMBERSHIP_CAPITAL_DEPOSIT
  MEMBERSHIP_CAPITAL_WITHDRAWAL
  CALL_REQUEST_SUBMITTED
}

enum SupportedCrypto {
  USDC
  GFI
  FIDU
  CURVE_LP
}

enum SupportedNft {
  STAKING_TOKEN
  POOL_TOKEN
  UID
}

type Transaction @entity(immutable: true) {
  """
  This is a concatenation of transaction hash with log index. One transaction can result in more than one of this entity.
  """
  id: ID! # It's tempting to type this as Bytes, but there's a bug in graph-node that makes it impossible to query the `loan` property if you do that. https://github.com/graphprotocol/graph-node/issues/3566 (it says fixed but it is not fixed)
  transactionHash: Bytes!
  category: TransactionCategory!
  user: User!
  timestamp: Int!
  blockNumber: Int!

  sentAmount: BigInt
  sentToken: SupportedCrypto
  sentNftId: String
  sentNftType: SupportedNft

  receivedAmount: BigInt
  receivedToken: SupportedCrypto
  receivedNftId: String
  receivedNftType: SupportedNft

  loan: Loan

  fiduPrice: BigInt
}

type Zap @entity {
  """
  Note that the ID of a Zap is the same as the ID of the (tranched) pool token it's tied to. Makes it easy to find a Zap corresponding to a pool token.
  """
  id: ID!
  amount: BigInt!
  user: User!
  seniorPoolStakedPosition: SeniorPoolStakedPosition!
  poolToken: PoolToken!
  tranchedPool: TranchedPool!
}

enum CommunityRewardsTokenSource {
  MERKLE_DISTRIBUTOR
  BACKER_MERKLE_DISTRIBUTOR
}

type CommunityRewardsToken @entity {
  id: ID!
  source: CommunityRewardsTokenSource!
  index: Int!
  user: User!
  totalGranted: BigInt!
  totalClaimed: BigInt!
  cliffLength: BigInt!
  vestingLength: BigInt!
  vestingInterval: BigInt!
  grantedAt: BigInt!
  revokedAt: BigInt!
  startTime: BigInt!
  endTime: BigInt!
}

type MembershipEpoch @entity(immutable: true) {
  id: ID!
  epoch: BigInt! # The epoch number
  totalRewards: BigInt! # Measured in FIDU
  finalizedAt: Int!
}

type VaultedGfi @entity {
  id: ID!
  user: User!
  amount: BigInt!
  vaultedAt: Int!
}

type VaultedStakedPosition @entity {
  id: ID!
  user: User!
  usdcEquivalent: BigInt!
  vaultedAt: Int!
  seniorPoolStakedPosition: SeniorPoolStakedPosition!
}

type VaultedPoolToken @entity {
  id: ID!
  user: User!
  usdcEquivalent: BigInt!
  vaultedAt: Int!
  poolToken: PoolToken!
  loan: Loan!
}

type Membership @entity {
  id: ID!
  user: User!
  eligibleScore: BigInt!
  nextEpochScore: BigInt!
}

type MembershipRoster @entity {
  id: ID! # hard-coded to 1. This is a singleton.
  members: [Membership!]!
  eligibleScoreTotal: BigInt!
  nextEpochScoreTotal: BigInt!
  lastCheckpointedInEpoch: BigInt!
}

type MembershipRewardDisbursement @entity(immutable: true) {
  id: ID!
  user: User!
  epoch: BigInt! # The epoch number
  allocatedAt: Int!
  rewards: BigInt!
}

type SeniorPoolWithdrawalRequest @entity {
  id: ID! # corresponds to the user address, since each user can only have one withdrawal request active at a time
  tokenId: BigInt! # corresponds to the WithdrawalRequest token
  user: User!
  usdcWithdrawable: BigInt!
  fiduRequested: BigInt!
  requestedAt: Int!
  increasedAt: Int
  canceledAt: Int
}

type SeniorPoolWithdrawalEpoch @entity(immutable: true) {
  id: ID!
  epoch: BigInt! # the epoch number
  endsAt: Int!
  fiduRequested: BigInt!
  fiduLiquidated: BigInt!
  usdcAllocated: BigInt!
}

# Singleton that keeps track of all outstanding withdrawal requests
type SeniorPoolWithdrawalRequestRoster @entity {
  id: ID! # hard-coded to 1. This is a singleton.
  requests: [SeniorPoolWithdrawalRequest!]!
}

type SeniorPoolWithdrawalDisbursement @entity(immutable: true) {
  id: ID!
  user: User!
  """
  If the user has had multiple withdrawal requests submitted and fulfilled over time, it might be useful to know what tokenId this distribution was associated with.
  """
  tokenId: BigInt!
  epoch: BigInt! # The epoch number. Not a reference.
  allocatedAt: Int!
  usdcAllocated: BigInt!
  fiduLiquidated: BigInt!
}

"""
This entity is created when there is no money to allocate at the end of a withdrawal epoch
"""
type SeniorPoolWithdrawalDisbursementPostponement @entity(immutable: true) {
  id: ID!
  user: User!
  tokenId: BigInt!
  extendedEpoch: BigInt! # The epoch that was extended
  oldEndsAt: Int!
  newEndsAt: Int!
}

enum PaymentFrequency {
  Monthly
  Quarterly
  Unknown
}

type CallableLoan implements Loan @entity {
  id: ID!
  address: Bytes!
  fundingLimit: BigInt!
  principalAmount: BigInt!
  initialInterestOwed: BigInt!
  usdcApy: BigDecimal!
  rawGfiApy: BigDecimal!
  totalDeposited: BigInt!
  remainingCapacity: BigInt!
  fundableAt: Int!
  createdAt: Int!
  allowedUidTypes: [UidType!]!
  backers: [User!]!
  numBackers: Int!
  isPaused: Boolean!
  drawdownsPaused: Boolean!
  tokens: [PoolToken!]!

  balance: BigInt!
  termEndTime: BigInt!
  termStartTime: BigInt!
  termInSeconds: Int!
  interestRate: BigDecimal!
  interestRateBigInt: BigInt! # For use in calculations that have to be done with integers (to mimic on-chain math)
  lateFeeRate: BigDecimal!
  lastFullPaymentTime: Int!
  """
  Represents the max amount that can be drawndown as a borrower
  """
  totalPrincipalPaid: BigInt!
  borrowerContract: BorrowerContract!
<<<<<<< HEAD
  creditLineAddress: Bytes!
=======
  repaymentFrequency: RepaymentFrequency!
>>>>>>> 48f307cb

  repaymentSchedule: [ScheduledRepayment!]!
  numRepayments: Int!
  principalAmountRepaid: BigInt!
  interestAmountRepaid: BigInt!
}

type ScheduledRepayment @entity {
  id: ID!
  loan: Loan!
  paymentPeriod: Int!
  estimatedPaymentDate: Int!
  principal: BigInt!
  interest: BigInt!
}<|MERGE_RESOLUTION|>--- conflicted
+++ resolved
@@ -174,11 +174,8 @@
   interestRateBigInt: BigInt! # For use in calculations that have to be done with integers (to mimic on-chain math)
   lateFeeRate: BigDecimal!
   borrowerContract: BorrowerContract!
-<<<<<<< HEAD
   creditLineAddress: Bytes!
-=======
   repaymentFrequency: RepaymentFrequency!
->>>>>>> 48f307cb
 }
 
 type TranchedPool implements Loan @entity {
@@ -576,11 +573,8 @@
   """
   totalPrincipalPaid: BigInt!
   borrowerContract: BorrowerContract!
-<<<<<<< HEAD
   creditLineAddress: Bytes!
-=======
   repaymentFrequency: RepaymentFrequency!
->>>>>>> 48f307cb
 
   repaymentSchedule: [ScheduledRepayment!]!
   numRepayments: Int!
