--- conflicted
+++ resolved
@@ -174,11 +174,8 @@
   interestRateBigInt: BigInt! # For use in calculations that have to be done with integers (to mimic on-chain math)
   lateFeeRate: BigDecimal!
   borrowerContract: BorrowerContract!
-<<<<<<< HEAD
   creditLineAddress: Bytes!
-=======
   repaymentFrequency: RepaymentFrequency!
->>>>>>> 5fd2c984
 }
 
 type TranchedPool implements Loan @entity {
@@ -576,11 +573,8 @@
   """
   totalPrincipalPaid: BigInt!
   borrowerContract: BorrowerContract!
-<<<<<<< HEAD
   creditLineAddress: Bytes!
-=======
   repaymentFrequency: RepaymentFrequency!
->>>>>>> 5fd2c984
 
   repaymentSchedule: [ScheduledRepayment!]!
   numRepayments: Int!
