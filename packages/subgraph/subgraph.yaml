--- conflicted
+++ resolved
@@ -130,7 +130,6 @@
           handler: handleProxyImplementationUpdated
       file: ./src/mappings/pool_tokens_proxy.ts
 
-<<<<<<< HEAD
   - kind: ethereum/contract
     name: StakingRewardsProxy
     network: mainnet
@@ -181,8 +180,6 @@
           handler: handleProxyImplementationUpdated
       file: ./src/mappings/backer_rewards_proxy.ts
 
-=======
->>>>>>> b48c872d
 templates:
   - name: SeniorPool
     kind: ethereum/contract
