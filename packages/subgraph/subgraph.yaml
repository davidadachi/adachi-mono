specVersion: 0.0.4
# Had to be disabled because it's not supported on the Decentralized Network
# features:
#   - nonFatalErrors
schema:
  file: ./schema.graphql
dataSources:
  - kind: ethereum/contract
    name: SeniorPool
    network: mainnet
    source:
      address: "0x8481a6EbAf5c7DABc3F7e09e44A89531fd31F822"
      abi: SeniorPool
      startBlock: 13096000
    mapping:
      kind: ethereum/events
      apiVersion: 0.0.6
      language: wasm/assemblyscript
      file: ./src/mappings/senior_pool.ts
      entities:
        - SeniorPool
        - User
        - SeniorPoolStatus
        - CapitalProviderStatus
        - Transaction
        - WithdrawalRequest
        - EpochInfo
      abis:
        - name: SeniorPool
          file: ./abis/SeniorPool.json
        - name: Fidu
          file: ./abis/Fidu.json
        - name: USDC
          file: ./abis/USDC.json
        - name: GoldfinchConfig
          file: ./abis/GoldfinchConfig.json
      eventHandlers:
        - event: DepositMade(indexed address,uint256,uint256)
          handler: handleDepositMade
        - event: InterestCollected(indexed address,uint256)
          handler: handleInterestCollected
        - event: InvestmentMadeInJunior(indexed address,uint256)
          handler: handleInvestmentMadeInJunior
        - event: InvestmentMadeInSenior(indexed address,uint256)
          handler: handleInvestmentMadeInSenior
        - event: PrincipalCollected(indexed address,uint256)
          handler: handlePrincipalCollected
        - event: PrincipalWrittenDown(indexed address,int256)
          handler: handlePrincipalWrittenDown
        - event: ReserveFundsCollected(indexed address,uint256)
          handler: handleReserveFundsCollected
        - event: WithdrawalMade(indexed address,uint256,uint256)
          handler: handleWithdrawalMade
        - event: "WithdrawalRequested(indexed uint256,indexed address,address,uint256)"
          handler: handleWithdrawalRequest
        - event: "WithdrawalAddedTo(indexed uint256,indexed uint256,indexed address,address,uint256)"
          handler: handleAddToWithdrawalRequest
        - event: "WithdrawalCanceled(indexed uint256,indexed address,address,uint256,uint256)"
          handler: handleWithdrawalRequestCanceled
        - event: "EpochEnded(indexed uint256,uint256,uint256,uint256,uint256)"
          handler: handleEpochEnded
  - kind: ethereum/contract
    name: GoldfinchFactory
    network: mainnet
    source:
      address: "0xd20508E1E971b80EE172c73517905bfFfcBD87f9"
      abi: GoldfinchFactory
      startBlock: 11370655
    mapping:
      kind: ethereum/events
      apiVersion: 0.0.6
      language: wasm/assemblyscript
      file: ./src/mappings/goldfinch_factory.ts
      entities:
        - TranchedPool
      abis:
        - name: TranchedPool
          file: ./abis/TranchedPool.json
        - name: GoldfinchFactory
          file: ./abis/GoldfinchFactory.json
        - name: CreditLine
          file: ./abis/CreditLine.json
        - name: GoldfinchConfig
          file: ./abis/GoldfinchConfig.json
        - name: SeniorPool
          file: ./abis/SeniorPool.json
        - name: FixedLeverageRatioStrategy
          file: ./abis/FixedLeverageRatioStrategy.json
      eventHandlers:
        - event: PoolCreated(indexed address,indexed address)
          handler: handlePoolCreated

  - kind: ethereum/contract
    name: PoolTokens
    network: mainnet
    source:
      address: "0x57686612C601Cb5213b01AA8e80AfEb24BBd01df"
      abi: PoolTokens
      startBlock: 13097225
    mapping:
      kind: ethereum/events
      apiVersion: 0.0.6
      language: wasm/assemblyscript
      entities:
        - User
        - TranchedPool
        - PoolTokens
      abis:
        - name: PoolTokens
          file: ./abis/PoolTokens.json
        - name: TranchedPool
          file: ./abis/TranchedPool.json
        - name: GoldfinchConfig
          file: ./abis/GoldfinchConfig.json
        - name: SeniorPool
          file: ./abis/SeniorPool.json
        - name: CreditLine
          file: ./abis/CreditLine.json
      eventHandlers:
        - event: TokenBurned(indexed address,indexed address,indexed uint256)
          handler: handleTokenBurned
        - event: TokenMinted(indexed address,indexed address,indexed uint256,uint256,uint256)
          handler: handleTokenMinted
        - event: TokenRedeemed(indexed address,indexed address,indexed uint256,uint256,uint256,uint256)
          handler: handleTokenRedeemed
        - event: Transfer(indexed address,indexed address,indexed uint256)
          handler: handleTransfer
        - event: TokenPrincipalWithdrawn(indexed address,indexed address,indexed uint256,uint256,uint256)
          handler: handleTokenPrincipalWithdrawn
      file: ./src/mappings/pool_tokens.ts

  - kind: ethereum/contract
    name: StakingRewards
    network: mainnet
    source:
      address: "0xFD6FF39DA508d281C2d255e9bBBfAb34B6be60c3"
      abi: StakingRewards
      startBlock: 13941096
    mapping:
      kind: ethereum/events
      apiVersion: 0.0.6
      language: wasm/assemblyscript
      entities:
        - StakingRewards
      abis:
        - name: StakingRewards
          file: ./abis/StakingRewards.json
      eventHandlers:
        - event: RewardAdded(uint256)
          handler: handleRewardAdded
        - event: Staked(indexed address,indexed uint256,uint256,uint256,uint256)
          handler: handleStaked
        - event: Staked(indexed address,indexed uint256,uint256,uint8,uint256)
          handler: handleStaked1
        - event: Unstaked(indexed address,indexed uint256,uint256)
          handler: handleUnstaked
        - event: Unstaked(indexed address,indexed uint256,uint256,uint8)
          handler: handleUnstaked1
        - event: Transfer(indexed address,indexed address,indexed uint256)
          handler: handleTransfer
        - event: DepositedAndStaked(indexed address,uint256,indexed uint256,uint256,uint256,uint256)
          handler: handleDepositedAndStaked
        - event: DepositedAndStaked(indexed address,uint256,indexed uint256,uint256)
          handler: handleDepositedAndStaked1
        - event: UnstakedAndWithdrew(indexed address,uint256,indexed uint256,uint256)
          handler: handleUnstakedAndWithdrew
        - event: UnstakedAndWithdrewMultiple(indexed address,uint256,uint256[],uint256[])
          handler: handleUnstakedAndWithdrewMultiple
        - event: RewardPaid(indexed address,indexed uint256,uint256)
          handler: handleRewardPaid
      file: ./src/mappings/staking_rewards.ts

  - kind: ethereum/contract
    name: BackerRewards
    network: mainnet
    source:
      address: "0x384860F14B39CcD9C89A73519c70cD5f5394D0a6"
      abi: BackerRewards
      startBlock: 13942222
    mapping:
      kind: ethereum/events
      apiVersion: 0.0.6
      language: wasm/assemblyscript
      entities:
        - BackerRewards
      abis:
        - name: BackerRewards
          file: ./abis/BackerRewards.json
      eventHandlers:
        - event: BackerRewardsSetTotalRewards(indexed address,uint256,uint256)
          handler: handleSetTotalRewards
        - event: BackerRewardsSetMaxInterestDollarsEligible(indexed address,uint256)
          handler: handleSetMaxInterestDollarsEligible
        - event: BackerRewardsClaimed(indexed address,indexed uint256,uint256)
          handler: handleBackerRewardsClaimed
        - event: BackerRewardsClaimed(indexed address,indexed uint256,uint256,uint256)
          handler: handleBackerRewardsClaimed1
      file: ./src/mappings/backer_rewards.ts

  - kind: ethereum/contract
    name: UniqueIdentity
    network: mainnet
    source:
      address: "0xba0439088dc1e75F58e0A7C107627942C15cbb41"
      abi: UniqueIdentity
      startBlock: 13494815
    mapping:
      kind: ethereum/events
      apiVersion: 0.0.6
      language: wasm/assemblyscript
      entities:
        - User
      abis:
        - name: UniqueIdentity
          file: ./abis/UniqueIdentity.json
      eventHandlers:
        - event: TransferSingle(indexed address,indexed address,indexed address,uint256,uint256)
          handler: handleTransferSingle
      file: ./src/mappings/unique_identity.ts

  - kind: ethereum/contract
    name: GoldfinchConfig
    network: mainnet
    source:
      address: "0x4eb844Ff521B4A964011ac8ecd42d500725C95CC"
      abi: GoldfinchConfig
      startBlock: 13096701
    mapping:
      kind: ethereum/events
      apiVersion: 0.0.6
      language: wasm/assemblyscript
      entities:
        - User
      abis:
        - name: GoldfinchConfig
          file: ./abis/GoldfinchConfig.json
      eventHandlers:
        - event: GoListed(indexed address)
          handler: handleGoListed
        - event: NoListed(indexed address)
          handler: handleNoListed
      file: ./src/mappings/goldfinch_config.ts

  - kind: ethereum/contract
    name: CommunityRewards
    network: mainnet
    source:
      address: "0x0Cd73c18C085dEB287257ED2307eC713e9Af3460"
      abi: CommunityRewards
      startBlock: 13941109
    mapping:
      kind: ethereum/events
      apiVersion: 0.0.6
      language: wasm/assemblyscript
      entities:
        - CommunityRewardsToken
        - User
      abis:
        - name: CommunityRewards
          file: ./abis/CommunityRewards.json
      eventHandlers:
        - event: Granted(indexed address,indexed uint256,uint256,uint256,uint256,uint256)
          handler: handleGranted
        - event: RewardPaid(indexed address,indexed uint256,uint256)
          handler: handleRewardPaid
        - event: GrantRevoked(indexed uint256,uint256)
          handler: handleGrantRevoked
      file: ./src/mappings/community_rewards.ts

  - kind: ethereum/contract
    name: MerkleDistributor
    network: mainnet
    source:
      address: "0x0f306E3f6b2d5ae820d33C284659B29847972d9A"
      abi: MerkleDistributor
      startBlock: 13941117
    mapping:
      kind: ethereum/events
      apiVersion: 0.0.6
      language: wasm/assemblyscript
      entities:
        - CommunityRewardsToken
      abis:
        - name: MerkleDistributor
          file: ./abis/MerkleDistributor.json
      eventHandlers:
        - event: GrantAccepted(indexed uint256,indexed uint256,indexed address,uint256,uint256,uint256,uint256)
          handler: handleGrantAccepted
      file: ./src/mappings/merkle_distributor.ts

  - kind: ethereum/contract
    name: MerkleDirectDistributor
    network: mainnet
    source:
      address: "0x7766e86584069Cf5d1223323d89486e95d9a8C22"
      abi: MerkleDirectDistributor
      startBlock: 13941250
    mapping:
      kind: ethereum/events
      apiVersion: 0.0.6
      language: wasm/assemblyscript
      entities:
        - Transaction
      abis:
        - name: MerkleDirectDistributor
          file: ./abis/MerkleDirectDistributor.json
      eventHandlers:
        - event: GrantAccepted(indexed uint256,indexed address,uint256)
          handler: handleGrantAccepted
      file: ./src/mappings/merkle_direct_distributor.ts

  - kind: ethereum/contract
    name: BackerMerkleDistributor
    network: mainnet
    source:
      address: "0xC442b55A082f7D5F8d8DcDA3d0efF50f47dD0F82"
      abi: BackerMerkleDistributor
      startBlock: 14129983
    mapping:
      kind: ethereum/events
      apiVersion: 0.0.6
      language: wasm/assemblyscript
      entities:
        - CommunityRewardsToken
      abis:
        - name: BackerMerkleDistributor
          file: ./abis/BackerMerkleDistributor.json
      eventHandlers:
        - event: GrantAccepted(indexed uint256,indexed uint256,indexed address,uint256,uint256,uint256,uint256)
          handler: handleGrantAccepted
      file: ./src/mappings/backer_merkle_distributor.ts

  - kind: ethereum/contract
<<<<<<< HEAD
=======
    name: BackerMerkleDirectDistributor
    network: mainnet
    source:
      address: "0xE75b8E4da218f21cf0F0CE967ac35276A10aAbDB"
      abi: BackerMerkleDirectDistributor
      startBlock: 14130086
    mapping:
      kind: ethereum/events
      apiVersion: 0.0.6
      language: wasm/assemblyscript
      entities:
        - Transaction
      abis:
        - name: BackerMerkleDirectDistributor
          file: ./abis/BackerMerkleDirectDistributor.json
      eventHandlers:
        - event: GrantAccepted(indexed uint256,indexed address,uint256)
          handler: handleGrantAccepted
      file: ./src/mappings/backer_merkle_direct_distributor.ts

  - kind: ethereum/contract
>>>>>>> 293ddda5
    name: CurveFiduUSDC
    network: mainnet
    source:
      address: "0x80aa1a80a30055DAA084E599836532F3e58c95E2"
      abi: CurveFiduUSDC
      startBlock: 14669331
    mapping:
      kind: ethereum/events
      apiVersion: 0.0.6
      language: wasm/assemblyscript
      entities:
        - Transaction
      abis:
        - name: CurveFiduUSDC
          file: ./abis/CurveFiduUSDC.json
      eventHandlers:
        - event: TokenExchange(indexed address,uint256,uint256,uint256,uint256)
          handler: handleTokenExchange
      file: ./src/mappings/curve_fidu_usdc.ts

<<<<<<< HEAD
=======
  - kind: ethereum/contract
    name: MembershipCollector
    network: mainnet
    source:
      address: "0x5ccFa5fec4Db2543D3995DC5419a13b6e99eA7A1"
      abi: MembershipCollector
      startBlock: 15992880
    mapping:
      kind: ethereum/events
      apiVersion: 0.0.6
      language: wasm/assemblyscript
      entities:
        - MembershipEpoch
        - Membership
        - MembershipRoster
        - MembershipRewardDisbursement
      abis:
        - name: MembershipCollector
          file: ./abis/MembershipCollector.json
      eventHandlers:
        - event: EpochFinalized(indexed uint256,uint256)
          handler: handleEpochFinalized
      file: ./src/mappings/membership/membership_collector.ts

  - kind: ethereum/contract
    name: GFILedger
    network: mainnet
    source:
      address: "0xbc1081885da00404bd0108B70EC5aC0dbe98A077"
      abi: GFILedger
      startBlock: 15992884
    mapping:
      kind: ethereum/events
      apiVersion: 0.0.6
      language: wasm/assemblyscript
      entities:
        - VaultedGfi
      abis:
        - name: GFILedger
          file: ./abis/GFILedger.json
      eventHandlers:
        - event: GFIDeposit(indexed address,indexed uint256,uint256)
          handler: handleGfiDeposit
        - event: GFIWithdrawal(indexed address,indexed uint256,uint256,uint256,uint256)
          handler: handleGfiWithdrawal
      file: ./src/mappings/membership/gfi_ledger.ts

  - kind: ethereum/contract
    name: CapitalLedger
    network: mainnet
    source:
      address: "0x94e0bC3aedA93434B848C49752cfC58B1e7c5029"
      abi: CapitalLedger
      startBlock: 15992882
    mapping:
      kind: ethereum/events
      apiVersion: 0.0.6
      language: wasm/assemblyscript
      entities:
        - VaultedGfi
      abis:
        - name: CapitalLedger
          file: ./abis/CapitalLedger.json
      eventHandlers:
        - event: CapitalERC721Deposit(indexed address,indexed address,uint256,uint256,uint256)
          handler: handleCapitalErc721Deposit
        - event: CapitalERC721Withdrawal(indexed address,uint256,address,uint256)
          handler: handleCapitalErc721Withdrawal
      file: ./src/mappings/membership/capital_ledger.ts

  - kind: ethereum/contract
    name: MembershipDirector
    network: mainnet
    source:
      address: "0x7E9140557F988d43c76caDab2fD392f9172ced21"
      abi: MembershipDirector
      startBlock: 15992878
    mapping:
      kind: ethereum/events
      apiVersion: 0.0.6
      language: wasm/assemblyscript
      entities:
        - Transaction
      abis:
        - name: MembershipDirector
          file: ./abis/MembershipDirector.json
      eventHandlers:
        - event: RewardsClaimed(indexed address,uint256)
          handler: handleRewardsClaimed
      file: ./src/mappings/membership/membership_director.ts

  - kind: ethereum/contract
    name: MembershipVault
    network: mainnet
    source:
      address: "0x375B906B25E00bdD43017400CD4cefb36FBF9c18"
      abi: MembershipVault
      startBlock: 15992880
    mapping:
      kind: ethereum/events
      apiVersion: 0.0.6
      language: wasm/assemblyscript
      entities:
        - Membership
        - MembershipRoster
      abis:
        - name: MembershipVault
          file: ./abis/MembershipVault.json
      eventHandlers:
        - event: AdjustedHoldings(indexed address,uint256,uint256)
          handler: handleAdjustedHoldings
        - event: VaultTotalUpdate(uint256,uint256)
          handler: handleVaultTotalUpdate
      file: ./src/mappings/membership/membership_vault.ts

>>>>>>> 293ddda5
templates:
  - name: TranchedPool
    kind: ethereum/contract
    network: mainnet
    source:
      abi: TranchedPool
    mapping:
      kind: ethereum/events
      apiVersion: 0.0.6
      language: wasm/assemblyscript
      file: ./src/mappings/tranched_pool.ts
      entities:
        - User
        - TranchedPool
        - TranchedPoolToken
        - Transaction
        - Zap
      abis:
        - name: TranchedPool
          file: ./abis/TranchedPool.json
        - name: CreditLine
          file: ./abis/CreditLine.json
        - name: PoolTokens
          file: ./abis/PoolTokens.json
        - name: GoldfinchConfig
          file: ./abis/GoldfinchConfig.json
        - name: SeniorPool
          file: ./abis/SeniorPool.json
        - name: FixedLeverageRatioStrategy
          file: ./abis/FixedLeverageRatioStrategy.json
        - name: BackerRewards
          file: ./abis/BackerRewards.json
        - name: Zapper
          file: ./abis/Zapper.json
      eventHandlers:
        - event: CreditLineMigrated(indexed address,indexed address)
          handler: handleCreditLineMigrated
        - event: DepositMade(indexed address,indexed uint256,indexed uint256,uint256)
          handler: handleDepositMade
        - event: DrawdownsPaused(indexed address)
          handler: handleDrawdownsPaused
        - event: DrawdownsUnpaused(indexed address)
          handler: handleDrawdownsUnpaused
        - event: WithdrawalMade(indexed address,indexed uint256,indexed uint256,uint256,uint256)
          handler: handleWithdrawalMade
        - event: TrancheLocked(indexed address,uint256,uint256)
          handler: handleTrancheLocked
        - event: SliceCreated(indexed address,uint256)
          handler: handleSliceCreated
        - event: EmergencyShutdown(indexed address)
          handler: handleEmergencyShutdown
        - event: DrawdownMade(indexed address,uint256)
          handler: handleDrawdownMade
        - event: PaymentApplied(indexed address,indexed address,uint256,uint256,uint256,uint256)
          handler: handlePaymentApplied<|MERGE_RESOLUTION|>--- conflicted
+++ resolved
@@ -331,8 +331,6 @@
       file: ./src/mappings/backer_merkle_distributor.ts
 
   - kind: ethereum/contract
-<<<<<<< HEAD
-=======
     name: BackerMerkleDirectDistributor
     network: mainnet
     source:
@@ -354,7 +352,6 @@
       file: ./src/mappings/backer_merkle_direct_distributor.ts
 
   - kind: ethereum/contract
->>>>>>> 293ddda5
     name: CurveFiduUSDC
     network: mainnet
     source:
@@ -375,8 +372,6 @@
           handler: handleTokenExchange
       file: ./src/mappings/curve_fidu_usdc.ts
 
-<<<<<<< HEAD
-=======
   - kind: ethereum/contract
     name: MembershipCollector
     network: mainnet
@@ -492,7 +487,6 @@
           handler: handleVaultTotalUpdate
       file: ./src/mappings/membership/membership_vault.ts
 
->>>>>>> 293ddda5
 templates:
   - name: TranchedPool
     kind: ethereum/contract
