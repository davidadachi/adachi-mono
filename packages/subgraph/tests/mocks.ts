--- conflicted
+++ resolved
@@ -3,16 +3,11 @@
 import {
   CONFIG_KEYS_NUMBERS,
   GOLDFINCH_CONFIG_ADDRESS,
-<<<<<<< HEAD
   GOLDFINCH_LEGACY_CONFIG_ADDRESS,
   POOL_TOKENS_ADDRESS,
   SENIOR_POOL_ADDRESS,
   FIDU_ADDRESS,
-=======
-  POOL_TOKENS_ADDRESS,
-  SENIOR_POOL_ADDRESS,
   OLD_FIXED_LEVERAGE_RATIO_ADDRESS,
->>>>>>> b48c872d
 } from "../src/constants"
 
 export function mockTranchedPoolMultipleSlicesCalls(
@@ -218,7 +213,9 @@
   createMockedFunction(creditLineAddress, "interestOwed", "interestOwed():(uint256)")
     .withArgs([])
     .returns([interestOwed])
-  createMockedFunction(creditLineAddress, "termStartTime", "termStartTime():(uint256)").withArgs([]).returns([termStartTime])
+  createMockedFunction(creditLineAddress, "termStartTime", "termStartTime():(uint256)")
+    .withArgs([])
+    .returns([termStartTime])
   createMockedFunction(creditLineAddress, "termEndTime", "termEndTime():(uint256)").withArgs([]).returns([termEndTime])
   createMockedFunction(creditLineAddress, "lastFullPaymentTime", "lastFullPaymentTime():(uint256)")
     .withArgs([])
@@ -278,81 +275,47 @@
 }
 
 export function mockUpdatePoolStatusCalls(seniorPoolAddress: string): void {
-  const amount = ethereum.Value.fromUnsignedBigInt(BigInt.fromString('5000000000000'))
-
-  createMockedFunction(
-    Address.fromString(seniorPoolAddress),
-    "sharePrice",
-    "sharePrice():(uint256)"
-  )
-  .withArgs([])
-  .returns([amount])
-
-  createMockedFunction(
-    Address.fromString(seniorPoolAddress),
-    "compoundBalance",
-    "compoundBalance():(uint256)"
-  )
-  .withArgs([])
-  .returns([amount])
+  const amount = ethereum.Value.fromUnsignedBigInt(BigInt.fromString("5000000000000"))
+
+  createMockedFunction(Address.fromString(seniorPoolAddress), "sharePrice", "sharePrice():(uint256)")
+    .withArgs([])
+    .returns([amount])
+
+  createMockedFunction(Address.fromString(seniorPoolAddress), "compoundBalance", "compoundBalance():(uint256)")
+    .withArgs([])
+    .returns([amount])
 
   createMockedFunction(
     Address.fromString(seniorPoolAddress),
     "totalLoansOutstanding",
     "totalLoansOutstanding():(uint256)"
   )
-  .withArgs([])
-  .returns([amount])
-
-  createMockedFunction(
-    Address.fromString(seniorPoolAddress),
-    "assets",
-    "assets():(uint256)"
-  )
-  .withArgs([])
-  .returns([amount])
-
-  createMockedFunction(
-    Address.fromString(seniorPoolAddress),
-    "totalWritedowns",
-    "totalWritedowns():(uint256)"
-  )
-  .withArgs([])
-  .returns([amount])
-
-  createMockedFunction(
-    Address.fromString(FIDU_ADDRESS),
-    "totalSupply",
-    "totalSupply():(uint256)"
-  )
-  .withArgs([])
-  .returns([amount])
+    .withArgs([])
+    .returns([amount])
+
+  createMockedFunction(Address.fromString(seniorPoolAddress), "assets", "assets():(uint256)")
+    .withArgs([])
+    .returns([amount])
+
+  createMockedFunction(Address.fromString(seniorPoolAddress), "totalWritedowns", "totalWritedowns():(uint256)")
+    .withArgs([])
+    .returns([amount])
+
+  createMockedFunction(Address.fromString(FIDU_ADDRESS), "totalSupply", "totalSupply():(uint256)")
+    .withArgs([])
+    .returns([amount])
 }
 
 export function mockUpdateUserCalls(seniorPoolAddress: Address, capitalProviderAddress: Address): void {
-  const amount = ethereum.Value.fromUnsignedBigInt(BigInt.fromString('5000000000000'))
-
-  createMockedFunction(
-    Address.fromString(FIDU_ADDRESS),
-    "balanceOf",
-    "balanceOf(address):(uint256)"
-  )
-  .withArgs([ethereum.Value.fromAddress(capitalProviderAddress)])
-  .returns([amount])
-
-  createMockedFunction(
-    Address.fromString(FIDU_ADDRESS),
-    "allowance",
-    "allowance(address,address):(uint256)"
-  )
-  .withArgs([ethereum.Value.fromAddress(capitalProviderAddress), ethereum.Value.fromAddress(seniorPoolAddress)])
-  .returns([amount])
-
-  createMockedFunction(
-    seniorPoolAddress,
-    "sharePrice",
-    "sharePrice():(uint256)"
-  )
-  .withArgs([])
-  .returns([amount])
+  const amount = ethereum.Value.fromUnsignedBigInt(BigInt.fromString("5000000000000"))
+
+  createMockedFunction(Address.fromString(FIDU_ADDRESS), "balanceOf", "balanceOf(address):(uint256)")
+    .withArgs([ethereum.Value.fromAddress(capitalProviderAddress)])
+    .returns([amount])
+
+  createMockedFunction(Address.fromString(FIDU_ADDRESS), "allowance", "allowance(address,address):(uint256)")
+    .withArgs([ethereum.Value.fromAddress(capitalProviderAddress), ethereum.Value.fromAddress(seniorPoolAddress)])
+    .returns([amount])
+
+  createMockedFunction(seniorPoolAddress, "sharePrice", "sharePrice():(uint256)").withArgs([]).returns([amount])
 }