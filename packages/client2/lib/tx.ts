import { TransactionCategory, Transaction } from "./graphql/generated";
import { assertUnreachable } from "./utils";

type CorrespondingExistsInfo = {
  [timestamp: number]: {
    [txHash: string]: true;
  };
};

type OverlapAccumulator = {
  depositedAndStaked: CorrespondingExistsInfo;
  unstakedAndWithdrew: CorrespondingExistsInfo;
};

/**
 * Utility for filtering a set of Ethereum events indexed by the subgraph that may be "overlapping", i.e.
 * where the set may have more than one item pertaining to the same Ethereum transaction. This function
 * filters that set so that it is suitable for presenting to the user as their transaction history.
 * Currently, we define "suitable" to mean that the result set returned by this function contains only
 * one item pertaining to a given Ethereum transaction.
 * @param overlappingEvents The array of Transactions from the subgraph
 * @returns The same array of Transactions, but with overlapping events removed
 */
export function reduceOverlappingEventsToNonOverlappingTxs<
  T extends Pick<Transaction, "category" | "timestamp" | "transactionHash">
>(overlappingEvents: T[] | undefined): T[] {
  if (!overlappingEvents) {
    return [];
  }

  // We want to eliminate `Staked` events that are redundant with a corresponding
  // `DepositedAndStaked` event, and `Unstaked` events that are redundant with
  // a corresponding `UnstakedAndWithdrew` or `UnstakedAndWithdrewMultiple` event.
  //
  // Currently, in doing this we make an ASSUMPTION: that only one such redundant pair can have been
  // emitted in a given Ethereum transaction. In actuality, this assumption is not guaranteed
  // to be true, because there's nothing to stop someone from performing multiple stakings or unstakings
  // in one transaction using a multi-send contract. But the assumption is true for transactions created
  // using Goldfinch frontends, which is all we will worry about supporting here.

  const reduced: OverlapAccumulator =
    overlappingEvents.reduce<OverlapAccumulator>(
      (acc: OverlapAccumulator, curr: T) => {
        switch (curr.category) {
          case TransactionCategory.SeniorPoolDeposit:
            break;
          case TransactionCategory.SeniorPoolDepositAndStake:
            acc.depositedAndStaked[curr.timestamp] =
              acc.depositedAndStaked[curr.timestamp] || {};
            acc.depositedAndStaked[curr.timestamp][curr.transactionHash] = true;
            break;
          case TransactionCategory.SeniorPoolRedemption:
          case TransactionCategory.SeniorPoolStake:
          case TransactionCategory.SeniorPoolUnstake:
            break;
          case TransactionCategory.SeniorPoolUnstakeAndWithdrawal:
            acc.unstakedAndWithdrew[curr.timestamp] =
              acc.unstakedAndWithdrew[curr.timestamp] || {};
            acc.unstakedAndWithdrew[curr.timestamp][curr.transactionHash] =
              true;
            break;
          case TransactionCategory.SeniorPoolWithdrawal:
          case TransactionCategory.TranchedPoolDeposit:
          case TransactionCategory.TranchedPoolDrawdown:
          case TransactionCategory.TranchedPoolRepayment:
          case TransactionCategory.TranchedPoolWithdrawal:
          case TransactionCategory.UidMinted:
          case TransactionCategory.CurveFiduBuy:
          case TransactionCategory.CurveFiduSell:
<<<<<<< HEAD
          case TransactionCategory.SeniorPoolAddToWithdrawalRequest:
          case TransactionCategory.SeniorPoolCancelWithdrawalRequest:
          case TransactionCategory.SeniorPoolWithdrawalRequest:
          case TransactionCategory.SeniorPoolDistribution:
=======
          case TransactionCategory.StakingRewardsClaimed:
          case TransactionCategory.BackerRewardsClaimed:
          case TransactionCategory.CommunityRewardsClaimed:
          case TransactionCategory.MembershipRewardsClaimed:
          case TransactionCategory.MembershipGfiDeposit:
          case TransactionCategory.MembershipGfiWithdrawal:
          case TransactionCategory.MembershipCapitalDeposit:
          case TransactionCategory.MembershipCapitalWithdrawal:
>>>>>>> a40fb448
            break;
          default:
            assertUnreachable(curr.category);
        }
        return acc;
      },
      {
        depositedAndStaked: {},
        unstakedAndWithdrew: {},
      }
    );
  return overlappingEvents.filter((tx: T): boolean => {
    switch (tx.category) {
      case TransactionCategory.SeniorPoolDeposit:
      case TransactionCategory.SeniorPoolDepositAndStake:
      case TransactionCategory.SeniorPoolRedemption:
        return true;
      case TransactionCategory.SeniorPoolStake:
        return !reduced.depositedAndStaked[tx.timestamp]?.[tx.transactionHash];
      case TransactionCategory.SeniorPoolUnstake:
        return !reduced.unstakedAndWithdrew[tx.timestamp]?.[tx.transactionHash];
      case TransactionCategory.SeniorPoolUnstakeAndWithdrawal:
      case TransactionCategory.SeniorPoolWithdrawal:
      case TransactionCategory.TranchedPoolDeposit:
      case TransactionCategory.TranchedPoolDrawdown:
      case TransactionCategory.TranchedPoolRepayment:
      case TransactionCategory.TranchedPoolWithdrawal:
      case TransactionCategory.UidMinted:
      case TransactionCategory.CurveFiduBuy:
      case TransactionCategory.CurveFiduSell:
<<<<<<< HEAD
      case TransactionCategory.SeniorPoolAddToWithdrawalRequest:
      case TransactionCategory.SeniorPoolCancelWithdrawalRequest:
      case TransactionCategory.SeniorPoolWithdrawalRequest:
      case TransactionCategory.SeniorPoolDistribution:
=======
      case TransactionCategory.StakingRewardsClaimed:
      case TransactionCategory.BackerRewardsClaimed:
      case TransactionCategory.CommunityRewardsClaimed:
      case TransactionCategory.MembershipRewardsClaimed:
      case TransactionCategory.MembershipGfiDeposit:
      case TransactionCategory.MembershipGfiWithdrawal:
      case TransactionCategory.MembershipCapitalDeposit:
      case TransactionCategory.MembershipCapitalWithdrawal:
>>>>>>> a40fb448
        return true;
      default:
        return assertUnreachable(tx.category);
    }
  });
}<|MERGE_RESOLUTION|>--- conflicted
+++ resolved
@@ -67,12 +67,10 @@
           case TransactionCategory.UidMinted:
           case TransactionCategory.CurveFiduBuy:
           case TransactionCategory.CurveFiduSell:
-<<<<<<< HEAD
           case TransactionCategory.SeniorPoolAddToWithdrawalRequest:
           case TransactionCategory.SeniorPoolCancelWithdrawalRequest:
           case TransactionCategory.SeniorPoolWithdrawalRequest:
           case TransactionCategory.SeniorPoolDistribution:
-=======
           case TransactionCategory.StakingRewardsClaimed:
           case TransactionCategory.BackerRewardsClaimed:
           case TransactionCategory.CommunityRewardsClaimed:
@@ -81,7 +79,6 @@
           case TransactionCategory.MembershipGfiWithdrawal:
           case TransactionCategory.MembershipCapitalDeposit:
           case TransactionCategory.MembershipCapitalWithdrawal:
->>>>>>> a40fb448
             break;
           default:
             assertUnreachable(curr.category);
@@ -112,12 +109,10 @@
       case TransactionCategory.UidMinted:
       case TransactionCategory.CurveFiduBuy:
       case TransactionCategory.CurveFiduSell:
-<<<<<<< HEAD
       case TransactionCategory.SeniorPoolAddToWithdrawalRequest:
       case TransactionCategory.SeniorPoolCancelWithdrawalRequest:
       case TransactionCategory.SeniorPoolWithdrawalRequest:
       case TransactionCategory.SeniorPoolDistribution:
-=======
       case TransactionCategory.StakingRewardsClaimed:
       case TransactionCategory.BackerRewardsClaimed:
       case TransactionCategory.CommunityRewardsClaimed:
@@ -126,7 +121,6 @@
       case TransactionCategory.MembershipGfiWithdrawal:
       case TransactionCategory.MembershipCapitalDeposit:
       case TransactionCategory.MembershipCapitalWithdrawal:
->>>>>>> a40fb448
         return true;
       default:
         return assertUnreachable(tx.category);
