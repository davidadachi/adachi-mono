import type { KycStatusResponse } from "@goldfinch-eng/utils";
import { Provider } from "@wagmi/core";
import { Signer } from "ethers";

import { API_BASE_URL, UNIQUE_IDENTITY_SIGNER_URL } from "@/constants";

import { UidType } from "./graphql/generated";

<<<<<<< HEAD
function setCachedSignature(cacheKey: string, sig: KycSignature) {
  sessionStorage.setItem(cacheKey, JSON.stringify(sig));
}

async function getCachedSignature(
  cacheKey: string,
  provider: Provider,
  maxFreshness = 3600
): Promise<KycSignature | null> {
  try {
    const cachedSig = JSON.parse(
      sessionStorage.getItem(cacheKey) as string
    ) as KycSignature;
    const currentBlockTime = (await provider.getBlock("latest")).timestamp;
    const cachedBlockTime = (
      await provider.getBlock(cachedSig.signatureBlockNum)
    ).timestamp;
    if (currentBlockTime - cachedBlockTime > maxFreshness) {
      return null;
    }
    return {
      plaintext: cachedSig.plaintext,
      signature: cachedSig.signature,
      signatureBlockNum: cachedSig.signatureBlockNum,
    };
  } catch {
    return null;
  }
}

// TODO - make identityStatus and accreditationStatus more strongly typed... maybe figure out
// how to share the KycStatusResponse typed defined in the functions package here. But we don't
// want to make functions a depency of the client. Perhaps there's another place we can define
// the type?
interface IKYCStatus {
  status: "unknown" | "approved" | "failed" | "expired" | "pending";
  countryCode: string;
  residency: string;
  accreditationStatus: string;
  identityStatus: string;
  kycProvider: "persona" | "parallelMarkets";
  type: "individual" | "business";
}

=======
>>>>>>> 980ad5d6
/**
 * The message that is expected for the /kycStatus cloud function's
 * signature verification. This is also the message presented to the
 * user in their preferred wallet extension (e.g. Metamask) when we
 * request their signature before initiating the kyc process.
 * @param blockNumber current block number of the currently selected chain
 */
export function getMessageToSign(blockNumber: number): string {
  return `Sign in to Goldfinch: ${blockNumber}`;
}

export interface KycSignature {
  plaintext: string;
  signature: string;
  signatureBlockNum: number;
}
export async function getSignatureForKyc(
  provider: Provider,
  signer: Signer,
  plaintext?: string
) {
  try {
    const currentBlock = await provider.getBlock("latest");
    const blockNumber = currentBlock.number;
    const msg = plaintext ?? getMessageToSign(blockNumber);
    const cacheKey = plaintext ?? "get-kyc-status";

    const cachedSig = await getCachedSignature(cacheKey, provider);
    if (cachedSig) {
      return cachedSig;
    }

    const signature = await signer.signMessage(msg);
    const kycSignature = {
      plaintext: msg,
      signature,
      signatureBlockNum: blockNumber,
    };
    setCachedSignature(cacheKey, kycSignature);
    return kycSignature;
  } catch {
    throw new Error("Failed to get signature from user");
  }
}

function convertSignatureToAuth(account: string, signature: KycSignature) {
  return {
    "x-goldfinch-address": account,
    "x-goldfinch-signature": signature.signature,
    "x-goldfinch-signature-plaintext": signature.plaintext,
    "x-goldfinch-signature-block-num": signature.signatureBlockNum.toString(),
  };
}

export async function fetchKycStatus(account: string, signature: KycSignature) {
  const url = `${API_BASE_URL}/kycStatus`;
  const auth = convertSignatureToAuth(account, signature);
  const response = await fetch(url, { headers: auth });
  if (!response.ok) {
    throw new Error("Could not get KYC status");
  }
  const result: KycStatusResponse = await response.json();
  return result;
}

export async function registerKyc(account: string, signature: KycSignature) {
  const url = `${API_BASE_URL}/registerKyc`;
  const auth = convertSignatureToAuth(account, signature);
  const response = await fetch(url, { method: "POST", headers: auth });
  if (!response.ok) {
    throw new Error("Failed to register auth code for Parallel Markets");
  }
}

export enum UIDType {
  NonUSIndividual = 0,
  USAccreditedIndividual = 1,
  USNonAccreditedIndividual = 2,
  USEntity = 3,
  NonUSEntity = 4,
}

/**
 * Export the UID title for the user's UID Type
 * @param type The UID type of the wallet
 * @returns The label to describe the user's UID type
 */
export function getUIDLabelFromType(type: UIDType) {
  switch (type) {
    case UIDType.NonUSIndividual:
      return "Non-U.S. Individual";
    case UIDType.USAccreditedIndividual:
      return "U.S. Accredited Individual";
    case UIDType.USNonAccreditedIndividual:
      return "U.S. Non-Accredited Individual";
    case UIDType.USEntity:
      return "U.S. Entity";
    case UIDType.NonUSEntity:
      return "Non-U.S. Entity";
  }
}

const uidTypeToLabel: Record<UidType, string> = {
  NON_US_INDIVIDUAL: "Non-U.S. Individual",
  US_ACCREDITED_INDIVIDUAL: "U.S. Accredited Individual",
  US_NON_ACCREDITED_INDIVIDUAL: "U.S. Non-Accredited Individual",
  US_ENTITY: "U.S. Entity",
  NON_US_ENTITY: "Non-U.S. Entity",
};
export function getUIDLabelFromGql(type: UidType) {
  return uidTypeToLabel[type];
}

export async function fetchUniqueIdentitySigner(
  account: string,
  signature: KycSignature,
  mintToAddress?: string
) {
  const url = UNIQUE_IDENTITY_SIGNER_URL;
  const auth = convertSignatureToAuth(account, signature);
  const res = await fetch(url, {
    headers: { "Content-Type": "application/json" },
    body: JSON.stringify({ auth, mintToAddress }),
    method: "POST",
  });
  if (!res.ok) {
    const message = (await res.json()).message as string;
    const actualMessage = message?.match(/\"message\"\:\"(.+)\"/);
    if (actualMessage) {
      throw new Error(actualMessage[1]);
    } else {
      throw new Error("Unique indentity signer responded with an error");
    }
  }
  const response = await res.json();
  const parsedBody: {
    signature: string;
    expiresAt: number;
    idVersion: UIDType;
  } = JSON.parse(response.result);
  return parsedBody;
}

export async function postKYCDetails(
  account: string,
  signature: KycSignature,
  residency: string
) {
  const url = `${API_BASE_URL}/setUserKYCData`;
  const auth = convertSignatureToAuth(account, signature);
  const response = await fetch(url, {
    headers: { ...auth, "Content-Type": "application/json" },
    method: "POST",
    body: JSON.stringify({ residency }),
  });

  if (!response.ok) {
    throw new Error("Could not set KYC data");
  }

  const result: { status: string } = await response.json();

  return result;
}<|MERGE_RESOLUTION|>--- conflicted
+++ resolved
@@ -6,7 +6,6 @@
 
 import { UidType } from "./graphql/generated";
 
-<<<<<<< HEAD
 function setCachedSignature(cacheKey: string, sig: KycSignature) {
   sessionStorage.setItem(cacheKey, JSON.stringify(sig));
 }
@@ -37,22 +36,6 @@
   }
 }
 
-// TODO - make identityStatus and accreditationStatus more strongly typed... maybe figure out
-// how to share the KycStatusResponse typed defined in the functions package here. But we don't
-// want to make functions a depency of the client. Perhaps there's another place we can define
-// the type?
-interface IKYCStatus {
-  status: "unknown" | "approved" | "failed" | "expired" | "pending";
-  countryCode: string;
-  residency: string;
-  accreditationStatus: string;
-  identityStatus: string;
-  kycProvider: "persona" | "parallelMarkets";
-  type: "individual" | "business";
-}
-
-=======
->>>>>>> 980ad5d6
 /**
  * The message that is expected for the /kycStatus cloud function's
  * signature verification. This is also the message presented to the
