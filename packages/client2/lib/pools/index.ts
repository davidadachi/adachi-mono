import { gql } from "@apollo/client";
import { BigNumber, FixedNumber, utils } from "ethers";

import {
  FIDU_DECIMALS,
  USDC_DECIMALS,
  SENIOR_POOL_AGREEMENT_NON_US,
  SENIOR_POOL_AGREEMENT_US,
} from "@/constants";
import { API_BASE_URL } from "@/constants";
import {
  SupportedCrypto,
  TranchedPoolStatusFieldsFragment,
  UserEligibilityFieldsFragment,
  UidType,
} from "@/lib/graphql/generated";
import { Erc20 } from "@/types/ethers-contracts";

import { toastTransaction } from "../toast";

/**
 * Include this graphQL fragment on a query for TranchedPool to ensure it has the correct fields for computing PoolStatus
 */
export const TRANCHED_POOL_STATUS_FIELDS = gql`
  fragment TranchedPoolStatusFields on TranchedPool {
    id
    isPaused
    remainingCapacity
    fundableAt
    creditLine {
      id
      balance
      termEndTime
    }
  }
`;

export enum PoolStatus {
  Paused,
  Repaid,
  Full,
  ComingSoon,
  Open,
}

/**
 * Get the current status of the tranched pool
 * @param pool TranchedPool to get the status for. Use the TranchedPoolStatusFields fragment to guarantee your query has the right fields for this computation.
 * @returns the status of the pool
 */
export function getTranchedPoolStatus(pool: TranchedPoolStatusFieldsFragment) {
  if (pool.isPaused) {
    return PoolStatus.Paused;
  } else if (
    pool.creditLine.balance.isZero() &&
    pool.creditLine.termEndTime.gt(0)
  ) {
    return PoolStatus.Repaid;
  } else if (pool.remainingCapacity.isZero()) {
    return PoolStatus.Full;
  } else if (
    pool.creditLine.termEndTime.isZero() &&
    Date.now() / 1000 < parseInt(pool.fundableAt.toString())
  ) {
    return PoolStatus.ComingSoon;
  } else {
    return PoolStatus.Open;
  }
}

export function computeApyFromGfiInFiat(
  apyFromGfiRaw: FixedNumber,
  fiatPerGfi: number
): FixedNumber {
  return apyFromGfiRaw.mulUnsafe(FixedNumber.fromString(fiatPerGfi.toString()));
}

const usdcMantissa = BigNumber.from(10).pow(USDC_DECIMALS);
const fiduMantissa = BigNumber.from(10).pow(FIDU_DECIMALS);
const sharePriceMantissa = fiduMantissa;

/**
 * A utility function for converting senior pool shares to a USDC amount
 * @param numShares Number of shares. This could be staked or unstaked FIDU balance, for example.
 * @param sharePrice `sharePrice` as it is reported from the Senior Pool contract
 * @returns a `CryptoAmount` in USDC
 */
export function sharesToUsdc(numShares: BigNumber, sharePrice: BigNumber) {
  const amount = numShares
    .mul(sharePrice)
    .div(fiduMantissa)
    .div(sharePriceMantissa.div(usdcMantissa));
  return { token: SupportedCrypto.Usdc, amount };
}

/**
 * A utility function for converting an amount of USDC to an amount of FIDU in the senior pool.
 * @param usdcAmount USDC amount
 * @param sharePrice `sharePrice` as it reported from the Senior Pool contract
 * @returns a `CryptoAmount` in FIDU
 */
export function usdcToShares(usdcAmount: BigNumber, sharePrice: BigNumber) {
  const numShares = usdcAmount
    .mul(fiduMantissa)
    .div(usdcMantissa)
    .mul(sharePriceMantissa)
    .div(sharePrice);
  return { token: SupportedCrypto.Fidu, amount: numShares };
}

export const USER_ELIGIBILITY_FIELDS = gql`
  fragment UserEligibilityFields on User {
    id
    isUsEntity
    isNonUsEntity
    isUsAccreditedIndividual
    isUsNonAccreditedIndividual
    isNonUsIndividual
    isGoListed
  }
`;

export function canUserParticipateInPool(
  poolAllowedUids: UidType[],
  user: UserEligibilityFieldsFragment
): boolean {
  if (user.isGoListed) {
    return true;
  }
  if (
    user.isNonUsIndividual &&
    poolAllowedUids.includes(UidType.NonUsIndividual)
  ) {
    return true;
  }
  if (
    user.isUsAccreditedIndividual &&
    poolAllowedUids.includes(UidType.UsAccreditedIndividual)
  ) {
    return true;
  }
  if (
    user.isUsNonAccreditedIndividual &&
    poolAllowedUids.includes(UidType.UsNonAccreditedIndividual)
  ) {
    return true;
  }
  if (user.isUsEntity && poolAllowedUids.includes(UidType.UsEntity)) {
    return true;
  }
  if (user.isNonUsEntity && poolAllowedUids.includes(UidType.NonUsEntity)) {
    return true;
  }
  return false;
}

export async function signAgreement(
  account: string,
  fullName: string,
  pool: string
) {
  try {
    const response = await fetch(`${API_BASE_URL}/signAgreement`, {
      method: "POST",
      headers: {
        "x-goldfinch-address": account,
        "Content-Type": "application/json",
      },
      body: JSON.stringify({ fullName, pool }),
    });
    if (!response.ok) {
      const responseBody = await response.json();
      throw new Error(`Unable to sign agreement. ${responseBody.error}`);
    }
  } catch (e) {
    if (process.env.NODE_ENV !== "production") {
      console.warn(
        `Could not sign agreement for pool. Message: ${
          (e as Error).message
        }. Ignoring this because it's not production.`
      );
    } else {
      throw e;
    }
  }
}

/**
 * A utility function that tells you if n1 is within one epsilon of n2. This means that the n1 is "reasonably close" to n2. "Reasonably close" is relative to USDC amounts.
 * For use in sticky situations where the user has to enter an imprecise amount.
 * @param n1
 * @param n2
 */
export function usdcWithinEpsilon(n1: BigNumber, n2: BigNumber): boolean {
  const epsilon = utils.parseUnits("1", 4);
  return n2.sub(epsilon).lte(n1) && n1.lte(n2.add(epsilon));
}

/**
<<<<<<< HEAD
 * Returns the legal link for the senior pool agreement
 * @param user The eligibility fields for the user
 * @returns The route for the agreement
 */
export function getSeniorPoolLegalLink(
  user: UserEligibilityFieldsFragment | null,
  country?: string | null
) {
  if (
    (user || {}).isUsEntity ||
    (user || {}).isUsAccreditedIndividual ||
    country === "US"
  ) {
    return SENIOR_POOL_AGREEMENT_US;
  }

  return SENIOR_POOL_AGREEMENT_NON_US;
=======
 * Utility function that will perform an ERC20 approval if it's necessary, and will toast messages for this approval too.
 */
export async function approveErc20IfRequired({
  account,
  spender,
  amount,
  erc20Contract,
}: {
  account: string;
  spender: string;
  amount: BigNumber;
  erc20Contract: Erc20;
}) {
  const allowance = await erc20Contract.allowance(account, spender);
  const isApprovalRequired = allowance.lt(amount);
  if (isApprovalRequired) {
    await toastTransaction({
      transaction: erc20Contract.approve(spender, amount),
      pendingPrompt: "Awaiting approval to spend tokens.",
      successPrompt: "Successfully approved spending.",
      errorPrompt: "Failed to approved spending",
    });
  }
>>>>>>> eb0ec3d1
}<|MERGE_RESOLUTION|>--- conflicted
+++ resolved
@@ -197,7 +197,6 @@
 }
 
 /**
-<<<<<<< HEAD
  * Returns the legal link for the senior pool agreement
  * @param user The eligibility fields for the user
  * @returns The route for the agreement
@@ -215,7 +214,9 @@
   }
 
   return SENIOR_POOL_AGREEMENT_NON_US;
-=======
+}
+
+/**
  * Utility function that will perform an ERC20 approval if it's necessary, and will toast messages for this approval too.
  */
 export async function approveErc20IfRequired({
@@ -239,5 +240,4 @@
       errorPrompt: "Failed to approved spending",
     });
   }
->>>>>>> eb0ec3d1
 }