--- conflicted
+++ resolved
@@ -13,11 +13,7 @@
   StakedPositionType,
   SeniorPoolStakedPosition,
 } from "@/lib/graphql/generated";
-<<<<<<< HEAD
-import type { Erc20 } from "@/types/ethers-contracts";
-=======
-import { Erc20, Fidu } from "@/types/ethers-contracts";
->>>>>>> 60f55f1e
+import type { Erc20, Fidu } from "@/types/ethers-contracts";
 
 import { toastTransaction } from "../toast";
 
