--- conflicted
+++ resolved
@@ -1,7 +1,6 @@
 import type { JsonRpcProvider } from "@ethersproject/providers";
 
 import { CONTRACT_ADDRESSES } from "@/constants";
-<<<<<<< HEAD
 
 const supportedContracts = {
   SeniorPool: () =>
@@ -64,47 +63,14 @@
     import("@/types/ethers-contracts/factories/BackerRewards__factory").then(
       (module) => module.BackerRewards__factory.connect
     ),
-=======
-import {
-  Erc20__factory,
-  Fidu__factory,
-  Gfi__factory,
-  SeniorPool__factory,
-  StakingRewards__factory,
-  TranchedPool__factory,
-  UniqueIdentity__factory,
-  Zapper__factory,
-  CreditLine__factory,
-  CommunityRewards__factory,
-  MerkleDistributor__factory,
-  BackerMerkleDistributor__factory,
-  MerkleDirectDistributor__factory,
-  BackerMerkleDirectDistributor__factory,
-  BackerRewards__factory,
-  CurvePool__factory,
-} from "@/types/ethers-contracts";
-
-import { useWallet } from "../wallet";
-
-const supportedContracts = {
-  SeniorPool: SeniorPool__factory.connect,
-  TranchedPool: TranchedPool__factory.connect,
-  GFI: Gfi__factory.connect,
-  USDC: Erc20__factory.connect,
-  Fidu: Fidu__factory.connect,
-  UniqueIdentity: UniqueIdentity__factory.connect,
-  StakingRewards: StakingRewards__factory.connect,
-  Zapper: Zapper__factory.connect,
-  CreditLine: CreditLine__factory.connect,
-  CommunityRewards: CommunityRewards__factory.connect,
-  MerkleDistributor: MerkleDistributor__factory.connect,
-  BackerMerkleDistributor: BackerMerkleDistributor__factory.connect,
-  MerkleDirectDistributor: MerkleDirectDistributor__factory.connect,
-  BackerMerkleDirectDistributor: BackerMerkleDirectDistributor__factory.connect,
-  BackerRewards: BackerRewards__factory.connect,
-  CurvePool: CurvePool__factory.connect,
-  CurveLP: Erc20__factory.connect,
->>>>>>> 0149aa9d
+  CurvePool: () =>
+    import("@/types/ethers-contracts/factories/CurvePool__factory").then(
+      (module) => module.CurvePool__factory.connect
+    ),
+  CurveLP: () =>
+    import("@/types/ethers-contracts/factories/Erc20__factory").then(
+      (module) => module.Erc20__factory.connect
+    ),
 };
 
 type SupportedContractName = keyof typeof supportedContracts;
