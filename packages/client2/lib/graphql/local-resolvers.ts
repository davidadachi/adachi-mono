--- conflicted
+++ resolved
@@ -70,12 +70,6 @@
         return {
           __typename: "Viewer",
           account: null,
-<<<<<<< HEAD
-          gfiBalance: null,
-          usdcBalance: null,
-          fiduBalance: null,
-=======
->>>>>>> 40b02910
         };
       }
 
@@ -123,31 +117,26 @@
 
       const usdcContract = await getUsdcContract(chainId, provider);
       const usdcBalance = await usdcContract.balanceOf(account);
-<<<<<<< HEAD
+      return {
+        __typename: "CryptoAmount",
+        token: SupportedCrypto.Usdc,
+        amount: usdcBalance,
+      };
+    },
+    async fiduBalance(): Promise<CryptoAmount | null> {
+      const provider = getProvider();
+      if (!provider) {
+        return null;
+      }
+      const account = await provider.getSigner().getAddress();
+      const chainId = await provider.getSigner().getChainId();
 
       const fiduContract = await getFiduContract(chainId, provider);
       const fiduBalance = await fiduContract.balanceOf(account);
       return {
-        __typename: "Viewer",
-        account,
-        gfiBalance: {
-          token: SupportedCrypto.Gfi,
-          amount: gfiBalance,
-        },
-        usdcBalance: {
-          token: SupportedCrypto.Usdc,
-          amount: usdcBalance,
-        },
-        fiduBalance: {
-          token: SupportedCrypto.Fidu,
-          amount: fiduBalance,
-        },
-=======
-      return {
         __typename: "CryptoAmount",
-        token: SupportedCrypto.Usdc,
-        amount: usdcBalance,
->>>>>>> 40b02910
+        token: SupportedCrypto.Fidu,
+        amount: fiduBalance,
       };
     },
   },
