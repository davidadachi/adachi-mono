import { FieldReadFunction, InMemoryCacheConfig } from "@apollo/client";

import { goldfinchLogoPngUrl } from "@/components/design-system";
import { POOL_METADATA } from "@/constants";
import { PoolMetadata } from "@/constants/metadata/types";
import { isWalletModalOpenVar } from "@/lib/state/vars";

<<<<<<< HEAD
function readFieldFromMetadata(fieldName: string): FieldReadFunction {
=======
function readFieldFromMetadata(
  fieldName: keyof PoolMetadata,
  fallback: any = null
): FieldReadFunction {
>>>>>>> 566c080d
  return (_, { readField }) => {
    const id = readField({ fieldName: "id" }) as string;
    if (!id) {
      console.warn(
        `Attempted to read the field ${fieldName} but ID was missing. Please include "id" in this query`
      );
      return;
    }
    return POOL_METADATA[id]?.[fieldName] ?? null;
  };
}

export const typePolicies: InMemoryCacheConfig["typePolicies"] = {
  Query: {
    fields: {
      isWalletModalOpen: { read: () => isWalletModalOpenVar() },
    },
  },
  SeniorPool: {
    fields: {
      name: { read: () => "Goldfinch Senior Pool" },
      category: { read: () => "Automated diversified portfolio" },
      icon: { read: () => goldfinchLogoPngUrl },
    },
  },
  TranchedPool: {
    fields: {
      name: { read: readFieldFromMetadata("name") },
      description: { read: readFieldFromMetadata("description") },
      category: { read: readFieldFromMetadata("category") },
      icon: { read: readFieldFromMetadata("icon") },
      agreement: { read: readFieldFromMetadata("agreement") },
      dataroom: { read: readFieldFromMetadata("dataroom") },
      poolDescription: { read: readFieldFromMetadata("poolDescription") },
      poolHighlights: { read: readFieldFromMetadata("poolHighlights") },
      borrowerDescription: {
        read: readFieldFromMetadata("borrowerDescription"),
      },
      borrowerHighlights: { read: readFieldFromMetadata("borrowerHighlights") },
    },
  },
  GfiPrice: {
    keyFields: ["price", ["symbol"]],
  },
  Viewer: {
    keyFields: [], // Viewer is a singleton type representing the current viewer, therefore it shouldn't have key fields
  },
};<|MERGE_RESOLUTION|>--- conflicted
+++ resolved
@@ -5,14 +5,9 @@
 import { PoolMetadata } from "@/constants/metadata/types";
 import { isWalletModalOpenVar } from "@/lib/state/vars";
 
-<<<<<<< HEAD
-function readFieldFromMetadata(fieldName: string): FieldReadFunction {
-=======
 function readFieldFromMetadata(
-  fieldName: keyof PoolMetadata,
-  fallback: any = null
+  fieldName: keyof PoolMetadata
 ): FieldReadFunction {
->>>>>>> 566c080d
   return (_, { readField }) => {
     const id = readField({ fieldName: "id" }) as string;
     if (!id) {
