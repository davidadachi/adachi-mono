--- conflicted
+++ resolved
@@ -60,11 +60,7 @@
   USDC
   GFI
   FIDU
-<<<<<<< HEAD
   CURVE_LP
-=======
-  FiduUsdcCurveLP
->>>>>>> 783dd591
 }
 
 type CryptoAmount {
