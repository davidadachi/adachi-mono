extend type User {
  ENSName: String
  ENSAvatar: String
}

extend type SeniorPool {
  name: String!
  category: String!
  icon: String!
  epochEndsAt: Int!
}

enum LoanDelinquency {
  CURRENT
  GRACE_PERIOD
  LATE
}

extend type Loan {
  name: String!
  borrowerName: String!
  borrowerLogo: String
<<<<<<< HEAD
  isLate: Boolean!
  isInDefault: Boolean!
  isAfterTermEndTime: Boolean!
=======
  delinquency: LoanDelinquency!
>>>>>>> b61cbc7a
}

extend type TranchedPool {
  name: String!
  borrowerName: String!
  borrowerLogo: String
  delinquency: LoanDelinquency!
  isAfterTermEndTime: Boolean!
  interestOwed: BigInt!
  collectedPaymentBalance: BigInt!
}

enum LoanPhase {
  Prefunding
  Funding
  DrawdownPeriod
  InProgress
}

extend type CallableLoan {
  name: String!
  borrowerName: String!
  borrowerLogo: String
<<<<<<< HEAD
  isLate: Boolean!
  isInDefault: Boolean!
  isAfterTermEndTime: Boolean!
  periodInterestDueAmount: BigInt!
  periodPrincipalDueAmount: BigInt!
  termTotalDueAmount: BigInt!
  nextDueTime: BigInt!
=======
  delinquency: LoanDelinquency!
>>>>>>> b61cbc7a
  inLockupPeriod: Boolean!
  nextPrincipalDueTime: Int!
  loanPhase: LoanPhase!
}

extend type CreditLine {
  isLate: Boolean!
  isInDefault: Boolean!
  interestOwed: BigInt!
  collectedPaymentBalance: BigInt!
  isAfterTermEndTime: Boolean!
}

extend type SeniorPoolStakedPosition {
  rewardEarnRate: BigInt!
  claimable: BigInt!
  granted: BigInt!
  # I would have liked for endTime to be indexed on the subgraph, but with the signature of positions() changing, it proved to be pretty challenging
  endTime: BigInt!
}

enum SupportedFiat {
  USD
}

type FiatAmount {
  symbol: SupportedFiat!
  amount: Float!
}

type GfiPrice {
  """
  Note that the cache ID for this type is price.symbol. Remember to always select it to avoid cache problems
  """
  price: FiatAmount!
  lastUpdated: Int!
}

# Important note: there doesn't need to be custom parser/serializer for CryptoAmount because
# 1. The type only exists on the client
# 2. Since it only exists on the client, it can only be produced by local resolvers
# 3. The results from local resolvers do not pass though apollo-link-scalars
scalar CryptoAmount
scalar UsdcAmount
scalar FiduAmount
scalar GfiAmount
scalar CurveLpAmount

enum IndirectGrantSource {
  MERKLE_DISTRIBUTOR
  BACKER_MERKLE_DISTRIBUTOR
}

enum DirectGrantSource {
  MERKLE_DIRECT_DISTRIBUTOR
  BACKER_MERKLE_DIRECT_DISTRIBUTOR
}

enum GrantReason {
  BACKER
  LIQUIDITY_PROVIDER
  FLIGHT_ACADEMY
  FLIGHT_ACADEMY_AND_LIQUIDITY_PROVIDER
  GOLDFINCH_INVESTMENT
  CONTRIBUTOR
  ADVISOR
}

interface GfiGrant {
  id: ID!
  index: Int!
  reason: GrantReason!
  proof: [String!]!
  amount: BigInt!
}

type IndirectGfiGrant implements GfiGrant {
  id: ID!
  index: Int!
  reason: GrantReason!
  proof: [String!]!
  amount: BigInt!

  indirectSource: IndirectGrantSource!
  vestingLength: BigInt!
  vestingInterval: BigInt!
  cliffLength: BigInt!
  start: BigInt!
  end: BigInt!
  vested: BigInt!
}

type DirectGfiGrant implements GfiGrant {
  id: ID!
  index: Int!
  reason: GrantReason!
  proof: [String!]!
  amount: BigInt!

  directSource: DirectGrantSource!
  isAccepted: Boolean!
}

type Viewer {
  account(format: String): String
  usdcBalance: UsdcAmount
  gfiBalance: GfiAmount
  fiduBalance: FiduAmount
  curveLpBalance: CurveLpAmount
  gfiGrants: [GfiGrant!]!
  claimableMembershipRewards: FiduAmount
  accruedMembershipRewardsThisEpoch: FiduAmount
}

type BlockInfo {
  number: Int!
  timestamp: Int!
}

type CurvePool {
  estimatedCurveStakingApyRaw: BigDecimal!
  usdPerLpToken: BigDecimal!
}

extend type Query {
  viewer: Viewer!
  isWalletModalOpen: Boolean!
  isVerificationModalOpen: Boolean!
  gfiPrice(fiat: SupportedFiat!): GfiPrice!
  currentBlock: BlockInfo!
  curvePool: CurvePool!
}

extend type SeniorPoolWithdrawalRequest {
  """
  Comes from SeniorPool.withdrawalRequest() view function, which may simulate an epoch ending if appropriate
  """
  previewUsdcWithdrawable: BigInt!
  """
  Comes from SeniorPool.withdrawalRequest() view function, which may simulate an epoch ending if appropriate
  """
  previewFiduRequested: BigInt!
}<|MERGE_RESOLUTION|>--- conflicted
+++ resolved
@@ -20,13 +20,8 @@
   name: String!
   borrowerName: String!
   borrowerLogo: String
-<<<<<<< HEAD
-  isLate: Boolean!
-  isInDefault: Boolean!
   isAfterTermEndTime: Boolean!
-=======
   delinquency: LoanDelinquency!
->>>>>>> b61cbc7a
 }
 
 extend type TranchedPool {
@@ -50,17 +45,12 @@
   name: String!
   borrowerName: String!
   borrowerLogo: String
-<<<<<<< HEAD
-  isLate: Boolean!
-  isInDefault: Boolean!
   isAfterTermEndTime: Boolean!
   periodInterestDueAmount: BigInt!
   periodPrincipalDueAmount: BigInt!
   termTotalDueAmount: BigInt!
   nextDueTime: BigInt!
-=======
   delinquency: LoanDelinquency!
->>>>>>> b61cbc7a
   inLockupPeriod: Boolean!
   nextPrincipalDueTime: Int!
   loanPhase: LoanPhase!
