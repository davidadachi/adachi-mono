--- conflicted
+++ resolved
@@ -106,7 +106,8 @@
   fiduBalance: CryptoAmount
   curveLpBalance: CryptoAmount
   gfiGrants: [GfiGrant!]!
-<<<<<<< HEAD
+  claimableMembershipRewards: CryptoAmount
+  accruedMembershipRewardsThisEpoch: CryptoAmount
   withdrawalStatus: WithdrawalStatus
 }
 
@@ -118,10 +119,6 @@
 
 type EpochInfo {
   endTime: BigInt!
-=======
-  claimableMembershipRewards: CryptoAmount
-  accruedMembershipRewardsThisEpoch: CryptoAmount
->>>>>>> 293ddda5
 }
 
 type BlockInfo {
@@ -139,11 +136,7 @@
   isWalletModalOpen: Boolean!
   isVerificationModalOpen: Boolean!
   gfiPrice(fiat: SupportedFiat!): GfiPrice!
-<<<<<<< HEAD
-  currentBlock: BlockInfo
-=======
   currentBlock: BlockInfo!
->>>>>>> 293ddda5
   curvePool: CurvePool!
   currentEpoch: EpochInfo
 }