extend type User {
  ENSName: String
  ENSAvatar: String
}

extend type SeniorPool {
  name: String!
  category: String!
  icon: String!
  epochEndsAt: Int!
}

extend type TranchedPool {
  name: String!
  borrowerName: String!
  borrowerLogo: String!
}

extend type CreditLine {
  isLate: Boolean!
<<<<<<< HEAD
  collectedPaymentBalance: BigInt!
  isAfterTermEndTime: Boolean!
=======
>>>>>>> 0a4b681e
}

extend type SeniorPoolStakedPosition {
  rewardEarnRate: BigInt!
  claimable: BigInt!
  granted: BigInt!
  # I would have liked for endTime to be indexed on the subgraph, but with the signature of positions() changing, it proved to be pretty challenging
  endTime: BigInt!
}

enum SupportedFiat {
  USD
}

type FiatAmount {
  symbol: SupportedFiat!
  amount: Float!
}

type GfiPrice {
  """
  Note that the cache ID for this type is price.symbol. Remember to always select it to avoid cache problems
  """
  price: FiatAmount!
  lastUpdated: Int!
}

# Important note: there doesn't need to be custom parser/serializer for CryptoAmount because
# 1. The type only exists on the client
# 2. Since it only exists on the client, it can only be produced by local resolvers
# 3. The results from local resolvers do not pass though apollo-link-scalars
scalar CryptoAmount
scalar UsdcAmount
scalar FiduAmount
scalar GfiAmount
scalar CurveLpAmount

enum IndirectGrantSource {
  MERKLE_DISTRIBUTOR
  BACKER_MERKLE_DISTRIBUTOR
}

enum DirectGrantSource {
  MERKLE_DIRECT_DISTRIBUTOR
  BACKER_MERKLE_DIRECT_DISTRIBUTOR
}

enum GrantReason {
  BACKER
  LIQUIDITY_PROVIDER
  FLIGHT_ACADEMY
  FLIGHT_ACADEMY_AND_LIQUIDITY_PROVIDER
  GOLDFINCH_INVESTMENT
  CONTRIBUTOR
  ADVISOR
}

interface GfiGrant {
  id: ID!
  index: Int!
  reason: GrantReason!
  proof: [String!]!
  amount: BigInt!
}

type IndirectGfiGrant implements GfiGrant {
  id: ID!
  index: Int!
  reason: GrantReason!
  proof: [String!]!
  amount: BigInt!

  indirectSource: IndirectGrantSource!
  vestingLength: BigInt!
  vestingInterval: BigInt!
  cliffLength: BigInt!
  start: BigInt!
  end: BigInt!
  vested: BigInt!
}

type DirectGfiGrant implements GfiGrant {
  id: ID!
  index: Int!
  reason: GrantReason!
  proof: [String!]!
  amount: BigInt!

  directSource: DirectGrantSource!
  isAccepted: Boolean!
}

type Viewer {
  account(format: String): String
  usdcBalance: UsdcAmount
  gfiBalance: GfiAmount
  fiduBalance: FiduAmount
  curveLpBalance: CurveLpAmount
  gfiGrants: [GfiGrant!]!
  claimableMembershipRewards: FiduAmount
  accruedMembershipRewardsThisEpoch: FiduAmount
}

type BlockInfo {
  number: Int!
  timestamp: Int!
}

type CurvePool {
  estimatedCurveStakingApyRaw: BigDecimal!
  usdcPerLpToken: BigDecimal!
}

type BackerSecondaryMarketStat {
  id: ID!
  tokenCount: Int!
  onSaleCount: Int!
}

type BackerSecondaryMarket {
  id: ID!
  collectionStats: BackerSecondaryMarketStat!
  poolStats(poolAddress: String!): BackerSecondaryMarketStat!
}

extend type Query {
  viewer: Viewer!
  isWalletModalOpen: Boolean!
  isVerificationModalOpen: Boolean!
  gfiPrice(fiat: SupportedFiat!): GfiPrice!
  currentBlock: BlockInfo!
  backerSecondaryMarket: BackerSecondaryMarket!
  curvePool: CurvePool!
}

extend type SeniorPoolWithdrawalRequest {
  """
  Comes from SeniorPool.withdrawalRequest() view function, which may simulate an epoch ending if appropriate
  """
  previewUsdcWithdrawable: BigInt!
  """
  Comes from SeniorPool.withdrawalRequest() view function, which may simulate an epoch ending if appropriate
  """
  previewFiduRequested: BigInt!
}<|MERGE_RESOLUTION|>--- conflicted
+++ resolved
@@ -18,11 +18,8 @@
 
 extend type CreditLine {
   isLate: Boolean!
-<<<<<<< HEAD
   collectedPaymentBalance: BigInt!
   isAfterTermEndTime: Boolean!
-=======
->>>>>>> 0a4b681e
 }
 
 extend type SeniorPoolStakedPosition {
