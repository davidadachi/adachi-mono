import { Resolvers } from "@apollo/client";
import { FixedNumber } from "ethers";

import { getContract } from "@/lib/contracts";
import { positionTypeToValue, sharesToUsdc } from "@/lib/pools";
import { getProvider } from "@/lib/wallet";

<<<<<<< HEAD
import { APY_DECIMALS, SECONDS_PER_YEAR } from "../../../constants";
import { StakedPositionType } from "../generated";
=======
const oneYearSeconds = BigNumber.from(60 * 60 * 24 * 365);
const apyDecimals = BigNumber.from("1000000000000000000"); // 1e18
>>>>>>> 3b2686ae

export const curvePoolResolvers: Resolvers[string] = {
  async estimatedCurveStakingApyRaw(): Promise<FixedNumber> {
    const provider = await getProvider();
    if (!provider) {
      throw new Error(
        "No provider available when resolving curveLPTokenExchangeRate"
      );
    }
    const stakingRewardsContract = await getContract({
      name: "StakingRewards",
      provider,
    });

    const curveLPTokenExchangeRate =
      await stakingRewardsContract.getBaseTokenExchangeRate(
        positionTypeToValue["CurveLP"]
      );
    const curveLPTokenMultiplier =
      await stakingRewardsContract.getEffectiveMultiplierForPositionType(
        positionTypeToValue["CurveLP"]
      );
    const currentEarnRatePerYearPerFidu = (
      await stakingRewardsContract.currentEarnRatePerToken()
    ).mul(SECONDS_PER_YEAR);

    const currentEarnRatePerYearPerCurveToken = currentEarnRatePerYearPerFidu
      // Apply the exchange rate. The exchange rate is denominated in 1e18, so divide by 1e18 to keep the original denomination.
      .mul(curveLPTokenExchangeRate)
      .div(APY_DECIMALS)
      // Apply the multiplier. The multiplier is denominated in 1e18, so divide by 1e18 to keep the original denomination.
      .mul(curveLPTokenMultiplier)
      .div(APY_DECIMALS);

    return FixedNumber.from(currentEarnRatePerYearPerCurveToken).divUnsafe(
      FixedNumber.from(APY_DECIMALS)
    );
  },
  async usdcPerLpToken(): Promise<FixedNumber> {
    // Using this helpful article to calculate the fiat value of Curve LP tokens: https://medium.com/coinmonks/the-joys-of-valuing-curve-lp-tokens-4e4a148eaeb9
    // This calculation also assumes that 1 USDC = 1 USD

    const provider = await getProvider();
    const curvePoolContract = await getContract({
      name: "CurvePool",
      provider,
    });
    const curveLpTokenContract = await getContract({
      name: "CurveLP",
      provider,
    });
    const curveLpTokenTotalSupply = await curveLpTokenContract.totalSupply();
    const fiduContract = await getContract({ name: "Fidu", provider });
    const usdcContract = await getContract({ name: "USDC", provider });
    const seniorPoolContract = await getContract({
      name: "SeniorPool",
      provider,
    });
    const sharePrice = await seniorPoolContract.sharePrice();

    const curvePoolFiduBalance = await fiduContract.balanceOf(
      curvePoolContract.address
    );
    const curvePoolUsdcBalance = await usdcContract.balanceOf(
      curvePoolContract.address
    );
    const curvePoolTotalUsdcValue = curvePoolUsdcBalance.add(
      sharesToUsdc(curvePoolFiduBalance, sharePrice).amount
    );

    const usdPerCurveLpToken = FixedNumber.from(
      curvePoolTotalUsdcValue
    ).divUnsafe(FixedNumber.from(curveLpTokenTotalSupply));
    return usdPerCurveLpToken;
  },
};<|MERGE_RESOLUTION|>--- conflicted
+++ resolved
@@ -5,13 +5,7 @@
 import { positionTypeToValue, sharesToUsdc } from "@/lib/pools";
 import { getProvider } from "@/lib/wallet";
 
-<<<<<<< HEAD
 import { APY_DECIMALS, SECONDS_PER_YEAR } from "../../../constants";
-import { StakedPositionType } from "../generated";
-=======
-const oneYearSeconds = BigNumber.from(60 * 60 * 24 * 365);
-const apyDecimals = BigNumber.from("1000000000000000000"); // 1e18
->>>>>>> 3b2686ae
 
 export const curvePoolResolvers: Resolvers[string] = {
   async estimatedCurveStakingApyRaw(): Promise<FixedNumber> {
