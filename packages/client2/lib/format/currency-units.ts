--- conflicted
+++ resolved
@@ -4,11 +4,7 @@
   USDC_DECIMALS,
   GFI_DECIMALS,
   FIDU_DECIMALS,
-<<<<<<< HEAD
   CURVE_LP_DECIMALS,
-=======
-  FIDU_USDC_CURVE_LP_DECIMALS,
->>>>>>> 783dd591
 } from "@/constants";
 
 import {
@@ -56,20 +52,9 @@
         utils.formatUnits(cryptoAmount.amount, FIDU_DECIMALS)
       );
       return fiduAsFloat;
-<<<<<<< HEAD
     case SupportedCrypto.CurveLp:
       const curveLpAsFloat = parseFloat(
         utils.formatUnits(cryptoAmount.amount, CURVE_LP_DECIMALS)
-      );
-      return curveLpAsFloat;
-    default:
-      throw new Error(
-        `Unrecognized crypto (${cryptoAmount.token}) in cryptoToFloat()`
-=======
-    case SupportedCrypto.FiduUsdcCurveLp:
-      const curveLpAsFloat = parseFloat(
-        utils.formatUnits(cryptoAmount.amount, FIDU_USDC_CURVE_LP_DECIMALS)
->>>>>>> 783dd591
       );
       return curveLpAsFloat;
     default:
@@ -97,31 +82,6 @@
     includeToken: false,
   };
   const { includeSymbol, includeToken } = { ...defaultOptions, ...options };
-<<<<<<< HEAD
-  switch (cryptoAmount.token) {
-    case SupportedCrypto.Usdc:
-      return `${includeSymbol ? "$" : ""}${decimalFormatter.format(
-        cryptoToFloat(cryptoAmount)
-      )}${includeToken ? " USDC" : ""}`;
-    case SupportedCrypto.Gfi:
-      return `${decimalFormatter.format(cryptoToFloat(cryptoAmount))}${
-        includeToken ? " GFI" : ""
-      }`;
-    case SupportedCrypto.Fidu:
-      return `${decimalFormatter.format(cryptoToFloat(cryptoAmount))}${
-        includeToken ? " FIDU" : ""
-      }`;
-    case SupportedCrypto.CurveLp:
-      return `${decimalFormatter.format(cryptoToFloat(cryptoAmount))}${
-        includeToken ? " Curve LP" : ""
-      }`;
-    default:
-      throw new Error(
-        `Unrecognized crypto (${cryptoAmount.token}) in formatCrypto()`
-      );
-  }
-}
-=======
   const float = cryptoToFloat(cryptoAmount);
   const amount =
     float > 0 && float < 0.01 ? "<0.01" : decimalFormatter.format(float);
@@ -135,6 +95,5 @@
   [SupportedCrypto.Usdc]: "USDC",
   [SupportedCrypto.Gfi]: "GFI",
   [SupportedCrypto.Fidu]: "FIDU",
-  [SupportedCrypto.FiduUsdcCurveLp]: "FIDU-USDC-F",
-};
->>>>>>> 783dd591
+  [SupportedCrypto.CurveLp]: "FIDU-USDC-F",
+};