--- conflicted
+++ resolved
@@ -37,17 +37,11 @@
 
 To bring up the machines:
 
-<<<<<<< HEAD
-1. In the monorepo root, run `npm run start:local`. This will start up the local chain, the old client, and all of the other related processes. This will include the local GFI airdrops.
-2. In `packages/subgraph`, run `npm run start-local`. This will bring up a subgraph in Docker. The npm command should complete immediately, but the subgraph node may take a few minutes to complete setup in the background.
-3. When Docker is up, run `npm run create-local` then `npm run deploy-local`
-4. In `packages/cms`, run `npm run start:dev` in order to spin up a docker container hosting the cms server.
-5. Finally, in this package, you can set `NEXT_PUBLIC_NETWORK_NAME=localhost` and you can comment out the env var for a graphQL URL if you have it. Now run `npm run dev`. This will start client2 on port 3001 so it doesn't conflict with the old client on port 3000. 
-=======
 1. In the monorepo root, run `yarn start:local`. This will start up the local chain, the old client, and all of the other related processes. This will include the local GFI airdrops.
-2. In `packages/subgraph`, run `yarn start-local`. This will bring up a subgraph in Docker. When Docker is up, run `yarn create-local` then `yarn deploy-local`
-3. Finally, in this package, you can set `NEXT_PUBLIC_NETWORK_NAME=localhost` and you can comment out the env var for a graphQL URL if you have it. Now run `yarn dev`. This will start client2 on port 3001 so it doesn't conflict with the old client on port 3000.
->>>>>>> 7b118e11
+2. In `packages/subgraph`, run `yarn start-local`. This will bring up a subgraph in Docker. The yarn command should complete immediately, but the subgraph node may take a few minutes to complete setup in the background.
+3. When Docker is up, run `yarn create-local` then `yarn deploy-local`
+4. In `packages/cms`, run `yarn start:dev` in order to spin up a docker container hosting the cms server.
+5. Finally, in this package, you can set `NEXT_PUBLIC_NETWORK_NAME=localhost` and you can comment out the env var for a graphQL URL if you have it. Now run `yarn dev`. This will start client2 on port 3001 so it doesn't conflict with the old client on port 3000. 
 
 ## Guidelines and Conventions
 
