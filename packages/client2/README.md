--- conflicted
+++ resolved
@@ -72,7 +72,6 @@
 
 We also use `graphql-codegen` to generate TypeScript types for our GraphQL schema and queries.
 
-<<<<<<< HEAD
 ### Using TypeScript
 
 - Avoid using `any`, there are always better alternatives. The linter is configured to disallow this.
@@ -124,11 +123,10 @@
   }
 };
 ```
-=======
+
 ## Apollo local resolvers vs field policies
 
 Local resolvers and field policies functionally overlap quite a bit. They let you use Apollo client to resolve a graphQL query that isn't supported by your server. This allows you to express app state in Apollo's global cache. Note that even though Apollo states that local resolvers are deprecated, they only mean local resolvers in their current available API. The level of functionality that local resolvers offer will be carried forward to future major releases of Apollo. The most significant difference between local resolvers and field policies is that local resolvers support async operations. So generally speaking, if you need to write an async operation to query a piece of app state, use a local resolver. Otherwise, use a field policy.
->>>>>>> d2ca0f77
 
 ## Weird Things
 
