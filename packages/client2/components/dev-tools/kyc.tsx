--- conflicted
+++ resolved
@@ -15,14 +15,10 @@
       return;
     }
     const signature = await getSignatureForKyc(provider, signer);
-<<<<<<< HEAD
-    const kycStatus = await fetchKycStatus(account, signature);
-=======
     const kycStatus = await fetchKycStatus(
       account,
       signature
     );
->>>>>>> dd099ccb
     setShownData(kycStatus);
   };
 
