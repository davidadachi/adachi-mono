--- conflicted
+++ resolved
@@ -30,16 +30,11 @@
       divider={true}
     >
       <div
-<<<<<<< HEAD
         style={{
           minHeight: modalOverrides?.unsetModalMinHeight ? "unset" : "400px",
           display: "flex",
           flexDirection: "column",
         }}
-        data-id="verification.modal"
-=======
-        style={{ minHeight: "400px", display: "flex", flexDirection: "column" }}
->>>>>>> f44ed46f
       >
         <Flow />
       </div>
