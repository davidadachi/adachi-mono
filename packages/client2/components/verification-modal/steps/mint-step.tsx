import { useApolloClient } from "@apollo/client";
import Image from "next/future/image";
import { useEffect, useState } from "react";
import { useWizard } from "react-use-wizard";

import { Button, InfoIconTooltip, Link } from "@/components/design-system";
import { UNIQUE_IDENTITY_MINT_PRICE } from "@/constants";
import { dataLayerPushEvent } from "@/lib/analytics";
import { getContract } from "@/lib/contracts";
import { toastTransaction } from "@/lib/toast";
import {
  fetchUniqueIdentitySigner,
  getUIDLabelFromType,
  UIDType,
} from "@/lib/verify";
import { useWallet } from "@/lib/wallet";

import { ExitFlowButton } from "../exit-flow-button";
import { useVerificationFlowContext } from "../verification-flow-context";
import greenCheckmark from "./green-checkmark.png";
import { StepTemplate } from "./step-template";
import uidLogo2 from "./uid-logo2.png";

export function MintStep() {
  const {
    signature,
    mintToAddress,
    uidVersion,
    triggerMintTo,
    setTriggerMintTo,
  } = useVerificationFlowContext();
  const { account, provider } = useWallet();
  const apolloClient = useApolloClient();

  // TODO there's probably a better way to express the local state here
  const [isMinting, setIsMinting] = useState(false);
  const [isMinted, setIsMinted] = useState(false);
  const [errorMessage, setErrorMessage] = useState<string>();
  const { nextStep } = useWizard();

  const handleMint = async () => {
    setIsMinting(true);
    if (!account || !signature || !provider) {
      setErrorMessage("Unable to verify eligibility to mint.");
      return;
    }
    const signer = await fetchUniqueIdentitySigner(
      account,
      signature.signature,
      signature.signatureBlockNum,
      mintToAddress
    );
    try {
      const uidContract = await getContract({
        name: "UniqueIdentity",
        provider,
      });

      const gasPrice = await provider.getGasPrice();
<<<<<<< HEAD

      let transaction;
      if (mintToAddress) {
        transaction = uidContract.mintTo(
          mintToAddress,
          signer.idVersion,
          signer.expiresAt,
          signer.signature,
          {
            value: UNIQUE_IDENTITY_MINT_PRICE,
            gasPrice: gasPrice,
          }
        );
      } else {
        transaction = uidContract.mint(
          signer.idVersion,
          signer.expiresAt,
          signer.signature,
          {
            value: UNIQUE_IDENTITY_MINT_PRICE,
            gasPrice: gasPrice,
          }
        );
      }
      await toastTransaction({
=======
      const transaction = uidContract.mint(
        mintingParameters.id,
        mintingParameters.expiresAt,
        mintingParameters.signature,
        {
          value: UNIQUE_IDENTITY_MINT_PRICE,
          gasPrice: gasPrice,
        }
      );
      const submittedTransaction = await toastTransaction({
>>>>>>> f44ed46f
        transaction,
        pendingPrompt: "UID mint submitted.",
        successPrompt: "UID mint succeeded.",
      });
      await apolloClient.refetchQueries({ include: "active" });
      setIsMinted(true);
      dataLayerPushEvent("UID_MINTED", {
        transactionHash: submittedTransaction.transactionHash,
        uidType: getUIDLabelFromType(mintingParameters.id),
      });
    } catch (e) {
      console.error(e);
      setErrorMessage("Error while minting");
    } finally {
      setTriggerMintTo(false);
      setIsMinting(false);
    }
  };

  useEffect(() => {
    if (mintToAddress && !isMinting && triggerMintTo) {
      handleMint();
    }
  });

  return (
    <StepTemplate
      includePrivacyStatement={false}
      heading={
        !isMinted
          ? "Goldfinch uses UID for identity management"
          : "Success! You're all set."
      }
      headingClassName="font-medium"
      footer={
        !isMinted ? (
          <div className="w-full">
            <Button
              disabled={isMinting}
              isLoading={isMinting}
              size="lg"
              onClick={handleMint}
              iconRight="ArrowSmRight"
              className="w-full"
            >
              Claim my UID
            </Button>
            <>
              <Link
                href="#"
                style={{ display: "inline-block" }}
                className="w-full pt-3 text-center text-sand-500"
                onClick={nextStep}
              >
                Mint to a smart contract wallet instead
              </Link>
            </>
          </div>
        ) : (
          <ExitFlowButton>Finish</ExitFlowButton>
        )
      }
    >
      <div className="flex h-full flex-col items-center justify-between">
        <div>
          {errorMessage ? (
            <div className="mb-8 text-xl text-clay-500">{errorMessage}</div>
          ) : (
            <div className="text-center">
              <div className="relative m-auto w-max">
                <Image
                  src={uidLogo2}
                  width={110}
                  height={110}
                  quality={100}
                  alt="UID"
                />
                {isMinted ? (
                  <Image
                    src={greenCheckmark}
                    width={40}
                    height={40}
                    alt="Minted"
                    className="absolute -top-2 -right-2"
                  />
                ) : null}
              </div>
              <div>
                <div className="font-medium">
                  {uidVersion ? getUIDLabelFromType(uidVersion) : null}
                </div>
                <div className="mb-5 text-sm text-sand-500">
                  {uidVersion === UIDType.USNonAccreditedIndividual ? (
                    <div className="flex items-center justify-center gap-1">
                      Limited participation{" "}
                      <InfoIconTooltip
                        placement="right"
                        content="Limited participation means that you may only participate in governance of the protocol, not lending or borrowing."
                      />
                    </div>
                  ) : (
                    "Full participation"
                  )}
                </div>
              </div>
            </div>
          )}
        </div>
        <div className="text-center text-xs text-sand-400">
          {!isMinted
            ? "UID is a non-transferrable NFT representing KYC-verification on-chain. It follows the ERC-1155 standard, and is freely usable by any other protocol. A UID is required to participate in Goldfinch lending pools. No personal information is stored on-chain."
            : "With your newly minted UID, you can now participate in all the Goldfinch protocol activities you're eligible for. Get to it!"}
        </div>
      </div>
    </StepTemplate>
  );
}<|MERGE_RESOLUTION|>--- conflicted
+++ resolved
@@ -57,7 +57,6 @@
       });
 
       const gasPrice = await provider.getGasPrice();
-<<<<<<< HEAD
 
       let transaction;
       if (mintToAddress) {
@@ -82,19 +81,7 @@
           }
         );
       }
-      await toastTransaction({
-=======
-      const transaction = uidContract.mint(
-        mintingParameters.id,
-        mintingParameters.expiresAt,
-        mintingParameters.signature,
-        {
-          value: UNIQUE_IDENTITY_MINT_PRICE,
-          gasPrice: gasPrice,
-        }
-      );
       const submittedTransaction = await toastTransaction({
->>>>>>> f44ed46f
         transaction,
         pendingPrompt: "UID mint submitted.",
         successPrompt: "UID mint succeeded.",
@@ -103,7 +90,7 @@
       setIsMinted(true);
       dataLayerPushEvent("UID_MINTED", {
         transactionHash: submittedTransaction.transactionHash,
-        uidType: getUIDLabelFromType(mintingParameters.id),
+        uidType: getUIDLabelFromType(signer.idVersion),
       });
     } catch (e) {
       console.error(e);
