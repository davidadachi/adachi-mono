--- conflicted
+++ resolved
@@ -12,31 +12,11 @@
 import parallelMarketsLogo from "./parallel-logo.png";
 import { StepTemplate } from "./step-template";
 
-<<<<<<< HEAD
-const {
-  PARALLEL_MARKETS_API_URL,
-  PARALLEL_MARKETS_CLIENT_ID,
-  PARALLEL_MARKETS_REDIRECT_URI,
-  PARALLEL_MARKETS_SCOPE,
-} = PARALLEL_MARKETS;
-
-const state =
-  randomBytes(
-    256
-  ).toString(); /* generate a random string to prevent against cross-site forgery */
-
-const url = buildURL(`${PARALLEL_MARKETS_API_URL}/oauth/authorize`, {
-  client_id: PARALLEL_MARKETS_CLIENT_ID,
-  redirect_uri: PARALLEL_MARKETS_REDIRECT_URI,
-  scope: PARALLEL_MARKETS_SCOPE,
-  state,
-=======
 const url = buildURL(`${PARALLEL_MARKETS.API_URL}/oauth/authorize`, {
   client_id: PARALLEL_MARKETS.CLIENT_ID,
   redirect_uri: PARALLEL_MARKETS.REDIRECT_URI,
   scope: PARALLEL_MARKETS.SCOPE,
   state: "Z9hLvSULzTSdm" /* will change this soon to be randomly generated */,
->>>>>>> d126251a
   response_type: "code",
 });
 
