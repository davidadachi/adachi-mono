--- conflicted
+++ resolved
@@ -35,13 +35,6 @@
      * A callback function that will be invoked after the MAX button is clicked. The argument provided to this function is `maxValue`.
      */
     onMaxClick?: (n?: BigNumber) => void;
-<<<<<<< HEAD
-    /**
-     * Extra styles to be applied to max button
-     */
-    maxButtonStyle?: "outline" | "filled";
-=======
->>>>>>> 293ddda5
     onChange?: (s: string) => void;
   };
 
@@ -60,10 +53,6 @@
   unit = SupportedCrypto.Usdc,
   maxValue,
   onMaxClick,
-<<<<<<< HEAD
-  maxButtonStyle = "outline",
-=======
->>>>>>> 293ddda5
   onChange: callbackOnChange,
   name,
   rules,
@@ -122,19 +111,10 @@
               }
             }}
             className={clsx(
-<<<<<<< HEAD
-              "block rounded-md p-2 text-[10px] uppercase leading-none",
-              maxButtonStyle === "outline"
-                ? "border border-sky-500 "
-                : maxButtonStyle === "filled"
-                ? "bg-sand-700 text-white"
-                : null
-=======
               "block rounded-md border p-2 text-[10px] font-semibold uppercase leading-none text-white",
               rest.colorScheme === "dark"
                 ? "border-sky-500 bg-sky-900"
                 : "border-sand-700 bg-sand-700"
->>>>>>> 293ddda5
             )}
           >
             Max
