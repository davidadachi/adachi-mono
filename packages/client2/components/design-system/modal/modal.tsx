import { Dialog, Transition } from "@headlessui/react";
import clsx from "clsx";
import { ReactNode, Fragment } from "react";

import { Icon } from "../icon";

export interface ModalProps {
  className?: string;
  /**
   * Controls whether or not the modal is currently open. Do not conditionally render the <Modal> component, otherwise the closing animation can't work.
   */
  isOpen: boolean;
  /**
   * Callback that gets invoked when the user closes the modal. This should be used to set isOpen to false.
   */
  onClose: () => void;
  /**
   * Contents that appear inside of the modal.
   */
  children: ReactNode;
  /**
   * The max width of the modal.
   */
  size?: "xs" | "sm" | "md" | "lg";
  /**
   * Heading that appears at the top of the modal
   */
  title: ReactNode;
  /**
   * Gives a screen-reader accessible description to this modal.
   */
  description?: string;
  /**
   * Adds a divider between the modal's title and content
   */
  divider?: boolean;
  /**
   * Contents that are pinned to the bottom of the modal
   */
  footer?: ReactNode;
  /**
   * Controls the body layout of the modal. Classic includes a fixed-height scrolling container and supports the footer
   */
  layout?: "classic" | "custom";
}

export function Modal({
  className,
  isOpen,
  onClose,
  children,
  size = "md",
  title,
  description,
  divider = true,
<<<<<<< HEAD
=======
  footer,
  layout = "classic",
>>>>>>> 799f473a
}: ModalProps) {
  return (
    <Transition show={isOpen} as={Fragment}>
      <Dialog
        onClose={onClose}
        className="fixed inset-0 z-10 flex items-center justify-center"
      >
        <Transition.Child
          as={Fragment}
          enter="transition-opacity duration-150"
          enterFrom="opacity-0"
          enterTo="opacity-100"
          leave="transition-opacity duration-150"
          leaveFrom="opacity-100"
          leaveTo="opacity-0"
        >
          <Dialog.Overlay className="fixed inset-0 bg-sand-300 bg-opacity-80" />
        </Transition.Child>
        <Transition.Child
          as={Fragment}
          enter="transition-all duration-150"
          enterFrom="scale-95 opacity-0"
          enterTo="scale-100 opacity-100"
          leave="transition-all duration-150"
          leaveFrom="scale-100 opacity-100"
          leaveTo="scale-95 opacity-0"
        >
          <div
            className={clsx(
              className,
              "relative mx-2 my-4 w-full rounded-xl bg-white py-6 shadow-2xl",
              size === "xs"
                ? "max-w-screen-xs"
                : size === "sm"
                ? "max-w-screen-sm"
                : size === "md"
                ? "max-w-screen-md"
                : size === "lg"
                ? "max-w-screen-lg"
                : null
            )}
          >
            <div
              className={clsx(
                "flex items-center justify-between gap-12 px-6 pb-4",
                divider ? "border-b border-b-sand-200" : null
              )}
            >
              <div>
                <Dialog.Title className="text-lg font-semibold">
                  {title}
                </Dialog.Title>
                {description && (
                  <Dialog.Description>{description}</Dialog.Description>
                )}
              </div>
              <button onClick={onClose}>
                <Icon name="X" size="md" />
              </button>
            </div>

            {layout === "classic" ? (
              <>
                <div className="max-h-[75vh] overflow-auto">
                  <div className="px-6 pt-4 pb-1">{children}</div>
                </div>
                {footer ? (
                  <>
                    {divider ? (
                      <hr className="border-t border-sand-200" />
                    ) : null}
                    <div className="px-6 pt-4">{footer}</div>
                  </>
                ) : null}
              </>
            ) : (
              children
            )}
          </div>
        </Transition.Child>
      </Dialog>
    </Transition>
  );
}<|MERGE_RESOLUTION|>--- conflicted
+++ resolved
@@ -53,11 +53,8 @@
   title,
   description,
   divider = true,
-<<<<<<< HEAD
-=======
   footer,
   layout = "classic",
->>>>>>> 799f473a
 }: ModalProps) {
   return (
     <Transition show={isOpen} as={Fragment}>
