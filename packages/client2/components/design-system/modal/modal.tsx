import { Dialog, Transition } from "@headlessui/react";
import clsx from "clsx";
import { ReactNode, Fragment } from "react";

import { Icon } from "../icon";

export interface ModalProps {
  className?: string;
  /**
   * Controls whether or not the modal is currently open. Do not conditionally render the <Modal> component, otherwise the closing animation can't work.
   */
  isOpen: boolean;
  /**
   * Callback that gets invoked when the user closes the modal. This should be used to set isOpen to false.
   */
  onClose: () => void;
  /**
   * Contents that appear inside of the modal.
   */
  children: ReactNode;
  /**
   * The max width of the modal.
   */
  size?: "xs" | "sm" | "md" | "lg";
  /**
   * Heading that appears at the top of the modal
   */
  title: ReactNode;
  /**
   * Size of heading above
   */
  titleSize?: "md" | "lg";
  /**
  /**
   * Gives a screen-reader accessible description to this modal.
   */
  description?: string;
  /**
   * Adds a divider between the modal's title and content
   */
  divider?: boolean;
  /**
   * Contents that are pinned to the bottom of the modal
   */
  footer?: ReactNode;
  /**
   * Controls the body layout of the modal. Classic includes a fixed-height scrolling container and supports the footer
   */
  layout?: "classic" | "custom";
}

export function Modal({
  className,
  isOpen,
  onClose,
  children,
  size = "md",
  title,
  description,
  divider = true,
<<<<<<< HEAD
  titleSize = "md",
=======
  footer,
  layout = "classic",
>>>>>>> a40fb448
}: ModalProps) {
  return (
    <Transition show={isOpen} as={Fragment}>
      <Dialog
        onClose={onClose}
        className="fixed inset-0 z-10 flex items-center justify-center"
      >
        <Transition.Child
          as={Fragment}
          enter="transition-opacity duration-150"
          enterFrom="opacity-0"
          enterTo="opacity-100"
          leave="transition-opacity duration-150"
          leaveFrom="opacity-100"
          leaveTo="opacity-0"
        >
          <Dialog.Overlay className="fixed inset-0 bg-sand-300 bg-opacity-80" />
        </Transition.Child>
        <Transition.Child
          as={Fragment}
          enter="transition-all duration-150"
          enterFrom="scale-95 opacity-0"
          enterTo="scale-100 opacity-100"
          leave="transition-all duration-150"
          leaveFrom="scale-100 opacity-100"
          leaveTo="scale-95 opacity-0"
        >
          <div
            className={clsx(
              className,
              "relative mx-2 my-4 w-full rounded-xl bg-white py-6 shadow-2xl",
              size === "xs"
                ? "max-w-screen-xs"
                : size === "sm"
                ? "max-w-screen-sm"
                : size === "md"
                ? "max-w-screen-md"
                : size === "lg"
                ? "max-w-screen-lg"
                : null
            )}
          >
            <div
              className={clsx(
                "flex items-center justify-between gap-12 px-6 pb-4",
                divider ? "border-b border-b-sand-200" : null
              )}
            >
              <div>
                <Dialog.Title
                  className={clsx(
                    "font-semibold",
                    titleSize === "lg" ? "text-3xl font-normal" : "text-lg"
                  )}
                >
                  {title}
                </Dialog.Title>
                {description && (
                  <Dialog.Description>{description}</Dialog.Description>
                )}
              </div>
              <button onClick={onClose}>
                <Icon name="X" size="md" />
              </button>
            </div>

            {layout === "classic" ? (
              <>
                <div className="max-h-[75vh] overflow-auto">
                  <div className="px-6 pt-4 pb-1">{children}</div>
                </div>
                {footer ? (
                  <>
                    {divider ? (
                      <hr className="border-t border-sand-200" />
                    ) : null}
                    <div className="px-6 pt-4">{footer}</div>
                  </>
                ) : null}
              </>
            ) : (
              children
            )}
          </div>
        </Transition.Child>
      </Dialog>
    </Transition>
  );
}<|MERGE_RESOLUTION|>--- conflicted
+++ resolved
@@ -58,12 +58,8 @@
   title,
   description,
   divider = true,
-<<<<<<< HEAD
-  titleSize = "md",
-=======
   footer,
   layout = "classic",
->>>>>>> a40fb448
 }: ModalProps) {
   return (
     <Transition show={isOpen} as={Fragment}>
@@ -113,12 +109,7 @@
               )}
             >
               <div>
-                <Dialog.Title
-                  className={clsx(
-                    "font-semibold",
-                    titleSize === "lg" ? "text-3xl font-normal" : "text-lg"
-                  )}
-                >
+                <Dialog.Title className="text-lg font-semibold">
                   {title}
                 </Dialog.Title>
                 {description && (
