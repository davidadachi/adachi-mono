export * from "./contract-addresses";
export * from "./metadata/borrowers";

export { default as POOL_METADATA } from "./metadata/index";

const networkName = process.env.NEXT_PUBLIC_NETWORK_NAME as string;
if (!networkName) {
  throw new Error("Network name is not defined in env vars");
}
export const DESIRED_CHAIN_ID =
  networkName === "mainnet" ? 1 : networkName === "murmuration" ? 31337 : 31337;

export const USDC_DECIMALS = 6;
export const GFI_DECIMALS = 18;
export const FIDU_DECIMALS = 18;
<<<<<<< HEAD
export const CURVE_LP_DECIMALS = 18;
=======
export const FIDU_USDC_CURVE_LP_DECIMALS = 18;
>>>>>>> 783dd591

export const TRANCHES = {
  Senior: 1,
  Junior: 2,
};

export const API_BASE_URL = process.env.NEXT_PUBLIC_GCLOUD_FUNCTIONS_URL
  ? process.env.NEXT_PUBLIC_GCLOUD_FUNCTIONS_URL
  : networkName === "mainnet"
  ? "https://us-central1-goldfinch-frontends-prod.cloudfunctions.net"
  : networkName === "murmuration"
  ? "https://murmuration.goldfinch.finance/_gcloudfunctions"
  : "http://localhost:5001/goldfinch-frontends-dev/us-central1";

type PersonaConfig = {
  templateId: string;
  environment: "sandbox" | "production";
};

export const PERSONA_CONFIG: PersonaConfig =
  process.env.NEXT_PUBLIC_PERSONA_TEMPLATE &&
  process.env.NEXT_PUBLIC_PERSONA_ENVIRONMENT
    ? ({
        templateId: process.env.NEXT_PUBLIC_PERSONA_TEMPLATE,
        environment: process.env.NEXT_PUBLIC_PERSONA_ENVIRONMENT,
      } as PersonaConfig)
    : networkName === "mainnet"
    ? {
        templateId: "tmpl_vD1HECndpPFNeYHaaPQWjd6H",
        environment: "production",
      }
    : {
        templateId: "tmpl_vD1HECndpPFNeYHaaPQWjd6H",
        environment: "sandbox",
      };

export const SERVER_URL =
  networkName === "mainnet"
    ? ""
    : networkName === "murmuration"
    ? "https://murmuration.goldfinch.finance"
    : "http://localhost:4000";

export const UNIQUE_IDENTITY_SIGNER_URL =
  networkName === "mainnet"
    ? "https://api.defender.openzeppelin.com/autotasks/bc31d6f7-0ab4-4170-9ba0-4978a6ed6034/runs/webhook/6a51e904-1439-4c68-981b-5f22f1c0b560/3fwK6xbVKfeBHZjSdsYQWe"
    : `${SERVER_URL}/uniqueIdentitySigner`;

export const UNIQUE_IDENTITY_MINT_PRICE = "830000000000000";

export const TOKEN_LAUNCH_TIME = 1641920400; // Tuesday, January 11, 2022 09:00:00 AM GMT-08:00 (note that this number is in seconds, not ms)<|MERGE_RESOLUTION|>--- conflicted
+++ resolved
@@ -13,11 +13,7 @@
 export const USDC_DECIMALS = 6;
 export const GFI_DECIMALS = 18;
 export const FIDU_DECIMALS = 18;
-<<<<<<< HEAD
 export const CURVE_LP_DECIMALS = 18;
-=======
-export const FIDU_USDC_CURVE_LP_DECIMALS = 18;
->>>>>>> 783dd591
 
 export const TRANCHES = {
   Senior: 1,
