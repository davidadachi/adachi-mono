--- conflicted
+++ resolved
@@ -13,11 +13,7 @@
 export const USDC_DECIMALS = 6;
 export const GFI_DECIMALS = 18;
 export const FIDU_DECIMALS = 18;
-<<<<<<< HEAD
 export const CURVE_LP_DECIMALS = 18;
-=======
-export const FIDU_USDC_CURVE_LP_DECIMALS = 18;
->>>>>>> 0a65b3ef
 
 export const TRANCHES = {
   Senior: 1,
