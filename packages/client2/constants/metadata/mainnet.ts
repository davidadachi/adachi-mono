<<<<<<< HEAD
interface PoolMetadata {
  name: string;
  borrower: string;
}
=======
import { PoolMetadata } from "./types";
>>>>>>> a40fb448

export const mainnetMetadata: Record<string, PoolMetadata> = {
  "0xd43a4f3041069c6178b99d55295b00d0db955bb5": {
    borrower: "cauris",
    name: "Cauris Fund #3: Africa Innovation Pool",
  },
  "0x89d7c618a4eef3065da8ad684859a547548e6169": {
    borrower: "addem",
    name: "Asset-Backed Pool via Addem Capital",
  },
  "0x759f097f3153f5d62ff1c2d82ba78b6350f223e3": {
    borrower: "almavest",
    name: "Almavest Basket #7: Fintech and Carbon Reduction Basket",
  },
  "0xb26b42dd5771689d0a7faeea32825ff9710b9c11": {
    borrower: "lendeast",
    name: "Lend East #1: Emerging Asia Fintech Pool",
  },
  "0xd09a57127bc40d680be7cb061c2a6629fe71abef": {
    borrower: "cauris",
    name: "Cauris Fund #2: Africa Innovation Pool",
  },
  "0x00c27fc71b159a346e179b4a1608a0865e8a7470": {
    borrower: "stratos",
    name: "Secured U.S. Fintech Yield via Stratos",
  },
  "0x418749e294cabce5a714efccc22a8aade6f9db57": {
    borrower: "almavest",
    name: "Almavest Basket #6",
  },
  "0x1d596d28a7923a22aa013b0e7082bba23daa656b": {
    borrower: "almavest",
    name: "Almavest Basket #5",
  },
  "0xc9bdd0d3b80cc6efe79a82d850f44ec9b55387ae": {
    borrower: "cauris",
    name: "Cauris",
  },
  "0xf74ea34ac88862b7ff419e60e476be2651433e68": {
    borrower: "divibank",
    name: "Divibank",
  },
  "0xaa2ccc5547f64c5dffd0a624eb4af2543a67ba65": {
    borrower: "tugende",
    name: "Tugende",
  },
  "0xd798d527f770ad920bb50680dbc202bb0a1dafd6": {
    borrower: "quickcheck",
    name: "QuickCheck #1",
  },
  "0x2107ade0e536b8b0b85cca5e0c0c3f66e58c053c": {
    borrower: "quickcheck",
    name: "QuickCheck #2",
  },
  "0x1cc90f7bb292dab6fa4398f3763681cfe497db97": {
    borrower: "quickcheck",
    name: "QuickCheck #3",
  },
  "0x3634855ec1beaf6f9be0f7d2f67fc9cb5f4eeea4": {
    borrower: "aspire",
    name: "Aspire #1",
  },
  "0x9e8b9182abba7b4c188c979bc8f4c79f7f4c90d3": {
    borrower: "aspire",
    name: "Aspire #2",
  },
  "0x8bbd80f88e662e56b918c353da635e210ece93c6": {
    borrower: "aspire",
    name: "Aspire #3",
  },
  "0x1e73b5c1a3570b362d46ae9bf429b25c05e514a7": {
    borrower: "payjoy",
    name: "PayJoy",
  },
  "0x67df471eacd82c3dbc95604618ff2a1f6b14b8a1": {
    borrower: "almavest",
    name: "Almavest Basket #1",
  },
  "0xe32c22e4d95cae1fb805c60c9e0026ed57971bcf": {
    borrower: "almavest",
    name: "Almavest Basket #2",
  },
  "0xefeb69edf6b6999b0e3f2fa856a2acf3bdea4ab5": {
    borrower: "almavest",
    name: "Almavest Basket #3",
  },
  "0xe6c30756136e07eb5268c3232efbfbe645c1ba5a": {
    borrower: "almavest",
    name: "Almavest Basket #4",
  },
  "0xc13465ce9ae3aa184eb536f04fdc3f54d2def277": {
    borrower: "almavest",
    name: "Oya, via Almavest",
  },
};<|MERGE_RESOLUTION|>--- conflicted
+++ resolved
@@ -1,11 +1,4 @@
-<<<<<<< HEAD
-interface PoolMetadata {
-  name: string;
-  borrower: string;
-}
-=======
 import { PoolMetadata } from "./types";
->>>>>>> a40fb448
 
 export const mainnetMetadata: Record<string, PoolMetadata> = {
   "0xd43a4f3041069c6178b99d55295b00d0db955bb5": {
