--- conflicted
+++ resolved
@@ -71,8 +71,6 @@
   CurveLP:
     contracts.TestFiduUSDCCurveLP?.address ?? // This is a little weird because the TestFiduUSDCCurveLP contract kind of absorbs the job of the CurveLP Token contract
     "0x42ec68ca5c2c80036044f3eead675447ab3a8065",
-<<<<<<< HEAD
-=======
   PoolTokens: contracts.PoolTokens.address,
   MembershipOrchestrator:
     networkName === "localhost"
@@ -82,7 +80,6 @@
     networkName === "localhost"
       ? contracts.ERC20Splitter.address
       : "0xE2da0Cf4DCEe902F74D4949145Ea2eC24F0718a4", // TODO all.json isn't updated with Membership contracts yet (not that this one really matters, it's used in a devtool)
->>>>>>> a40fb448
 };
 const code = `// For network: ${networkName}
 export const CONTRACT_ADDRESSES = ${JSON.stringify(addresses)};
