--- conflicted
+++ resolved
@@ -36,12 +36,9 @@
       "0xa0b86991c6218b36c1d19d4a2e9eb0ce3606eb48", // mainnet doesn't have TestERC20 (obviously), use the actual USDC mainnet address instead
     SeniorPool: contracts.SeniorPool.address,
     GFI: contracts.GFI.address,
-<<<<<<< HEAD
     Fidu: contracts.Fidu.address,
-=======
     UniqueIdentity: contracts.UniqueIdentity.address,
     Go: contracts.Go.address,
->>>>>>> 8458acaa
   };
   const pathname = path.resolve(__dirname, relativePath);
   fs.writeFileSync(pathname, JSON.stringify(addresses, null, 2));
