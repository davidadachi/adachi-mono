import { gql } from "@apollo/client";
import { BigNumber } from "ethers";

import { roundUpUsdcPenny } from "@/lib/format";
import { LoanBorrowerAccountingFieldsFragment } from "@/lib/graphql/generated";

gql`
  fragment TranchedPoolBorrowerAccountingFields on TranchedPool {
    id
    nextDueTime
    interestAccruedAsOf
    interestOwed @client
    collectedPaymentBalance @client
    juniorTranches {
      id
      principalSharePrice
      principalDeposited
      lockedUntil
    }
    seniorTranches {
      id
      principalSharePrice
      principalDeposited
    }
  }
`;

gql`
  fragment CallableLoanBorrowerAccountingFields on CallableLoan {
    id
    totalDeposited
    totalPrincipalPaid
    periodDueAmount @client
    termDueAmount @client
    nextDueTime @client
  }
`;

gql`
  fragment LoanBorrowerAccountingFields on Loan {
    __typename
    isPaused
<<<<<<< HEAD
    drawdownsPaused
    termInDays
=======
    termInSeconds
>>>>>>> 6278e892
    interestRate
    interestRateBigInt
    balance
    termEndTime
    principalAmount
    fundingLimit
    creditLineAddress
    isLate @client
    isAfterTermEndTime @client
    ...TranchedPoolBorrowerAccountingFields
    ...CallableLoanBorrowerAccountingFields
    borrowerContract {
      id
    }
  }
`;

/**
 * Calculates the current interest owed on the credit line.
 *
 * Assuming the borrower isn't late on any payments, interestOwed on the SC is 0 before the nextDueTime, and is dynamically calculated on FE.
 *
 * After crossing the nextDueTime any interest that accrued during that payment period becomes interest owed and interestOwed becomes non-zero on the SC.
 */
export function calculateInterestOwed({
  isLate,
  interestOwed,
  interestRateBigInt,
  nextDueTime,
  interestAccruedAsOf,
  balance,
}: {
  isLate: boolean;
  interestOwed: BigNumber;
  interestRateBigInt: BigNumber;
  nextDueTime: BigNumber;
  interestAccruedAsOf: BigNumber;
  balance: BigNumber;
}): BigNumber {
  if (isLate) {
    return roundUpUsdcPenny(interestOwed);
  }

  const expectedElapsedSeconds = nextDueTime.sub(interestAccruedAsOf);
  const secondsPerYear = BigNumber.from(60 * 60 * 24 * 365);
  const interestAccrualRate = interestRateBigInt.div(secondsPerYear);

  const interestRateBigIntMantissa = BigNumber.from(10).pow(18);
  const expectedAdditionalInterest = balance
    .mul(interestAccrualRate)
    .mul(expectedElapsedSeconds)
    .div(interestRateBigIntMantissa);

  return roundUpUsdcPenny(expectedAdditionalInterest.add(interestOwed));
}

/**
 * Calculates the amount owed for the current period
 *
 */
function calculateNextDueAmount({
  currentInterestOwed,
  nextDueTime,
  termEndTime,
  balance,
}: {
  currentInterestOwed: BigNumber;
  nextDueTime: BigNumber;
  termEndTime: BigNumber;
  balance: BigNumber;
}): BigNumber {
  // If we are on our last period of the term, then it's interestOwed + balance (balance is outstanding principal)
  // This is a bullet loan, so full balance is paid only at the end of the credit line term
  if (nextDueTime.gte(termEndTime)) {
    return currentInterestOwed.add(balance);
  }
  return currentInterestOwed;
}

/**
 * Calculates the remaining amount owed for the period on the credit line, considering payments made so far.
 *
 */
function calculateRemainingPeriodDueAmount({
  collectedPaymentBalance,
  nextDueTime,
  termEndTime,
  balance,
  currentInterestOwed,
}: {
  collectedPaymentBalance: BigNumber;
  nextDueTime: BigNumber;
  termEndTime: BigNumber;
  balance: BigNumber;
  currentInterestOwed: BigNumber;
}): BigNumber {
  const nextDueAmount = calculateNextDueAmount({
    currentInterestOwed,
    nextDueTime,
    termEndTime,
    balance,
  });

  // collectedPaymentBalance is the amount that's been paid so far for the period
  const remainingPeriodDueAmount = nextDueAmount.sub(collectedPaymentBalance);
  if (remainingPeriodDueAmount.lte(0)) {
    return BigNumber.from(0);
  }

  return remainingPeriodDueAmount;
}

/**
 * Calculates the total remaining amount owed for the term on credit line, considering payments made so far.
 *
 */
function calculateRemainingTotalDueAmount({
  collectedPaymentBalance,
  balance,
  currentInterestOwed,
}: {
  collectedPaymentBalance: BigNumber;
  balance: BigNumber;
  currentInterestOwed: BigNumber;
}): BigNumber {
  const totalDueAmount = currentInterestOwed.add(balance);

  const remainingTotalDueAmount = totalDueAmount.sub(collectedPaymentBalance);
  if (remainingTotalDueAmount.lte(0)) {
    return BigNumber.from(0);
  }

  return remainingTotalDueAmount;
}

export enum CreditLineStatus {
  Open,
  PaymentLate,
  PaymentDue,
  PeriodPaid,
  Repaid,
}

function getCreditLineStatus({
  isLate,
  remainingPeriodDueAmount,
  termEndTime,
  remainingTotalDueAmount,
}: {
  isLate: boolean;
  remainingPeriodDueAmount: BigNumber;
  termEndTime: BigNumber;
  remainingTotalDueAmount: BigNumber;
}) {
  // The credit line has not been drawndown yet
  if (termEndTime.eq(0)) {
    return CreditLineStatus.Open;
  }

  // Funds have been drawndown for the credit line
  if (remainingTotalDueAmount.gt(0)) {
    if (isLate) {
      return CreditLineStatus.PaymentLate;
    }

    if (remainingPeriodDueAmount.gt(0)) {
      return CreditLineStatus.PaymentDue;
    }

    return CreditLineStatus.PeriodPaid;
  }

  // The credit line's principal + interest has been fully repaid
  return CreditLineStatus.Repaid;
}

/**
 * A utility function for converting tranche shares from a tranched pool to a USDC amount
 */
const trancheSharesToUsdc = (
  principalDeposited: BigNumber, // USDC amount
  sharePrice: BigNumber
): BigNumber => {
  const sharePriceMantissa = BigNumber.from(10).pow(18);
  return principalDeposited.mul(sharePrice).div(sharePriceMantissa);
};

/**
 * Calculates the USDC funds deposited in a tranched pool
 *
 */
interface TrancheShareInfo {
  principalDeposited: BigNumber;
  sharePrice: BigNumber;
}
export function calculatePoolFundsAvailable({
  juniorTrancheShareInfo,
  seniorTrancheShareInfo,
}: {
  juniorTrancheShareInfo: TrancheShareInfo;
  seniorTrancheShareInfo: TrancheShareInfo;
}): BigNumber {
  /**
   * Calculates the funds deposited in a tranched pool that could be drawdown by converting the
   * total junior & senior shares to USDC.
   *
   * Why not just use the CreditLine contract to calculate this?
   *
   * In the scenario a borrower pays off principal during the current period we can't rely on
   * CreditLine.balance() to determine the amount actually available for drawdown from the pool if an additional
   * drawdown is attempted during the same period.
   *
   * This is is b/c payments do not trigger a balance update on the Credit Line contract & CreditLine.assess()
   * only runs accounting updates once the current peroiod has passed.
   *
   * Payments do update the tranche share price(s), which can be used to calc avaiable funds to drawdown from
   * the pool and represent the actual amount avaiable.
   *
   * i.e:
   * 1. Borrow full limit
   * 2. See balance variable has been updated
   * 3. Pay off full interest + principal
   * 4. See balance variable does not update to 0 (even when manually calling assess() b/c still in current period)
   */
  const juniorTrancheAmount = trancheSharesToUsdc(
    juniorTrancheShareInfo.principalDeposited,
    juniorTrancheShareInfo.sharePrice
  );
  const seniorTrancheAmount = trancheSharesToUsdc(
    seniorTrancheShareInfo.principalDeposited,
    seniorTrancheShareInfo.sharePrice
  );

  return juniorTrancheAmount.add(seniorTrancheAmount);
}

/**
 * Calculates the max USDC amount that can be drawndown from a pool based on the state of the Credit Line
 *
 */
export function calculateCreditLineMaxDrawdownAmount({
  collectedPaymentBalance,
  currentInterestOwed,
  nextDueTime,
  termEndTime,
  principalAmount,
  balance,
}: {
  collectedPaymentBalance: BigNumber;
  currentInterestOwed: BigNumber;
  nextDueTime: BigNumber;
  termEndTime: BigNumber;
  principalAmount: BigNumber;
  balance: BigNumber;
}): BigNumber {
  const periodDueAmount = calculateNextDueAmount({
    currentInterestOwed,
    nextDueTime,
    termEndTime,
    balance,
  });

  let collectedForPrincipal = collectedPaymentBalance.sub(periodDueAmount);
  if (collectedForPrincipal.lt(BigNumber.from(0))) {
    collectedForPrincipal = BigNumber.from(0);
  }

  // Available credit is the lesser of the two:
  //  - The limit of the credit line (nothing borrowed yet or fully paid off)
  //  - The limit minus the outstanding principal balance, plus any amount collected for principal
  const availableCredit = principalAmount
    .sub(balance)
    .add(collectedForPrincipal);
  if (availableCredit.lt(principalAmount)) {
    return availableCredit;
  }

  return principalAmount;
}

/**
 * Analyses a Credit Line's Accounting fields to derive variables required for the borrower views
 *
 * @returns {Object} - an object containing the following fields:
 * @returns {BigNumber} [creditLineLimit] - the credit line's limit (could be current limit or max limit)
 * @returns {BigNumber} [currentInterestOwed] - the current interest owed on the Credit Line
 * @returns {BigNumber} [remainingPeriodDueAmount] - the remaining period due amount considering payments made so far
 * @returns {BigNumber} [remainingTotalDueAmount] - the remaining total due amount considering payments made so far
 * @returns {CreditLineStatus} [creditLineStatus] - the status of credit line
 */
export function getCreditLineAccountingAnalyisValues(
  loan: LoanBorrowerAccountingFieldsFragment
): {
  creditLineLimit: BigNumber;
  currentInterestOwed: BigNumber;
  remainingPeriodDueAmount: BigNumber;
  remainingTotalDueAmount: BigNumber;
  creditLineStatus: CreditLineStatus;
} {
  const {
    __typename,
    principalAmount,
    fundingLimit,
    isLate,
    interestRateBigInt,
    nextDueTime,
    balance,
    termEndTime,
  } = loan;

  // 'principalAmount' represents the limit once the pool has been locked.
  // Thus when still raising, we show the limit as the max funding limit of the pool
  const creditLineLimit = principalAmount.gt(0)
    ? principalAmount
    : fundingLimit;

  // TODO: Zadra figure out value for callableloan vs 0
  const currentInterestOwed =
    __typename === "CallableLoan"
      ? BigNumber.from(0)
      : calculateInterestOwed({
          isLate,
          interestOwed: loan.interestOwed,
          interestRateBigInt,
          nextDueTime,
          interestAccruedAsOf: loan.interestAccruedAsOf,
          balance,
        });

  const remainingPeriodDueAmount =
    __typename === "CallableLoan"
      ? loan.periodDueAmount
      : calculateRemainingPeriodDueAmount({
          collectedPaymentBalance: loan.collectedPaymentBalance,
          nextDueTime,
          termEndTime,
          balance,
          currentInterestOwed,
        });

  const remainingTotalDueAmount =
    __typename === "CallableLoan"
      ? loan.termDueAmount
      : calculateRemainingTotalDueAmount({
          collectedPaymentBalance: loan.collectedPaymentBalance,
          balance,
          currentInterestOwed,
        });

  const creditLineStatus = getCreditLineStatus({
    isLate,
    remainingPeriodDueAmount,
    termEndTime,
    remainingTotalDueAmount,
  });

  return {
    creditLineLimit,
    currentInterestOwed,
    remainingPeriodDueAmount,
    remainingTotalDueAmount,
    creditLineStatus,
  };
}<|MERGE_RESOLUTION|>--- conflicted
+++ resolved
@@ -40,12 +40,8 @@
   fragment LoanBorrowerAccountingFields on Loan {
     __typename
     isPaused
-<<<<<<< HEAD
     drawdownsPaused
-    termInDays
-=======
     termInSeconds
->>>>>>> 6278e892
     interestRate
     interestRateBigInt
     balance
