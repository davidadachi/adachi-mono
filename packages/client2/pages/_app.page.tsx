import "react-toastify/dist/ReactToastify.min.css";
import "../styles/globals.css";
import { ApolloProvider } from "@apollo/client";
import type { AppProps } from "next/app";
import Head from "next/head";
import Script from "next/script";
import { ToastContainer } from "react-toastify";

import { DevToolsPanel } from "@/components/dev-tools";
import { Layout } from "@/components/layout";
import { AllNuxes } from "@/components/nuxes";
import { apolloClient } from "@/lib/graphql/apollo";
import { AppWideModals } from "@/lib/state/app-wide-modals";
import { WalletProvider } from "@/lib/wallet";

import { AppLevelSideEffects } from "./_app-side-effects";

export default function MyApp({ Component, pageProps }: AppProps) {
  return (
    <>
      {process.env.NEXT_PUBLIC_GA_TRACKING_ID ? (
        <>
          <Script
            strategy="afterInteractive"
            src={`https://www.googletagmanager.com/gtag/js?id=${process.env.NEXT_PUBLIC_GA_TRACKING_ID}`}
          />
          <Script
            id="gtag-init"
            strategy="afterInteractive"
            dangerouslySetInnerHTML={{
              __html: `
<<<<<<< HEAD
            window.dataLayer = window.dataLayer || [];
            function gtag(){dataLayer.push(arguments);}
            gtag('js', new Date());
            gtag('config', '${process.env.NEXT_PUBLIC_GA_TRACKING_ID}', {
              page_path: window.location.pathname
            });
          `,
=======
              (function(w,d,s,l,i){w[l]=w[l]||[];w[l].push({'gtm.start': new Date().getTime(),event:'gtm.js'});var f=d.getElementsByTagName(s)[0], j=d.createElement(s),dl=l!='dataLayer'?'&l='+l:'';j.async=true;j.src= 'https://www.googletagmanager.com/gtm.js?id='+i+dl;f.parentNode.insertBefore(j,f); })(window,document,'script','dataLayer','${process.env.NEXT_PUBLIC_GA_TRACKING_ID}');
            `,
>>>>>>> 293ddda5
            }}
          />
        </>
      ) : null}

      <WalletProvider>
        <ApolloProvider client={apolloClient}>
          <ToastContainer position="top-center" theme="colored" />
          <Head>
            <title>Goldfinch</title>
            {/* remove this if we decide we want Google to index the app pages (unlikely) */}
            <meta name="robots" content="noindex" />
          </Head>
          <Layout>
            <Component {...pageProps} />
          </Layout>

          <AppWideModals />

          {process.env.NEXT_PUBLIC_NETWORK_NAME === "localhost" ||
          process.env.NEXT_PUBLIC_NETWORK_NAME === "murmuration" ? (
            <DevToolsPanel />
          ) : null}
          <AllNuxes />
          <AppLevelSideEffects />
        </ApolloProvider>
      </WalletProvider>
    </>
  );
}<|MERGE_RESOLUTION|>--- conflicted
+++ resolved
@@ -29,18 +29,8 @@
             strategy="afterInteractive"
             dangerouslySetInnerHTML={{
               __html: `
-<<<<<<< HEAD
-            window.dataLayer = window.dataLayer || [];
-            function gtag(){dataLayer.push(arguments);}
-            gtag('js', new Date());
-            gtag('config', '${process.env.NEXT_PUBLIC_GA_TRACKING_ID}', {
-              page_path: window.location.pathname
-            });
-          `,
-=======
               (function(w,d,s,l,i){w[l]=w[l]||[];w[l].push({'gtm.start': new Date().getTime(),event:'gtm.js'});var f=d.getElementsByTagName(s)[0], j=d.createElement(s),dl=l!='dataLayer'?'&l='+l:'';j.async=true;j.src= 'https://www.googletagmanager.com/gtm.js?id='+i+dl;f.parentNode.insertBefore(j,f); })(window,document,'script','dataLayer','${process.env.NEXT_PUBLIC_GA_TRACKING_ID}');
             `,
->>>>>>> 293ddda5
             }}
           />
         </>
