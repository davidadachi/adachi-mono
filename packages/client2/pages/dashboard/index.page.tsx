--- conflicted
+++ resolved
@@ -91,17 +91,14 @@
           isAccepted
         }
       }
-<<<<<<< HEAD
       withdrawalStatus {
         fiduRequested {
           token
           amount
         }
-=======
       claimableMembershipRewards {
         token
         amount
->>>>>>> 293ddda5
       }
     }
     gfiPrice(fiat: USD) @client {
