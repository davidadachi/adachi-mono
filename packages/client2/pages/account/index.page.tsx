--- conflicted
+++ resolved
@@ -18,10 +18,8 @@
 import { useAccountPageQuery } from "@/lib/graphql/generated";
 import { openVerificationModal, openWalletModal } from "@/lib/state/actions";
 import { getSignatureForKyc, registerKyc } from "@/lib/verify";
-<<<<<<< HEAD
 import { fetchKycStatus } from "@/lib/verify";
-=======
->>>>>>> 26bf25ce
+import { KycSignature } from "@/lib/verify";
 import { useWallet } from "@/lib/wallet";
 import { NextPageWithLayout } from "@/pages/_app.page";
 
@@ -47,33 +45,16 @@
   const { data, error, loading, refetch } = useAccountPageQuery();
   const router = useRouter();
 
-<<<<<<< HEAD
-  const [isLoading, setIsLoading] = useState(false);
-  const [error, setError] = useState<Error>();
-  const { replace } = useRouter();
-=======
   const [isRegisteringKyc, setIsRegisteringKyc] = useState(false);
   const [registerKycError, setRegisterKycError] = useState<Error>();
->>>>>>> 26bf25ce
 
   useEffect(() => {
     if (!router.isReady || !signer || !account) {
       return;
     }
     const asyncEffect = async () => {
-<<<<<<< HEAD
-      if (!account || !signer) {
-        return;
-      }
-      if (query.code) {
-        setIsLoading(true);
-      }
-      setError(undefined);
-=======
-      console;
       setIsRegisteringKyc(true);
       setRegisterKycError(undefined);
->>>>>>> 26bf25ce
       /* we don't want to keep asking users for their signature once they've already signed */
       try {
         /* Check for cross-site forgery on redirection to account page from parallel markets when page first renders */
@@ -92,11 +73,7 @@
             "You have declined to give Goldfinch consent for authorization to Parallel Markets. Please try authenticating with Parallel Markets through Goldfinch again."
           );
         }
-<<<<<<< HEAD
-        if (query.code !== undefined && provider) {
-=======
         if (router.query.code !== undefined && account && provider) {
->>>>>>> 26bf25ce
           const sig = await getSignatureForKyc(
             provider,
             signer,
@@ -106,33 +83,12 @@
             })
           );
           await registerKyc(account, sig);
-<<<<<<< HEAD
-          replace("/account");
-=======
           await refetch();
           router.replace("/account");
->>>>>>> 26bf25ce
         }
       } catch (e) {
         setRegisterKycError(e as Error);
       } finally {
-<<<<<<< HEAD
-        setIsLoading(false);
-        const signature = await getSignatureForKyc(provider, signer);
-        const kycStatus = await fetchKycStatus(account, signature);
-        setIdentityStatus(kycStatus.identityStatus);
-        setAccreditationStatus(kycStatus.accreditationStatus);
-        setStatus(kycStatus.status);
-      }
-    };
-    asyncEffect();
-    // eslint-disable-next-line react-hooks/exhaustive-deps
-  }, [query.state, query.error, query.code, account, provider, signer]);
-
-  const showPendingVerificationBanner = status === "pending" && account;
-  const identityVerificationApproved = identityStatus === "approved";
-  const accreditationVerificationApproved = accreditationStatus === "approved";
-=======
         setIsRegisteringKyc(false);
       }
     };
@@ -145,7 +101,6 @@
     data?.viewer.kycStatus?.identityStatus === "approved";
   const accreditationVerificationApproved =
     data?.viewer.kycStatus?.accreditationStatus === "approved";
->>>>>>> 26bf25ce
 
   const statuses: ReactNode = (
     <div className="full-width mt-8 flex flex-col gap-2 sm:flex-row">
