import { ParsedUrlQuery } from "querystring";

import { gql } from "@apollo/client";
import { BigNumber, FixedNumber, utils } from "ethers";
import { GetStaticPaths, GetStaticProps } from "next";

import {
  Breadcrumb,
  Button,
  TabButton,
  TabContent,
  TabGroup,
  TabList,
  TabPanels,
  Heading,
  ShimmerLines,
  HelperText,
  Marquee,
  Banner,
} from "@/components/design-system";
import { BannerPortal, SubnavPortal } from "@/components/layout";
import { SEO } from "@/components/seo";
import { apolloClient } from "@/lib/graphql/apollo";
import {
  useSingleTranchedPoolDataQuery,
  SingleDealQuery,
  AllDealsQuery,
  SingleDealQueryVariables,
} from "@/lib/graphql/generated";
import {
  PoolStatus,
  getTranchedPoolStatus,
  TRANCHED_POOL_STATUS_FIELDS,
} from "@/lib/pools";
import { useWallet } from "@/lib/wallet";

import {
  BorrowerProfile,
  BORROWER_PROFILE_FIELDS,
  BORROWER_OTHER_POOL_FIELDS,
} from "./borrower-profile";
import { CMS_TEAM_MEMBER_FIELDS } from "./borrower-team";
import ComingSoonPanel from "./coming-soon-panel";
import { CREDIT_MEMO_FIELDS } from "./credit-memos";
import DealSummary from "./deal-summary";
import {
  SECURITIES_RECOURSE_TABLE_FIELDS,
  BORROWER_FINANCIALS_TABLE_FIELDS,
  BORROWER_PERFORMANCE_TABLE_FIELDS,
} from "./deal-tables";
import { DOCUMENT_FIELDS } from "./documents-list";
import FundingBar from "./funding-bar";
import RepaymentProgressPanel from "./repayment-progress-panel";
import SecondaryMarketPanel from "./secondary-market-panel";
import {
  StatusSection,
  TRANCHED_POOL_STAT_GRID_FIELDS,
} from "./status-section";
import SupplyPanel, { SUPPLY_PANEL_USER_FIELDS } from "./supply-panel";
import {
  WithdrawalPanel,
  WITHDRAWAL_PANEL_POOL_TOKEN_FIELDS,
} from "./withdrawal-panel";

gql`
  ${TRANCHED_POOL_STATUS_FIELDS}
  ${TRANCHED_POOL_STAT_GRID_FIELDS}
  ${SUPPLY_PANEL_USER_FIELDS}
  ${WITHDRAWAL_PANEL_POOL_TOKEN_FIELDS}
  ${BORROWER_OTHER_POOL_FIELDS}
  query SingleTranchedPoolData(
    $tranchedPoolId: ID!
    $tranchedPoolAddress: String!
    $userId: ID!
    $borrowerOtherPools: [ID!]
  ) {
    tranchedPool(id: $tranchedPoolId) {
      id
      allowedUidTypes
      estimatedJuniorApy
      estimatedJuniorApyFromGfiRaw
      estimatedLeverageRatio
      fundableAt
      isPaused
      numBackers
      juniorTranches {
        lockedUntil
      }
      juniorDeposited
      creditLine {
        id
        limit
        maxLimit
        id
        isLate @client
        termInDays
        paymentPeriodInDays
        nextDueTime
        interestAprDecimal
        borrower
        lateFeeApr
      }
      initialInterestOwed
      principalAmountRepaid
      interestAmountRepaid
      ...TranchedPoolStatusFields
    }
    borrowerOtherPools: tranchedPools(
      where: { id_in: $borrowerOtherPools, id_not: $tranchedPoolId }
    ) {
      ...BorrowerOtherPoolFields
    }
    seniorPools(first: 1) {
      id
      estimatedApyFromGfiRaw
      sharePrice
    }
    gfiPrice(fiat: USD) @client {
      price {
        amount
        symbol
      }
    }
    user(id: $userId) {
      id
      ...SupplyPanelUserFields
      tranchedPoolTokens(where: { tranchedPool: $tranchedPoolAddress }) {
        ...WithdrawalPanelPoolTokenFields
      }
      vaultedPoolTokens(where: { tranchedPool: $tranchedPoolAddress }) {
        id
        poolToken {
          ...WithdrawalPanelPoolTokenFields
        }
      }
    }

    currentBlock @client {
      timestamp
    }
  }
`;

const getMarqueeColor = (
  poolStatus: PoolStatus
): "yellow" | "purple" | "blue" | "green" | undefined => {
  switch (poolStatus) {
    case PoolStatus.Closed:
    case PoolStatus.Full:
      return "yellow";
    case PoolStatus.Open:
      return "purple";
    case PoolStatus.ComingSoon:
      return "blue";
    case PoolStatus.Repaid:
      return "green";
    default:
      return undefined;
  }
};

const getMarqueeText = (poolStatus: PoolStatus, numBackers?: number) => {
  switch (poolStatus) {
    case PoolStatus.Full:
      return ["Filled", `${numBackers} Backers`];
    case PoolStatus.Open:
      return ["Open", `${numBackers} Backers`];
    case PoolStatus.ComingSoon:
      return "Coming Soon";
    case PoolStatus.Closed:
      return "Closed";
    case PoolStatus.Repaid:
      return "Repaid";
    default:
      return "Paused";
  }
};

const singleDealQuery = gql`
  ${DOCUMENT_FIELDS}
  ${CMS_TEAM_MEMBER_FIELDS}
  ${SECURITIES_RECOURSE_TABLE_FIELDS}
  ${BORROWER_FINANCIALS_TABLE_FIELDS}
  ${BORROWER_PERFORMANCE_TABLE_FIELDS}
  ${BORROWER_PROFILE_FIELDS}
  ${CREDIT_MEMO_FIELDS}
  query SingleDeal($id: String!) @api(name: cms) {
    Deal(id: $id) {
      id
      name
      dealType
      category
      borrower {
        ...BorrowerProfileFields
      }
      overview
      details
      agreement
      dataroom
      securitiesAndRecourse {
        ...SecuritiesRecourseTableFields
      }
      defaultInterestRate
      transactionStructure {
        filename
        fileNameOverride
        alt
        url
        mimeType
      }
      documents {
        ...DocumentFields
      }
      creditMemos {
        ...CreditMemoFields
      }
    }
  }
`;

interface PoolPageProps {
  dealDetails: NonNullable<SingleDealQuery["Deal"]>;
}

export default function PoolPage({ dealDetails }: PoolPageProps) {
  const { account } = useWallet();

  // eslint-disable-next-line @typescript-eslint/no-non-null-assertion
  const borrower = dealDetails.borrower!;
  const otherPoolsFromThisBorrower = (borrower.deals || []).map(
    (deal) => deal.id
  );

  const { data, error } = useSingleTranchedPoolDataQuery({
    variables: {
      tranchedPoolId: dealDetails?.id as string,
      tranchedPoolAddress: dealDetails?.id as string,
      userId: account?.toLowerCase() ?? "",
      borrowerOtherPools: otherPoolsFromThisBorrower,
    },
    returnPartialData: true,
  });

  const tranchedPool = data?.tranchedPool;
  const seniorPool = data?.seniorPools?.[0];
  const user = data?.user ?? null;
  const fiatPerGfi = data?.gfiPrice.price.amount;
  const isMultitranche = dealDetails.dealType === "multitranche";

  if (error) {
    return (
      <div className="text-2xl">
        Unable to load the specified tranched pool.
      </div>
    );
  }

  const poolStatus = tranchedPool ? getTranchedPoolStatus(tranchedPool) : null;
  const backerSupply = tranchedPool?.juniorDeposited
    ? ({
        token: "USDC",
        amount: tranchedPool.juniorDeposited,
      } as const)
    : undefined;

  const seniorSupply =
    backerSupply && tranchedPool?.estimatedLeverageRatio && isMultitranche
      ? ({
          token: "USDC",
          amount: utils.parseUnits(
            FixedNumber.from(backerSupply.amount)
              .mulUnsafe(tranchedPool.estimatedLeverageRatio)
              .toString(),
            0
          ),
        } as const)
      : undefined;

  // Spec for this logic: https://linear.app/goldfinch/issue/GFI-638/as-unverified-user-we-display-this-pool-is-only-for-non-us-persons
  let initialBannerContent = "";
  let expandedBannerContent = "";
  const poolSupportsUs =
    tranchedPool?.allowedUidTypes.includes("US_ACCREDITED_INDIVIDUAL") ||
    tranchedPool?.allowedUidTypes.includes("US_ENTITY");
  const noUid =
    !user?.isNonUsEntity &&
    !user?.isNonUsIndividual &&
    !user?.isUsAccreditedIndividual &&
    !user?.isUsEntity &&
    !user?.isUsNonAccreditedIndividual;
  const uidIsUs =
    user?.isUsAccreditedIndividual ||
    user?.isUsEntity ||
    user?.isUsNonAccreditedIndividual;
  const uidIsNonUs = user?.isNonUsEntity || user?.isNonUsIndividual;
  if (poolSupportsUs && noUid) {
    initialBannerContent =
      "This offering is only available to non-U.S. persons or U.S. accredited investors.";
    expandedBannerContent =
      "Eligibility to participate in this offering is determined by your (i) investor accreditation status and (ii) your residency. This offering has not been registered under the U.S. Securities Act of 1933 (”Securities Act”), as amended, and may not be offered or sold to a U.S. person that is not an accredited investor, absent registration or an applicable exemption from the registration requirements. Log in with your address and claim your UID to see if you're eligible to participate.";
  } else if (poolSupportsUs && uidIsUs) {
    initialBannerContent =
      "This offering is only available to U.S. accredited investors.";
    expandedBannerContent =
      "This offering is only available to U.S. accredited investors. This offering has not been registered under the U.S. Securities Act of 1933 (”Securities Act”), as amended, or under the securities laws of certain states. This offering may not be offered, sold or otherwise transferred, pledged or hypothecated except as permitted under the Securities Act and applicable state securities laws pursuant to an effective registration statement or an exemption therefrom.";
  } else if (poolSupportsUs && uidIsNonUs) {
    initialBannerContent =
      "This offering is only available to non-U.S. persons.";
    expandedBannerContent =
      "This offering is only available to non-U.S. persons. This offering has not been registered under the U.S. Securities Act of 1933 (“Securities Act”), as amended, and may not be offered or sold in the United States or to a U.S. person (as defined in Regulation S promulgated under the Securities Act) absent registration or an applicable exemption from the registration requirements.";
  } else if (!poolSupportsUs) {
    initialBannerContent =
      "This offering is only available to non-U.S. persons.";
    expandedBannerContent =
      "This offering is only available to non-U.S. persons. This offering has not been registered under the U.S. Securities Act of 1933 (“Securities Act”), as amended, and may not be offered or sold in the United States or to a U.S. person (as defined in Regulation S promulgated under the Securities Act) absent registration or an applicable exemption from the registration requirements.";
  }

  const hasBacked = !!(
    user &&
    tranchedPool &&
    (user.tranchedPoolTokens.length > 0 ||
      user.zaps.length > 0 ||
      user.vaultedPoolTokens.length > 0)
  );

  return (
    <>
      <SEO title={dealDetails.name} />

      {initialBannerContent && expandedBannerContent ? (
        <BannerPortal>
          <Banner
            initialContent={initialBannerContent}
            expandedContent={expandedBannerContent}
          />
        </BannerPortal>
      ) : null}

      <SubnavPortal>
        {poolStatus && tranchedPool ? (
          <Marquee colorScheme={getMarqueeColor(poolStatus)}>
            {getMarqueeText(poolStatus, tranchedPool?.numBackers)}
          </Marquee>
        ) : (
          <Marquee className="invisible">LOADING (placeholder)</Marquee>
        )}
        {/* gives the illusion of rounded corners on the top of the page */}
        <div className="-mt-3 h-3 rounded-t-xl bg-white" />
      </SubnavPortal>

      <div className="pool-layout">
        <div style={{ gridArea: "heading" }}>
          <div className="mb-8 flex flex-wrap justify-between gap-2">
            <div>
              <Breadcrumb label={dealDetails.name} image={borrower.logo?.url} />
            </div>
            {tranchedPool && poolStatus !== PoolStatus.ComingSoon ? (
              <Button
                variant="rounded"
                colorScheme="secondary"
                iconRight="ArrowTopRight"
                as="a"
                href={`https://etherscan.io/address/${tranchedPool.id}`}
                target="_blank"
                rel="noopener"
              >
                Contract
              </Button>
            ) : null}
          </div>
          <Heading
            level={1}
            className="mb-12 text-center text-sand-800 md:text-left"
          >
            {dealDetails.name}
          </Heading>

          {error ? (
            <HelperText isError>
              There was a problem fetching data on this pool. Shown data may be
              outdated.
            </HelperText>
          ) : null}

          {poolStatus === PoolStatus.Open ||
          poolStatus === PoolStatus.Closed ? (
            <FundingBar
              isMultitranche={isMultitranche}
              goal={
                tranchedPool?.creditLine.maxLimit
                  ? {
                      token: "USDC",
                      amount: tranchedPool.creditLine.maxLimit,
                    }
                  : undefined
              }
              backerSupply={backerSupply}
              seniorSupply={seniorSupply}
            />
          ) : null}

          {poolStatus && tranchedPool && seniorPool && fiatPerGfi ? (
            <StatusSection
              className="mt-12"
              poolStatus={poolStatus}
              tranchedPool={tranchedPool}
              seniorPoolApyFromGfiRaw={seniorPool.estimatedApyFromGfiRaw}
              fiatPerGfi={fiatPerGfi}
            />
          ) : null}
        </div>

        <div className="relative" style={{ gridArea: "widgets" }}>
          {tranchedPool && seniorPool && fiatPerGfi ? (
            <div className="flex flex-col items-stretch gap-8">
              {poolStatus === PoolStatus.Open ? (
                <SupplyPanel
                  tranchedPool={tranchedPool}
                  user={user}
                  fiatPerGfi={fiatPerGfi}
<<<<<<< HEAD
                  seniorPoolApyFromGfiRaw={
                    seniorPool.latestPoolStatus.estimatedApyFromGfiRaw
                  }
=======
                  seniorPoolApyFromGfiRaw={seniorPool.estimatedApyFromGfiRaw}
                  seniorPoolSharePrice={seniorPool.sharePrice}
>>>>>>> fcaef2aa
                  agreement={dealDetails.agreement}
                  isUnitrancheDeal={dealDetails.dealType === "unitranche"}
                />
              ) : null}

<<<<<<< HEAD
              {data?.user &&
              (data?.user.tranchedPoolTokens.length > 0 ||
                data?.user.vaultedPoolTokens.length > 0) ? (
=======
              {data.user && hasBacked ? (
>>>>>>> fcaef2aa
                <WithdrawalPanel
                  tranchedPoolAddress={tranchedPool.id}
                  poolTokens={data.user.tranchedPoolTokens}
                  vaultedPoolTokens={data.user.vaultedPoolTokens.map(
                    (v) => v.poolToken
                  )}
                  isPoolLocked={
                    !tranchedPool.juniorTranches[0].lockedUntil.isZero() &&
                    BigNumber.from(data?.currentBlock?.timestamp ?? 0).gt(
                      tranchedPool.juniorTranches[0].lockedUntil
                    )
                  }
                />
              ) : null}

              {tranchedPool &&
              (poolStatus === PoolStatus.Full ||
                poolStatus === PoolStatus.Repaid) ? (
                <RepaymentProgressPanel
                  poolStatus={poolStatus}
                  tranchedPool={tranchedPool}
                  userPoolTokens={user?.tranchedPoolTokens ?? []}
                />
              ) : null}

              {poolStatus === PoolStatus.ComingSoon ? (
                <ComingSoonPanel fundableAt={tranchedPool?.fundableAt} />
              ) : null}

              {tranchedPool && poolStatus ? (
                <SecondaryMarketPanel
                  hasBacked={hasBacked}
                  noUid={noUid}
                  uidIsUs={uidIsUs}
                  poolStatus={poolStatus}
                  poolAddress={tranchedPool.id}
                />
              ) : null}
            </div>
          ) : null}
        </div>

        <div style={{ gridArea: "info" }}>
          <TabGroup>
            <TabList>
              <TabButton>Deal Overview</TabButton>
              <TabButton>Borrower Profile</TabButton>
            </TabList>
            <TabPanels>
              <TabContent>
                {tranchedPool && poolStatus !== null ? (
                  <DealSummary
                    dealData={dealDetails}
                    poolChainData={tranchedPool}
                    poolStatus={poolStatus}
                  />
                ) : (
                  <ShimmerLines lines={10} />
                )}
              </TabContent>
              <TabContent>
                {data && data.borrowerOtherPools ? (
                  <BorrowerProfile
                    borrower={borrower}
                    borrowerPools={data.borrowerOtherPools}
                  />
                ) : null}
              </TabContent>
            </TabPanels>
          </TabGroup>
        </div>
      </div>
    </>
  );
}

interface StaticParams extends ParsedUrlQuery {
  address: string;
}

const allDealsQuery = gql`
  query AllDeals @api(name: cms) {
    Deals(limit: 100) {
      docs {
        id
      }
    }
  }
`;

export const getStaticPaths: GetStaticPaths<StaticParams> = async () => {
  const res = await apolloClient.query<AllDealsQuery>({
    query: allDealsQuery,
  });

  const paths =
    res.data.Deals?.docs?.map((pool) => ({
      params: {
        address: pool?.id || "",
      },
    })) || [];

  return {
    paths,
    fallback: "blocking",
  };
};

export const getStaticProps: GetStaticProps<
  PoolPageProps,
  StaticParams
> = async (context) => {
  const address = context.params?.address;
  if (!address) {
    throw new Error("No address param in getStaticProps");
  }
  const res = await apolloClient.query<
    SingleDealQuery,
    SingleDealQueryVariables
  >({
    query: singleDealQuery,
    variables: {
      id: address,
    },
    fetchPolicy: "network-only",
  });

  const poolDetails = res.data.Deal;
  if (!poolDetails) {
    return { notFound: true };
  }

  return {
    props: {
      dealDetails: poolDetails,
    },
  };
};<|MERGE_RESOLUTION|>--- conflicted
+++ resolved
@@ -318,9 +318,7 @@
   const hasBacked = !!(
     user &&
     tranchedPool &&
-    (user.tranchedPoolTokens.length > 0 ||
-      user.zaps.length > 0 ||
-      user.vaultedPoolTokens.length > 0)
+    (user.tranchedPoolTokens.length > 0 || user.vaultedPoolTokens.length > 0)
   );
 
   return (
@@ -418,26 +416,13 @@
                   tranchedPool={tranchedPool}
                   user={user}
                   fiatPerGfi={fiatPerGfi}
-<<<<<<< HEAD
-                  seniorPoolApyFromGfiRaw={
-                    seniorPool.latestPoolStatus.estimatedApyFromGfiRaw
-                  }
-=======
                   seniorPoolApyFromGfiRaw={seniorPool.estimatedApyFromGfiRaw}
-                  seniorPoolSharePrice={seniorPool.sharePrice}
->>>>>>> fcaef2aa
                   agreement={dealDetails.agreement}
                   isUnitrancheDeal={dealDetails.dealType === "unitranche"}
                 />
               ) : null}
 
-<<<<<<< HEAD
-              {data?.user &&
-              (data?.user.tranchedPoolTokens.length > 0 ||
-                data?.user.vaultedPoolTokens.length > 0) ? (
-=======
               {data.user && hasBacked ? (
->>>>>>> fcaef2aa
                 <WithdrawalPanel
                   tranchedPoolAddress={tranchedPool.id}
                   poolTokens={data.user.tranchedPoolTokens}
