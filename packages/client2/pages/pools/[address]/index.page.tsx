--- conflicted
+++ resolved
@@ -21,17 +21,12 @@
 } from "@/components/design-system";
 import { SubnavPortal } from "@/components/layout";
 import { SEO } from "@/components/seo";
-<<<<<<< HEAD
-import { formatCrypto } from "@/lib/format";
+import { formatCrypto, formatPercent } from "@/lib/format";
 import {
   SupportedCrypto,
   useSingleTranchedPoolDataQuery,
 } from "@/lib/graphql/generated";
-=======
-import { usdcFromAtomic, formatPercent } from "@/lib/format";
-import { useSingleTranchedPoolDataQuery } from "@/lib/graphql/generated";
 import { PoolStatus, getTranchedPoolStatus } from "@/lib/pools";
->>>>>>> ae19eca3
 
 import ComingSoonPanel from "./coming-soon-panel";
 import FundingBar from "./funding-bar";
@@ -223,46 +218,6 @@
           ) : null}
 
           <div className="mb-15 grid grid-cols-3 rounded-lg border border-eggplant-50">
-<<<<<<< HEAD
-            <div className="col-span-3 border-b border-eggplant-50 p-5">
-              <FundingBar
-                goal={
-                  tranchedPool?.creditLine.maxLimit
-                    ? {
-                        token: SupportedCrypto.Usdc,
-                        amount: tranchedPool.creditLine.maxLimit,
-                      }
-                    : undefined
-                }
-                backerSupply={
-                  tranchedPool?.juniorTranches
-                    ? {
-                        token: SupportedCrypto.Usdc,
-                        amount: tranchedPool.juniorTranches.reduce(
-                          (total, curr) => {
-                            return total.add(curr.principalDeposited);
-                          },
-                          BigNumber.from(0)
-                        ),
-                      }
-                    : undefined
-                }
-                seniorSupply={
-                  tranchedPool?.seniorTranches
-                    ? {
-                        token: SupportedCrypto.Usdc,
-                        amount: tranchedPool.seniorTranches.reduce(
-                          (total, curr) => {
-                            return total.add(curr.principalDeposited);
-                          },
-                          BigNumber.from(0)
-                        ),
-                      }
-                    : undefined
-                }
-              />
-            </div>
-=======
             {poolStatus === PoolStatus.ComingSoon ? (
               <>
                 <div className="border-r border-b border-eggplant-50 p-5">
@@ -270,7 +225,7 @@
                     label="Total est. APY"
                     value={formatPercent(
                       tranchedPool?.estimatedJuniorApy?.addUnsafe(
-                        tranchedPool?.estimatedJuniorApyFromGfi ||
+                        tranchedPool?.estimatedJuniorApyFromGfiRaw ||
                           FixedNumber.from(0)
                       ) || 0
                     )}
@@ -312,7 +267,7 @@
                   <Stat
                     label="Est $GFI APY"
                     value={formatPercent(
-                      tranchedPool?.estimatedJuniorApyFromGfi || 0
+                      tranchedPool?.estimatedJuniorApyFromGfiRaw || 0
                     )}
                     tooltip={
                       <div>
@@ -332,24 +287,44 @@
             ) : (
               <div className="col-span-3 border-b border-eggplant-50 p-5">
                 <FundingBar
-                  goal={tranchedPool?.creditLine.limit}
-                  backerSupply={tranchedPool?.juniorTranches.reduce(
-                    (total, curr) => {
-                      return total.add(curr.principalDeposited);
-                    },
-                    BigNumber.from(0)
-                  )}
-                  seniorSupply={tranchedPool?.seniorTranches.reduce(
-                    (total, curr) => {
-                      return total.add(curr.principalDeposited);
-                    },
-                    BigNumber.from(0)
-                  )}
+                  goal={
+                    tranchedPool?.creditLine.maxLimit
+                      ? {
+                          token: SupportedCrypto.Usdc,
+                          amount: tranchedPool.creditLine.maxLimit,
+                        }
+                      : undefined
+                  }
+                  backerSupply={
+                    tranchedPool?.juniorTranches
+                      ? {
+                          token: SupportedCrypto.Usdc,
+                          amount: tranchedPool.juniorTranches.reduce(
+                            (total, curr) => {
+                              return total.add(curr.principalDeposited);
+                            },
+                            BigNumber.from(0)
+                          ),
+                        }
+                      : undefined
+                  }
+                  seniorSupply={
+                    tranchedPool?.seniorTranches
+                      ? {
+                          token: SupportedCrypto.Usdc,
+                          amount: tranchedPool.seniorTranches.reduce(
+                            (total, curr) => {
+                              return total.add(curr.principalDeposited);
+                            },
+                            BigNumber.from(0)
+                          ),
+                        }
+                      : undefined
+                  }
                 />
               </div>
             )}
 
->>>>>>> ae19eca3
             <div className="border-r border-eggplant-50 p-5">
               <Stat
                 label="Drawdown cap"
@@ -490,16 +465,10 @@
         </div>
 
         <div className="relative col-span-4">
-<<<<<<< HEAD
-          <SupplyPanel
-            apy={tranchedPool?.estimatedJuniorApy}
-            apyGfi={tranchedPool?.estimatedJuniorApyFromGfiRaw}
-          />
-=======
           {poolStatus === PoolStatus.Open && (
             <SupplyPanel
               apy={tranchedPool?.estimatedJuniorApy}
-              apyGfi={tranchedPool?.estimatedJuniorApyFromGfi}
+              apyGfi={tranchedPool?.estimatedJuniorApyFromGfiRaw}
             />
           )}
 
@@ -507,7 +476,7 @@
             <PoolFilledPanel
               limit={tranchedPool?.creditLine.limit}
               apy={tranchedPool?.estimatedJuniorApy}
-              apyGfi={tranchedPool?.estimatedJuniorApyFromGfi}
+              apyGfi={tranchedPool?.estimatedJuniorApyFromGfiRaw}
               dueDate={tranchedPool?.creditLine.nextDueTime}
             />
           )}
@@ -515,7 +484,6 @@
           {poolStatus === PoolStatus.ComingSoon && (
             <ComingSoonPanel fundableAt={tranchedPool?.fundableAt} />
           )}
->>>>>>> ae19eca3
         </div>
       </div>
     </>
