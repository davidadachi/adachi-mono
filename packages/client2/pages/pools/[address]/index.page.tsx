import { ParsedUrlQuery } from "querystring";

import { gql } from "@apollo/client";
import { BigNumber } from "ethers";
import { GetStaticPaths, GetStaticProps } from "next";

import {
  Breadcrumb,
  Button,
  TabButton,
  TabContent,
  TabGroup,
  TabList,
  TabPanels,
  Heading,
  ShimmerLines,
  HelperText,
  Marquee,
  Banner,
} from "@/components/design-system";
import { BannerPortal, SubnavPortal } from "@/components/layout";
import { SEO } from "@/components/seo";
import { apolloClient } from "@/lib/graphql/apollo";
import {
  SupportedCrypto,
  UidType,
  useSingleTranchedPoolDataQuery,
  SingleDealQuery,
  AllDealsQuery,
  SingleDealQueryVariables,
<<<<<<< HEAD
=======
  Deal_DealType,
>>>>>>> 293ddda5
} from "@/lib/graphql/generated";
import {
  PoolStatus,
  getTranchedPoolStatus,
  TRANCHED_POOL_STATUS_FIELDS,
} from "@/lib/pools";
import { useWallet } from "@/lib/wallet";

import {
  BorrowerProfile,
  BORROWER_PROFILE_FIELDS,
  BORROWER_OTHER_POOL_FIELDS,
} from "./borrower-profile";
import { CMS_TEAM_MEMBER_FIELDS } from "./borrower-team";
import ComingSoonPanel from "./coming-soon-panel";
<<<<<<< HEAD
=======
import { CREDIT_MEMO_FIELDS } from "./credit-memos";
>>>>>>> 293ddda5
import DealSummary from "./deal-summary";
import {
  SECURITIES_RECOURSE_TABLE_FIELDS,
  BORROWER_FINANCIALS_TABLE_FIELDS,
  BORROWER_PERFORMANCE_TABLE_FIELDS,
} from "./deal-tables";
import { DOCUMENT_FIELDS } from "./documents-list";
import FundingBar from "./funding-bar";
import RepaymentProgressPanel from "./repayment-progress-panel";
import {
  StatusSection,
  TRANCHED_POOL_STAT_GRID_FIELDS,
} from "./status-section";
import SupplyPanel, {
  SUPPLY_PANEL_TRANCHED_POOL_FIELDS,
  SUPPLY_PANEL_USER_FIELDS,
} from "./supply-panel";
import {
  WithdrawalPanel,
  WITHDRAWAL_PANEL_POOL_TOKEN_FIELDS,
  WITHDRAWAL_PANEL_ZAP_FIELDS,
} from "./withdrawal-panel";

gql`
  ${TRANCHED_POOL_STATUS_FIELDS}
  ${TRANCHED_POOL_STAT_GRID_FIELDS}
  ${SUPPLY_PANEL_TRANCHED_POOL_FIELDS}
  ${SUPPLY_PANEL_USER_FIELDS}
  ${WITHDRAWAL_PANEL_POOL_TOKEN_FIELDS}
  ${WITHDRAWAL_PANEL_ZAP_FIELDS}
  ${BORROWER_OTHER_POOL_FIELDS}
  query SingleTranchedPoolData(
    $tranchedPoolId: ID!
    $tranchedPoolAddress: String!
    $userId: ID!
    $borrowerOtherPools: [ID!]
  ) {
    tranchedPool(id: $tranchedPoolId) {
      id
      estimatedJuniorApy
      estimatedJuniorApyFromGfiRaw
      estimatedLeverageRatio
      fundableAt
      isPaused
      numBackers
      juniorTranches {
        lockedUntil
      }
      juniorDeposited
      creditLine {
        id
        limit
        maxLimit
        id
        isLate @client
        termInDays
        paymentPeriodInDays
        nextDueTime
        interestAprDecimal
        borrower
        lateFeeApr
      }
      initialInterestOwed
      principalAmountRepaid
      interestAmountRepaid
      ...TranchedPoolStatusFields
      ...SupplyPanelTranchedPoolFields
    }
    borrowerOtherPools: tranchedPools(
      where: { id_in: $borrowerOtherPools, id_not: $tranchedPoolId }
    ) {
      ...BorrowerOtherPoolFields
    }
    seniorPools(first: 1) {
      id
      latestPoolStatus {
        id
        estimatedApyFromGfiRaw
        sharePrice
      }
    }
    gfiPrice(fiat: USD) @client {
      price {
        amount
        symbol
      }
    }
    user(id: $userId) {
      id
      ...SupplyPanelUserFields
      tranchedPoolTokens(where: { tranchedPool: $tranchedPoolAddress }) {
        ...WithdrawalPanelPoolTokenFields
      }
      zaps(where: { tranchedPool: $tranchedPoolAddress }) {
        ...WithdrawalPanelZapFields
      }
      vaultedPoolTokens(where: { tranchedPool: $tranchedPoolAddress }) {
        id
        poolToken {
          ...WithdrawalPanelPoolTokenFields
        }
      }
    }

    currentBlock @client {
      timestamp
    }
  }
`;

const getMarqueeColor = (
  poolStatus: PoolStatus
): "yellow" | "purple" | "blue" | "green" | undefined => {
  switch (poolStatus) {
    case PoolStatus.Closed:
    case PoolStatus.Full:
      return "yellow";
    case PoolStatus.Open:
      return "purple";
    case PoolStatus.ComingSoon:
      return "blue";
    case PoolStatus.Repaid:
      return "green";
    default:
      return undefined;
  }
};

const getMarqueeText = (poolStatus: PoolStatus, numBackers?: number) => {
  switch (poolStatus) {
    case PoolStatus.Full:
      return ["Filled", `${numBackers} Backers`];
    case PoolStatus.Open:
      return ["Open", `${numBackers} Backers`];
    case PoolStatus.ComingSoon:
      return "Coming Soon";
    case PoolStatus.Closed:
      return "Closed";
    case PoolStatus.Repaid:
      return "Repaid";
    default:
      return "Paused";
  }
};

const singleDealQuery = gql`
  ${DOCUMENT_FIELDS}
  ${CMS_TEAM_MEMBER_FIELDS}
  ${SECURITIES_RECOURSE_TABLE_FIELDS}
  ${BORROWER_FINANCIALS_TABLE_FIELDS}
  ${BORROWER_PERFORMANCE_TABLE_FIELDS}
  ${BORROWER_PROFILE_FIELDS}
<<<<<<< HEAD
=======
  ${CREDIT_MEMO_FIELDS}
>>>>>>> 293ddda5
  query SingleDeal($id: String!) @api(name: cms) {
    Deal(id: $id) {
      id
      name
<<<<<<< HEAD
=======
      dealType
>>>>>>> 293ddda5
      category
      borrower {
        ...BorrowerProfileFields
      }
      overview
      details
      agreement
      dataroom
      securitiesAndRecourse {
        ...SecuritiesRecourseTableFields
      }
      defaultInterestRate
      transactionStructure {
        filename
        alt
        url
        mimeType
      }
      documents {
        ...DocumentFields
      }
<<<<<<< HEAD
=======
      creditMemos {
        ...CreditMemoFields
      }
>>>>>>> 293ddda5
    }
  }
`;

interface PoolPageProps {
  dealDetails: NonNullable<SingleDealQuery["Deal"]>;
}

export default function PoolPage({ dealDetails }: PoolPageProps) {
  const { account } = useWallet();

  // eslint-disable-next-line @typescript-eslint/no-non-null-assertion
  const borrower = dealDetails.borrower!;
  const otherPoolsFromThisBorrower = (borrower.deals || []).map(
    (deal) => deal.id
  );

  const { data, error } = useSingleTranchedPoolDataQuery({
    variables: {
      tranchedPoolId: dealDetails?.id as string,
      tranchedPoolAddress: dealDetails?.id as string,
      userId: account?.toLowerCase() ?? "",
      borrowerOtherPools: otherPoolsFromThisBorrower,
    },
    returnPartialData: true,
  });

  const tranchedPool = data?.tranchedPool;
  const seniorPool = data?.seniorPools?.[0];
  const user = data?.user ?? null;
  const fiatPerGfi = data?.gfiPrice.price.amount;
  const isMultitranche = dealDetails.dealType === Deal_DealType.Multitranche;

  if (error) {
    return (
      <div className="text-2xl">
        Unable to load the specified tranched pool.
      </div>
    );
  }

  const poolStatus = tranchedPool ? getTranchedPoolStatus(tranchedPool) : null;
  const backerSupply = tranchedPool?.juniorDeposited
    ? {
        token: SupportedCrypto.Usdc,
        amount: tranchedPool.juniorDeposited,
      }
    : undefined;
  const seniorSupply =
    backerSupply && tranchedPool?.estimatedLeverageRatio && isMultitranche
      ? {
          token: SupportedCrypto.Usdc,
          amount: backerSupply.amount.mul(tranchedPool.estimatedLeverageRatio),
        }
      : undefined;

  // Spec for this logic: https://linear.app/goldfinch/issue/GFI-638/as-unverified-user-we-display-this-pool-is-only-for-non-us-persons
  let initialBannerContent = "";
  let expandedBannerContent = "";
  const poolSupportsUs =
    tranchedPool?.allowedUidTypes.includes(UidType.UsAccreditedIndividual) ||
    tranchedPool?.allowedUidTypes.includes(UidType.UsEntity);
  const noUid =
    !user?.isNonUsEntity &&
    !user?.isNonUsIndividual &&
    !user?.isUsAccreditedIndividual &&
    !user?.isUsEntity &&
    !user?.isUsNonAccreditedIndividual;
  const uidIsUs =
    user?.isUsAccreditedIndividual ||
    user?.isUsEntity ||
    user?.isUsNonAccreditedIndividual;
  const uidIsNonUs = user?.isNonUsEntity || user?.isNonUsIndividual;
  if (poolSupportsUs && noUid) {
    initialBannerContent =
      "This offering is only available to non-U.S. persons or U.S. accredited investors.";
    expandedBannerContent =
      "Eligibility to participate in this offering is determined by your (i) investor accreditation status and (ii) your residency. This offering has not been registered under the U.S. Securities Act of 1933 (”Securities Act”), as amended, and may not be offered or sold to a U.S. person that is not an accredited investor, absent registration or an applicable exemption from the registration requirements. Log in with your address and claim your UID to see if you're eligible to participate.";
  } else if (poolSupportsUs && uidIsUs) {
    initialBannerContent =
      "This offering is only available to U.S. accredited investors.";
    expandedBannerContent =
      "This offering is only available to U.S. accredited investors. This offering has not been registered under the U.S. Securities Act of 1933 (”Securities Act”), as amended, or under the securities laws of certain states. This offering may not be offered, sold or otherwise transferred, pledged or hypothecated except as permitted under the Securities Act and applicable state securities laws pursuant to an effective registration statement or an exemption therefrom.";
  } else if (poolSupportsUs && uidIsNonUs) {
    initialBannerContent =
      "This offering is only available to non-U.S. persons.";
    expandedBannerContent =
      "This offering is only available to non-U.S. persons. This offering has not been registered under the U.S. Securities Act of 1933 (“Securities Act”), as amended, and may not be offered or sold in the United States or to a U.S. person (as defined in Regulation S promulgated under the Securities Act) absent registration or an applicable exemption from the registration requirements.";
  } else if (!poolSupportsUs) {
    initialBannerContent =
      "This offering is only available to non-U.S. persons.";
    expandedBannerContent =
      "This offering is only available to non-U.S. persons. This offering has not been registered under the U.S. Securities Act of 1933 (“Securities Act”), as amended, and may not be offered or sold in the United States or to a U.S. person (as defined in Regulation S promulgated under the Securities Act) absent registration or an applicable exemption from the registration requirements.";
  }

  return (
    <>
      <SEO title={dealDetails.name} />

      {initialBannerContent && expandedBannerContent ? (
        <BannerPortal>
          <Banner
            initialContent={initialBannerContent}
            expandedContent={expandedBannerContent}
          />
        </BannerPortal>
      ) : null}

      {poolStatus !== null && poolStatus !== undefined && (
        <SubnavPortal>
          <Marquee colorScheme={getMarqueeColor(poolStatus)}>
            {getMarqueeText(poolStatus, tranchedPool?.numBackers)}
          </Marquee>
          {/* gives the illusion of rounded corners on the top of the page */}
          <div className="-mt-3 h-3 rounded-t-xl bg-white" />
        </SubnavPortal>
      )}

      <div className="pool-layout">
        <div style={{ gridArea: "heading" }}>
          <div className="mb-8 flex flex-wrap justify-between gap-2">
            <div>
              <Breadcrumb label={dealDetails.name} image={borrower.logo?.url} />
            </div>
            {tranchedPool && poolStatus !== PoolStatus.ComingSoon ? (
              <Button
                variant="rounded"
                colorScheme="secondary"
                iconRight="ArrowTopRight"
                as="a"
                href={`https://etherscan.io/address/${tranchedPool.id}`}
                target="_blank"
                rel="noopener"
              >
                Contract
              </Button>
            ) : null}
          </div>
          <Heading
            level={1}
            className="mb-12 text-center text-sand-800 md:text-left"
          >
            {dealDetails.name}
          </Heading>

          {error ? (
            <HelperText isError>
              There was a problem fetching data on this pool. Shown data may be
              outdated.
            </HelperText>
          ) : null}

          {poolStatus === PoolStatus.Open ||
          poolStatus === PoolStatus.Closed ? (
            <FundingBar
              isMultitranche={isMultitranche}
              goal={
                tranchedPool?.creditLine.maxLimit
                  ? {
                      token: SupportedCrypto.Usdc,
                      amount: tranchedPool.creditLine.maxLimit,
                    }
                  : undefined
              }
              backerSupply={backerSupply}
              seniorSupply={seniorSupply}
            />
          ) : null}

          {poolStatus && tranchedPool && seniorPool && fiatPerGfi ? (
            <StatusSection
              className="mt-12"
              poolStatus={poolStatus}
              tranchedPool={tranchedPool}
              seniorPoolApyFromGfiRaw={
                seniorPool.latestPoolStatus.estimatedApyFromGfiRaw
              }
              fiatPerGfi={fiatPerGfi}
            />
          ) : null}
        </div>

        <div className="relative" style={{ gridArea: "widgets" }}>
          {tranchedPool && seniorPool && fiatPerGfi ? (
            <div className="flex flex-col items-stretch gap-8">
              {poolStatus === PoolStatus.Open ? (
                <SupplyPanel
                  tranchedPool={tranchedPool}
                  user={user}
                  fiatPerGfi={fiatPerGfi}
                  seniorPoolApyFromGfiRaw={
                    seniorPool.latestPoolStatus.estimatedApyFromGfiRaw
                  }
                  seniorPoolSharePrice={seniorPool.latestPoolStatus.sharePrice}
                  agreement={dealDetails.agreement}
                />
              ) : null}

              {data?.user &&
              (data?.user.tranchedPoolTokens.length > 0 ||
<<<<<<< HEAD
                data?.user.zaps.length > 0) ? (
=======
                data?.user.zaps.length > 0 ||
                data?.user.vaultedPoolTokens.length > 0) ? (
>>>>>>> 293ddda5
                <WithdrawalPanel
                  tranchedPoolAddress={tranchedPool.id}
                  poolTokens={data.user.tranchedPoolTokens}
                  vaultedPoolTokens={data.user.vaultedPoolTokens.map(
                    (v) => v.poolToken
                  )}
                  zaps={data.user.zaps}
                  isPoolLocked={
                    !tranchedPool.juniorTranches[0].lockedUntil.isZero() &&
                    BigNumber.from(data?.currentBlock?.timestamp ?? 0).gt(
                      tranchedPool.juniorTranches[0].lockedUntil
                    )
                  }
                />
              ) : null}

              {tranchedPool &&
              (poolStatus === PoolStatus.Full ||
                poolStatus === PoolStatus.Repaid) ? (
                <RepaymentProgressPanel
                  poolStatus={poolStatus}
                  tranchedPool={tranchedPool}
                  userPoolTokens={user?.tranchedPoolTokens ?? []}
                />
              ) : null}

              {poolStatus === PoolStatus.ComingSoon ? (
                <ComingSoonPanel fundableAt={tranchedPool?.fundableAt} />
              ) : null}
            </div>
          ) : null}
        </div>

        <div style={{ gridArea: "info" }}>
          <TabGroup>
            <TabList>
              <TabButton>Deal Overview</TabButton>
              <TabButton>Borrower Profile</TabButton>
            </TabList>
            <TabPanels>
              <TabContent>
                {tranchedPool && poolStatus !== null ? (
                  <DealSummary
                    dealData={dealDetails}
                    poolChainData={tranchedPool}
                    poolStatus={poolStatus}
                  />
                ) : (
                  <ShimmerLines lines={10} />
                )}
              </TabContent>
              <TabContent>
                {data && data.borrowerOtherPools ? (
                  <BorrowerProfile
                    borrower={borrower}
                    borrowerPools={data.borrowerOtherPools}
                  />
                ) : null}
              </TabContent>
            </TabPanels>
          </TabGroup>
        </div>
      </div>
    </>
  );
}

interface StaticParams extends ParsedUrlQuery {
  address: string;
}

const allDealsQuery = gql`
  query AllDeals @api(name: cms) {
    Deals(limit: 100) {
      docs {
        id
      }
    }
  }
`;

export const getStaticPaths: GetStaticPaths<StaticParams> = async () => {
  const res = await apolloClient.query<AllDealsQuery>({
    query: allDealsQuery,
  });

  const paths =
    res.data.Deals?.docs?.map((pool) => ({
      params: {
        address: pool?.id || "",
      },
    })) || [];

  return {
    paths,
    fallback: "blocking",
  };
};

export const getStaticProps: GetStaticProps<
  PoolPageProps,
  StaticParams
> = async (context) => {
  const address = context.params?.address;
  if (!address) {
    throw new Error("No address param in getStaticProps");
  }
  const res = await apolloClient.query<
    SingleDealQuery,
    SingleDealQueryVariables
  >({
    query: singleDealQuery,
    variables: {
      id: address,
    },
    fetchPolicy: "network-only",
  });

  const poolDetails = res.data.Deal;
  if (!poolDetails) {
    return { notFound: true };
  }

  return {
    props: {
      dealDetails: poolDetails,
    },
  };
};<|MERGE_RESOLUTION|>--- conflicted
+++ resolved
@@ -28,10 +28,7 @@
   SingleDealQuery,
   AllDealsQuery,
   SingleDealQueryVariables,
-<<<<<<< HEAD
-=======
   Deal_DealType,
->>>>>>> 293ddda5
 } from "@/lib/graphql/generated";
 import {
   PoolStatus,
@@ -47,10 +44,7 @@
 } from "./borrower-profile";
 import { CMS_TEAM_MEMBER_FIELDS } from "./borrower-team";
 import ComingSoonPanel from "./coming-soon-panel";
-<<<<<<< HEAD
-=======
 import { CREDIT_MEMO_FIELDS } from "./credit-memos";
->>>>>>> 293ddda5
 import DealSummary from "./deal-summary";
 import {
   SECURITIES_RECOURSE_TABLE_FIELDS,
@@ -203,18 +197,12 @@
   ${BORROWER_FINANCIALS_TABLE_FIELDS}
   ${BORROWER_PERFORMANCE_TABLE_FIELDS}
   ${BORROWER_PROFILE_FIELDS}
-<<<<<<< HEAD
-=======
   ${CREDIT_MEMO_FIELDS}
->>>>>>> 293ddda5
   query SingleDeal($id: String!) @api(name: cms) {
     Deal(id: $id) {
       id
       name
-<<<<<<< HEAD
-=======
       dealType
->>>>>>> 293ddda5
       category
       borrower {
         ...BorrowerProfileFields
@@ -236,12 +224,9 @@
       documents {
         ...DocumentFields
       }
-<<<<<<< HEAD
-=======
       creditMemos {
         ...CreditMemoFields
       }
->>>>>>> 293ddda5
     }
   }
 `;
@@ -442,12 +427,8 @@
 
               {data?.user &&
               (data?.user.tranchedPoolTokens.length > 0 ||
-<<<<<<< HEAD
-                data?.user.zaps.length > 0) ? (
-=======
                 data?.user.zaps.length > 0 ||
                 data?.user.vaultedPoolTokens.length > 0) ? (
->>>>>>> 293ddda5
                 <WithdrawalPanel
                   tranchedPoolAddress={tranchedPool.id}
                   poolTokens={data.user.tranchedPoolTokens}
