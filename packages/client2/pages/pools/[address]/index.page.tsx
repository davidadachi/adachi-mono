import { ParsedUrlQuery } from "querystring";

import { gql } from "@apollo/client";
import { GetStaticPaths, GetStaticProps } from "next";
import NextLink from "next/link";

import {
  Button,
  Banner,
  ScrollingSectionedContainer,
} from "@/components/design-system";
import { BannerPortal } from "@/components/layout";
import { SEO } from "@/components/seo";
import { apolloClient } from "@/lib/graphql/apollo";
import {
  useSingleTranchedPoolDataQuery,
  SingleDealQuery,
  AllDealsQuery,
  SingleDealQueryVariables,
} from "@/lib/graphql/generated";
import {
  getTranchedPoolFundingStatus,
  TranchedPoolFundingStatus,
  TRANCHED_POOL_FUNDING_STATUS_FIELDS,
} from "@/lib/pools";
import { useWallet } from "@/lib/wallet";
import { CreditMemoAnalysisCard } from "@/pages/pools/[address]/v2-components/credit-memo-analysis-card";

import {
  BORROWER_PROFILE_FIELDS,
  BORROWER_OTHER_POOL_FIELDS,
} from "./borrower-profile";
import { CMS_TEAM_MEMBER_FIELDS } from "./borrower-team";
import { CREDIT_MEMO_FIELDS } from "./credit-memos";
import {
  SECURITIES_RECOURSE_TABLE_FIELDS,
  BORROWER_FINANCIALS_TABLE_FIELDS,
  BORROWER_PERFORMANCE_TABLE_FIELDS,
} from "./deal-tables";
import { DOCUMENT_FIELDS } from "./documents-list";
import { TRANCHED_POOL_STAT_GRID_FIELDS } from "./status-section";
import {
  ClaimPanel,
  CLAIM_PANEL_POOL_TOKEN_FIELDS,
} from "./v2-components/claim-panel";
import { ComingSoonPanel } from "./v2-components/coming-soon-panel";
import { FundingStats } from "./v2-components/funding-stats";
import {
  InvestAndWithdrawTabs,
  SUPPLY_PANEL_USER_FIELDS,
  WITHDRAWAL_PANEL_POOL_TOKEN_FIELDS,
} from "./v2-components/invest-and-withdraw-tabs";
import { LoanSummary } from "./v2-components/loan-summary";

gql`
  ${TRANCHED_POOL_STAT_GRID_FIELDS}
  ${SUPPLY_PANEL_USER_FIELDS}
  ${WITHDRAWAL_PANEL_POOL_TOKEN_FIELDS}
  ${CLAIM_PANEL_POOL_TOKEN_FIELDS}
  ${BORROWER_OTHER_POOL_FIELDS}
  ${TRANCHED_POOL_FUNDING_STATUS_FIELDS}
  query SingleTranchedPoolData(
    $tranchedPoolId: ID!
    $tranchedPoolAddress: String!
    $userId: ID!
    $borrowerOtherPools: [ID!]
  ) {
    tranchedPool(id: $tranchedPoolId) {
      __typename
      id
      allowedUidTypes
      estimatedJuniorApy
      estimatedJuniorApyFromGfiRaw
      estimatedLeverageRatio
      fundableAt
      isPaused
      numBackers
      juniorTranches {
        lockedUntil
      }
      juniorDeposited
      creditLine {
        id
        limit
        maxLimit
        id
        isLate @client
        isInDefault @client
        termInDays
        paymentPeriodInDays
        nextDueTime
        interestAprDecimal
        borrowerContract {
          id
        }
        lateFeeApr
      }
      initialInterestOwed
      principalAmountRepaid
      interestAmountRepaid
      ...TranchedPoolFundingStatusFields
    }
    borrowerOtherPools: tranchedPools(
      where: { id_in: $borrowerOtherPools, id_not: $tranchedPoolId }
    ) {
      ...BorrowerOtherPoolFields
    }
    seniorPools(first: 1) {
      id
      estimatedApyFromGfiRaw
      sharePrice
    }
    gfiPrice(fiat: USD) @client {
      price {
        amount
        symbol
      }
    }
    user(id: $userId) {
      id
      ...SupplyPanelUserFields
      tranchedPoolTokens(where: { tranchedPool: $tranchedPoolAddress }) {
        ...WithdrawalPanelPoolTokenFields
        ...ClaimPanelPoolTokenFields
      }
      vaultedPoolTokens(where: { tranchedPool: $tranchedPoolAddress }) {
        id
        poolToken {
          ...WithdrawalPanelPoolTokenFields
          ...ClaimPanelPoolTokenFields
        }
      }
    }

    currentBlock @client {
      timestamp
    }
  }
`;

const singleDealQuery = gql`
  ${DOCUMENT_FIELDS}
  ${CMS_TEAM_MEMBER_FIELDS}
  ${SECURITIES_RECOURSE_TABLE_FIELDS}
  ${BORROWER_FINANCIALS_TABLE_FIELDS}
  ${BORROWER_PERFORMANCE_TABLE_FIELDS}
  ${BORROWER_PROFILE_FIELDS}
  ${CREDIT_MEMO_FIELDS}
  query SingleDeal($id: String!) @api(name: cms) {
    Deal(id: $id) {
      id
      name
      dealType
      category
      borrower {
        ...BorrowerProfileFields
      }
      overview
      details
      agreement
      dataroom
      securitiesAndRecourse {
        ...SecuritiesRecourseTableFields
      }
      defaultInterestRate
      transactionStructure {
        filename
        fileNameOverride
        alt
        url
        mimeType
      }
      documents {
        ...DocumentFields
      }
      creditMemos {
        ...CreditMemoFields
      }
    }
  }
`;

interface PoolPageProps {
  dealDetails: NonNullable<SingleDealQuery["Deal"]>;
}

export default function PoolPage({ dealDetails }: PoolPageProps) {
  const { account } = useWallet();

  // eslint-disable-next-line @typescript-eslint/no-non-null-assertion
  const borrower = dealDetails.borrower!;
  const otherPoolsFromThisBorrower = (borrower.deals || []).map(
    (deal) => deal.id
  );

  const { data, error } = useSingleTranchedPoolDataQuery({
    variables: {
      tranchedPoolId: dealDetails?.id as string,
      tranchedPoolAddress: dealDetails?.id as string,
      userId: account?.toLowerCase() ?? "",
      borrowerOtherPools: otherPoolsFromThisBorrower,
    },
    returnPartialData: true,
  });

  const tranchedPool = data?.tranchedPool;
  const seniorPool = data?.seniorPools?.[0];
  const user = data?.user ?? null;
  const fiatPerGfi = data?.gfiPrice.price.amount;

  if (error) {
    return (
      <div className="text-2xl">
        Unable to load the specified tranched pool.
      </div>
    );
  }

  const fundingStatus = tranchedPool
    ? getTranchedPoolFundingStatus(tranchedPool)
    : null;

  // Spec for this logic: https://linear.app/goldfinch/issue/GFI-638/as-unverified-user-we-display-this-pool-is-only-for-non-us-persons
  let initialBannerContent = "";
  let expandedBannerContent = "";
  const poolSupportsUs =
    tranchedPool?.allowedUidTypes.includes("US_ACCREDITED_INDIVIDUAL") ||
    tranchedPool?.allowedUidTypes.includes("US_ENTITY");
  const noUid =
    !user?.isNonUsEntity &&
    !user?.isNonUsIndividual &&
    !user?.isUsAccreditedIndividual &&
    !user?.isUsEntity &&
    !user?.isUsNonAccreditedIndividual;
  const uidIsUs =
    user?.isUsAccreditedIndividual ||
    user?.isUsEntity ||
    user?.isUsNonAccreditedIndividual;
  const uidIsNonUs = user?.isNonUsEntity || user?.isNonUsIndividual;
  if (poolSupportsUs && noUid) {
    initialBannerContent =
      "This offering is only available to non-U.S. persons or U.S. accredited investors.";
    expandedBannerContent =
      "Eligibility to participate in this offering is determined by your (i) investor accreditation status and (ii) your residency. This offering has not been registered under the U.S. Securities Act of 1933 (”Securities Act”), as amended, and may not be offered or sold to a U.S. person that is not an accredited investor, absent registration or an applicable exemption from the registration requirements. Log in with your address and claim your UID to see if you're eligible to participate.";
  } else if (poolSupportsUs && uidIsUs) {
    initialBannerContent =
      "This offering is only available to U.S. accredited investors.";
    expandedBannerContent =
      "This offering is only available to U.S. accredited investors. This offering has not been registered under the U.S. Securities Act of 1933 (”Securities Act”), as amended, or under the securities laws of certain states. This offering may not be offered, sold or otherwise transferred, pledged or hypothecated except as permitted under the Securities Act and applicable state securities laws pursuant to an effective registration statement or an exemption therefrom.";
  } else if (poolSupportsUs && uidIsNonUs) {
    initialBannerContent =
      "This offering is only available to non-U.S. persons.";
    expandedBannerContent =
      "This offering is only available to non-U.S. persons. This offering has not been registered under the U.S. Securities Act of 1933 (“Securities Act”), as amended, and may not be offered or sold in the United States or to a U.S. person (as defined in Regulation S promulgated under the Securities Act) absent registration or an applicable exemption from the registration requirements.";
  } else if (!poolSupportsUs) {
    initialBannerContent =
      "This offering is only available to non-U.S. persons.";
    expandedBannerContent =
      "This offering is only available to non-U.S. persons. This offering has not been registered under the U.S. Securities Act of 1933 (“Securities Act”), as amended, and may not be offered or sold in the United States or to a U.S. person (as defined in Regulation S promulgated under the Securities Act) absent registration or an applicable exemption from the registration requirements.";
  }

  return (
    <>
      <SEO title={dealDetails.name} />

      {initialBannerContent && expandedBannerContent ? (
        <BannerPortal>
          <Banner
            initialContent={initialBannerContent}
            expandedContent={expandedBannerContent}
          />
        </BannerPortal>
      ) : null}

      <div className="pool-layout">
        <div style={{ gridArea: "info" }}>
          <ScrollingSectionedContainer
            sections={[
              {
                navTitle: "Overview",
                title: "Overview",
<<<<<<< HEAD
                content: <div className="h-96" />,
=======
                content: (
                  <div>
                    {tranchedPool ? (
                      <FundingStats loan={tranchedPool} deal={dealDetails} />
                    ) : null}
                  </div>
                ),
>>>>>>> 7fc9889c
              },
              {
                navTitle: "Highlights",
                title: "Highlights",
                content: <div className="h-96" />,
              },
              ...(dealDetails.creditMemos && dealDetails.creditMemos.length > 0
                ? [
                    {
                      navTitle: "Analysis",
                      title: "Analysis",
                      subtitle:
                        "Analysis and summary of this deal completed by independent credit experts",
                      content: dealDetails.creditMemos.map((creditMemo) => (
                        <CreditMemoAnalysisCard
                          key={creditMemo.id}
                          creditMemo={creditMemo}
                          className="mb-1.5"
                        />
                      )),
                    },
                  ]
                : []),
              {
                navTitle: "Repayment",
                title: "Repayment terms",
                content: <div className="h-96" />,
              },
              {
                navTitle: "Borrower",
                title: "Borrower details",
                content: <div className="h-96" />,
              },
              {
                navTitle: "Risk",
                title: "Risk mitigation",
                content: <div className="h-96" />,
              },
            ]}
            navAddons={
              dealDetails.dataroom
                ? [{ text: "Dataroom", href: dealDetails.dataroom }]
                : undefined
            }
          />
        </div>

        <div className="flex flex-col" style={{ gridArea: "widgets" }}>
          <NextLink href="/earn" passHref>
            <Button
              as="a"
              variant="rounded"
              size="lg"
              colorScheme="secondary"
              iconLeft="ArrowLeft"
              className="mb-10 self-start"
            >
              Back to Open Deals
            </Button>
          </NextLink>

          <div className="relative flex grow flex-col">
            {/* This spacer exists to force the rest of the content to the bottom of the widget div. This allows sticky + bottom to work as intended */}
            <div className="grow" />
            <div className="sticky bottom-10">
              <div className="divide-y divide-mustard-200 self-stretch rounded-3xl bg-mustard-100 [&>*]:p-5 [&>*]:lg:p-10">
                {tranchedPool && seniorPool && fiatPerGfi ? (
                  <>
                    <LoanSummary
                      loan={tranchedPool}
                      deal={dealDetails}
                      seniorPoolEstimatedApyFromGfiRaw={
                        seniorPool.estimatedApyFromGfiRaw
                      }
                      fiatPerGfi={fiatPerGfi}
                    />
                    {fundingStatus === TranchedPoolFundingStatus.Open ||
                    fundingStatus === TranchedPoolFundingStatus.Cancelled ? (
                      <InvestAndWithdrawTabs
                        tranchedPool={tranchedPool}
                        user={user}
                        deal={dealDetails}
                        poolTokens={user?.tranchedPoolTokens ?? []}
                      />
                    ) : fundingStatus === TranchedPoolFundingStatus.Closed &&
                      user &&
                      (user.tranchedPoolTokens.length > 0 ||
                        user.vaultedPoolTokens.length > 0) ? (
                      <ClaimPanel
                        poolTokens={user.tranchedPoolTokens}
                        vaultedPoolTokens={user.vaultedPoolTokens}
                        fiatPerGfi={fiatPerGfi}
                        tranchedPool={tranchedPool}
                      />
                    ) : fundingStatus ===
                      TranchedPoolFundingStatus.ComingSoon ? (
                      <ComingSoonPanel fundableAt={tranchedPool?.fundableAt} />
                    ) : null}
                  </>
                ) : null}
              </div>
            </div>
          </div>
        </div>
      </div>
    </>
  );
}

interface StaticParams extends ParsedUrlQuery {
  address: string;
}

const allDealsQuery = gql`
  query AllDeals @api(name: cms) {
    Deals(limit: 100) {
      docs {
        id
      }
    }
  }
`;

export const getStaticPaths: GetStaticPaths<StaticParams> = async () => {
  const res = await apolloClient.query<AllDealsQuery>({
    query: allDealsQuery,
  });

  const paths =
    res.data.Deals?.docs?.map((pool) => ({
      params: {
        address: pool?.id || "",
      },
    })) || [];

  return {
    paths,
    fallback: "blocking",
  };
};

export const getStaticProps: GetStaticProps<
  PoolPageProps,
  StaticParams
> = async (context) => {
  const address = context.params?.address;
  if (!address) {
    throw new Error("No address param in getStaticProps");
  }
  const res = await apolloClient.query<
    SingleDealQuery,
    SingleDealQueryVariables
  >({
    query: singleDealQuery,
    variables: {
      id: address,
    },
    fetchPolicy: "network-only",
  });

  const poolDetails = res.data.Deal;
  if (!poolDetails) {
    return { notFound: true };
  }

  return {
    props: {
      dealDetails: poolDetails,
    },
  };
};<|MERGE_RESOLUTION|>--- conflicted
+++ resolved
@@ -279,9 +279,6 @@
               {
                 navTitle: "Overview",
                 title: "Overview",
-<<<<<<< HEAD
-                content: <div className="h-96" />,
-=======
                 content: (
                   <div>
                     {tranchedPool ? (
@@ -289,7 +286,6 @@
                     ) : null}
                   </div>
                 ),
->>>>>>> 7fc9889c
               },
               {
                 navTitle: "Highlights",
