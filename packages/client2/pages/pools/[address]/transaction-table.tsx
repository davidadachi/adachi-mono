--- conflicted
+++ resolved
@@ -77,27 +77,14 @@
       transaction.category === TransactionCategory.TranchedPoolDrawdown ||
       transaction.category === TransactionCategory.TranchedPoolRepayment ? (
         <div className="flex items-center gap-2">
-<<<<<<< HEAD
-          <div className="relative h-6 w-6 shrink-0 overflow-hidden rounded-full">
-            <Image
-              src={tranchedPool.borrowerLogo}
-              alt=""
-              layout="fill"
-              objectFit="cover"
-              sizes="24px"
-            />
-          </div>
-          <span>{tranchedPool.borrowerName}</span>
-=======
           <Image
-            src={borrower.logo}
+            src={tranchedPool.borrowerLogo}
             alt=""
             width={24}
             height={24}
             className="shrink-0 overflow-hidden rounded-full"
           />
-          <span>{borrower.name}</span>
->>>>>>> e4419757
+          <span>{tranchedPool.borrowerName}</span>
         </div>
       ) : transaction.category === TransactionCategory.SeniorPoolRedemption ? (
         <div className="flex items-center gap-2">
