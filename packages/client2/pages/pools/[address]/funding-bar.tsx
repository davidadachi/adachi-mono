<<<<<<< HEAD
import { BigNumber } from "ethers";
=======
import clsx from "clsx";
import { BigNumber, utils } from "ethers";
>>>>>>> 5eb52c2b

import { cryptoToFloat, formatCrypto, formatFiat } from "@/lib/format";
import {
  CryptoAmount,
  SupportedCrypto,
  SupportedFiat,
} from "@/lib/graphql/generated";

interface FundingBarProps {
  goal?: CryptoAmount;
  backerSupply?: CryptoAmount;
  seniorSupply?: CryptoAmount;
}

const zeroUsdc = { token: SupportedCrypto.Usdc, amount: BigNumber.from(0) };

export default function FundingBar({
  goal = zeroUsdc,
  backerSupply = zeroUsdc,
  seniorSupply = zeroUsdc,
}: FundingBarProps) {
  const goalFloat = cryptoToFloat(goal);
  const backerSupplyFloat = cryptoToFloat(backerSupply);
  const seniorSupplyFloat = cryptoToFloat(seniorSupply);

  const backerWidth =
    goalFloat === 0 ? 0 : (backerSupplyFloat / goalFloat) * 100;
  const seniorWidth =
    goalFloat === 0 ? 0 : (seniorSupplyFloat / goalFloat) * 100;

  return (
    <div className="relative">
      <div
        className={clsx(
          "mb-3 flex items-center text-sm text-sand-600",
          backerWidth + seniorWidth < 50 ? "justify-start" : "justify-end"
        )}
        style={
          backerWidth + seniorWidth < 50
            ? { marginLeft: `${Math.min(backerWidth + seniorWidth, 50)}%` }
            : {
                marginRight: `${Math.min(
                  100 - backerWidth - seniorWidth,
                  50
                )}%`,
              }
        }
      >
        Supplied{" "}
        <span className="ml-3 inline-block text-base font-medium text-sand-700">
          {formatFiat({
            symbol: SupportedFiat.Usd,
            amount: backerSupplyFloat + seniorSupplyFloat,
          })}
        </span>
      </div>
      <div className="relative mb-3 h-8 overflow-hidden rounded bg-sand-200 bg-diagonals bg-repeat">
        <div
          className="absolute left-0 top-0 bottom-0 w-full bg-[#D17673] transition-[max-width] duration-500"
          style={{
            maxWidth: `${backerWidth}%`,
          }}
        ></div>
        <div
          className="absolute top-0 bottom-0 w-full bg-[#3F4A7E] transition-[max-width] delay-500 duration-500"
          style={{
            left: `${backerWidth}%`,
            maxWidth: `${seniorWidth}%`,
          }}
        ></div>
      </div>
      <div className="flex items-center justify-end text-sm text-sand-600">
        Goal{" "}
        <span className="ml-3 inline-block text-base font-medium text-sand-700">
          {formatCrypto(goal, { includeSymbol: true })}
        </span>
      </div>
    </div>
  );
}<|MERGE_RESOLUTION|>--- conflicted
+++ resolved
@@ -1,9 +1,5 @@
-<<<<<<< HEAD
+import clsx from "clsx";
 import { BigNumber } from "ethers";
-=======
-import clsx from "clsx";
-import { BigNumber, utils } from "ethers";
->>>>>>> 5eb52c2b
 
 import { cryptoToFloat, formatCrypto, formatFiat } from "@/lib/format";
 import {
