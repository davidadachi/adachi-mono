--- conflicted
+++ resolved
@@ -92,27 +92,16 @@
             )}
           </div>
         </div>
-<<<<<<< HEAD
         {!loan.rawGfiApy.isZero() ? (
           <div className="text-right">
             <div className="mb-2 text-sm">Variable GFI APY</div>
-            <div className="font-serif text-4xl font-semibold text-sand-800">
+            <div className="font-serif text-3xl font-semibold text-sand-800">
               {formatPercent(
                 computeApyFromGfiInFiat(loan.rawGfiApy, fiatPerGfi).addUnsafe(
                   computeApyFromGfiInFiat(
                     seniorPoolEstimatedApyFromGfiRaw,
                     fiatPerGfi
                   )
-=======
-        <div className="text-right">
-          <div className="mb-2 text-sm">Variable GFI APY</div>
-          <div className="font-serif text-3xl font-semibold text-sand-800">
-            {formatPercent(
-              computeApyFromGfiInFiat(loan.rawGfiApy, fiatPerGfi).addUnsafe(
-                computeApyFromGfiInFiat(
-                  seniorPoolEstimatedApyFromGfiRaw,
-                  fiatPerGfi
->>>>>>> 6554c560
                 )
               )}
             </div>
