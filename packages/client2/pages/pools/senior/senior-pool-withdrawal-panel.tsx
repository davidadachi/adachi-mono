--- conflicted
+++ resolved
@@ -3,20 +3,12 @@
 import { BigNumber, FixedNumber } from "ethers";
 import { useState } from "react";
 
-<<<<<<< HEAD
-import { Button, Icon, InfoIconTooltip } from "@/components/design-system";
-=======
 import {
   Button,
-  confirmDialog,
-  DollarInput,
-  Form,
   Icon,
   InfoIconTooltip,
   Link,
 } from "@/components/design-system";
-import { USDC_DECIMALS } from "@/constants";
->>>>>>> 293ddda5
 import { getContract } from "@/lib/contracts";
 import { formatCrypto } from "@/lib/format";
 import {
@@ -26,16 +18,7 @@
   EpochInfo,
   WithdrawalStatus,
 } from "@/lib/graphql/generated";
-<<<<<<< HEAD
 import { sharesToUsdc } from "@/lib/pools";
-=======
-import {
-  sharesToUsdc,
-  sum,
-  usdcToShares,
-  usdcWithinEpsilon,
-} from "@/lib/pools";
->>>>>>> 293ddda5
 import { toastTransaction } from "@/lib/toast";
 import { useWallet } from "@/lib/wallet";
 
@@ -65,14 +48,10 @@
   fiduBalance = { token: SupportedCrypto.Fidu, amount: BigNumber.from(0) },
   seniorPoolSharePrice,
   stakedPositions = [],
-<<<<<<< HEAD
   withdrawalStatus,
   currentEpoch,
   cancellationFee,
-=======
   vaultedStakedPositions = [],
-  seniorPoolLiquidity,
->>>>>>> 293ddda5
 }: SeniorPoolWithdrawalPanelProps) {
   const { provider } = useWallet();
   const [withdrawModalOpen, setWithrawModalOpen] = useState(false);
@@ -85,7 +64,7 @@
       amount: BigNumber.from("0"),
       token: SupportedCrypto.Fidu,
     },
-    stakedPositions
+    stakedPositions.concat(vaultedStakedPositions)
   );
   const totalUserStakedFidu = sumStakedShares(stakedPositions);
   const totalSharesUsdc = sharesToUsdc(
@@ -99,14 +78,9 @@
 
   const apolloClient = useApolloClient();
 
-<<<<<<< HEAD
   const withdrawWithToken = async () => {
     if (withdrawalStatus?.withdrawalToken && provider) {
       setIsWithdrawing(true);
-=======
-  const rhfMethods = useForm<FormFields>();
-  const { control } = rhfMethods;
->>>>>>> 293ddda5
 
       const seniorPoolContract = await getContract({
         name: "SeniorPool",
@@ -118,7 +92,6 @@
           withdrawalStatus?.withdrawalToken
         );
 
-<<<<<<< HEAD
         await toastTransaction({ transaction });
 
         await apolloClient.refetchQueries({ include: "active" });
@@ -127,23 +100,10 @@
       } catch (e) {
         setIsWithdrawing(false);
       }
-=======
-  const validateAmount = async (value: string) => {
-    const valueAsUsdc = utils.parseUnits(value, USDC_DECIMALS);
-    if (valueAsUsdc.lte(BigNumber.from(0))) {
-      return "Amount must be greater than 0";
-    }
-    if (
-      valueAsUsdc.gt(maxWithdrawableUsdc) &&
-      !usdcWithinEpsilon(valueAsUsdc, maxWithdrawableUsdc)
-    ) {
-      return "Amount exceeds what is available to withdraw";
->>>>>>> 293ddda5
     }
   };
 
   return (
-<<<<<<< HEAD
     <>
       <div className="rounded-xl bg-midnight-01 p-5 text-white">
         <div className="mb-6">
@@ -166,53 +126,6 @@
               { includeToken: true }
             )}
           </div>
-=======
-    <div className="rounded-xl bg-sunrise-01 p-5 text-white">
-      <div className="mb-6">
-        <div className="mb-3 flex items-center justify-between gap-1 text-sm">
-          <div>Available to withdraw</div>
-          <InfoIconTooltip content="Your USDC funds that are currently available to be withdrawn from the Senior Pool. It is possible that when a Liquidity Provider wants to withdraw, the Senior Pool may not have sufficient USDC because it is currently deployed in outstanding Borrower Pools across the protocol. In this event, the amount available to withdraw will reflect what can currently be withdrawn, and you may return to withdraw more of your position when new capital enters the Senior Pool through Borrower repayments or new Liquidity Provider investments." />
-        </div>
-        <div className="flex items-center gap-3 text-5xl">
-          {formatCrypto({
-            token: SupportedCrypto.Usdc,
-            amount: maxWithdrawableUsdc,
-          })}
-          <Icon name="Usdc" size="sm" />
-        </div>
-      </div>
-      <div className="mb-9">
-        <div className="mb-2 flex items-center justify-between gap-2 text-sm">
-          <div>Your senior pool position</div>
-          <InfoIconTooltip content="The total value of your investment position in the Senior Pool, including funds available to withdraw and funds currently deployed in outstanding Borrower Pools across the protocol." />
-        </div>
-        <div className="flex items-center gap-2">
-          <div className="text-xl">
-            {formatCrypto(
-              sharesToUsdc(
-                fiduBalance.amount.add(
-                  sum("amount", stakedPositions.concat(vaultedStakedPositions))
-                ),
-                seniorPoolSharePrice
-              )
-            )}
-          </div>
-          <Icon name="Usdc" size="sm" />
-        </div>
-      </div>
-      <Form rhfMethods={rhfMethods} onSubmit={onSubmit}>
-        <div className="mb-3">
-          <DollarInput
-            name="amount"
-            label="Withdrawal amount"
-            control={control}
-            textSize="xl"
-            colorScheme="dark"
-            rules={{ required: "Required", validate: validateAmount }}
-            labelClassName="!mb-3 text-sm"
-            maxValue={maxWithdrawableUsdc}
-          />
->>>>>>> 293ddda5
         </div>
         <div className="mb-5">
           <div className="mb-2 flex items-center justify-between gap-2 text-sm">
@@ -231,7 +144,6 @@
             <Icon name="Usdc" size="sm" />
           </div>
         </div>
-<<<<<<< HEAD
 
         {withdrawalStatus?.withdrawalToken ? (
           <Button
@@ -264,6 +176,22 @@
           </Button>
         )}
 
+        {vaultedStakedPositions.length > 0 ? (
+          <div className="flex-column mt-3 flex items-center justify-between gap-4 rounded bg-mustard-200 p-3 text-xs md:flex-row">
+            <div className="text-mustard-900">
+              You cannot withdraw capital from your positions while they are in
+              the Vault
+            </div>
+            <Link
+              href="/membership"
+              iconRight="ArrowSmRight"
+              className="whitespace-nowrap font-medium text-mustard-700"
+            >
+              Go to Vault
+            </Link>
+          </div>
+        ) : null}
+
         {withdrawalStatus?.withdrawalToken ? (
           <div className="mt-4">
             <div className="mb-2 flex items-center justify-between gap-2 text-sm">
@@ -393,33 +321,6 @@
         }}
       />
     </>
-=======
-        <Button
-          colorScheme="secondary"
-          size="xl"
-          className="block w-full"
-          type="submit"
-        >
-          Withdraw
-        </Button>
-        {vaultedStakedPositions.length > 0 ? (
-          <div className="flex-column mt-3 flex items-center justify-between gap-4 rounded bg-mustard-200 p-3 text-xs md:flex-row">
-            <div className="text-mustard-900">
-              You cannot withdraw capital from your positions while they are in
-              the Vault
-            </div>
-            <Link
-              href="/membership"
-              iconRight="ArrowSmRight"
-              className="whitespace-nowrap font-medium text-mustard-700"
-            >
-              Go to Vault
-            </Link>
-          </div>
-        ) : null}
-      </Form>
-    </div>
->>>>>>> 293ddda5
   );
 }
 
