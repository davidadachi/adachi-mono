import { gql, useApolloClient } from "@apollo/client";
import { BigNumber, utils } from "ethers";
import { useEffect, useState } from "react";
import { useForm } from "react-hook-form";

import {
  Button,
  Checkbox,
  DollarInput,
  Icon,
  InfoIconTooltip,
  Link,
} from "@/components/design-system";
import { USDC_DECIMALS } from "@/constants";
import { generateErc20PermitSignature, useContract } from "@/lib/contracts";
import { formatCrypto, formatFiat, formatPercent } from "@/lib/format";
import {
  SeniorPoolSupplyPanelPoolFieldsFragment,
  SeniorPoolSupplyPanelUserFieldsFragment,
  SupportedCrypto,
  SupportedFiat,
  UidType,
  useCurrentViewerLocationQuery,
} from "@/lib/graphql/generated";
import {
<<<<<<< HEAD
  canUserParticipateInPool,
  computeApyFromGfiInFiat,
  getSeniorPoolLegalLink,
=======
  approveErc20IfRequired,
  canUserParticipateInPool,
  computeApyFromGfiInFiat,
>>>>>>> eb0ec3d1
} from "@/lib/pools";
import { openVerificationModal, openWalletModal } from "@/lib/state/actions";
import { toastTransaction } from "@/lib/toast";
import { isSmartContractWallet, useWallet } from "@/lib/wallet";

export const SENIOR_POOL_SUPPLY_PANEL_POOL_FIELDS = gql`
  fragment SeniorPoolSupplyPanelPoolFields on SeniorPool {
    latestPoolStatus {
      id
      estimatedApy
      estimatedApyFromGfiRaw
    }
  }
`;

export const SENIOR_POOL_SUPPLY_PANEL_USER_FIELDS = gql`
  fragment SeniorPoolSupplyPanelUserFields on User {
    id
    isUsEntity
    isNonUsEntity
    isUsAccreditedIndividual
    isUsNonAccreditedIndividual
    isNonUsIndividual
    isGoListed
  }
`;

gql`
  query CurrentViewerLocation {
    viewer @client {
      geolocation {
        country
      }
    }
  }
`;

interface SeniorPoolSupplyPanelProps {
  seniorPool: SeniorPoolSupplyPanelPoolFieldsFragment;
  user: SeniorPoolSupplyPanelUserFieldsFragment | null;
  fiatPerGfi: number;
}

export function SeniorPoolSupplyPanel({
  seniorPool,
  user,
  fiatPerGfi,
}: SeniorPoolSupplyPanelProps) {
  const seniorPoolApyUsdc = seniorPool.latestPoolStatus.estimatedApy;
  const seniorPoolApyFromGfiFiat = computeApyFromGfiInFiat(
    seniorPool.latestPoolStatus.estimatedApyFromGfiRaw,
    fiatPerGfi
  );

  const {
    control,
    register,
    watch,
    formState: { errors, isSubmitting, isSubmitSuccessful },
    handleSubmit,
    reset,
    setValue,
  } = useForm<{ supply: string; isStaking: boolean }>({
    defaultValues: { isStaking: true },
  });
  const supplyValue = watch("supply");
  const { account, provider } = useWallet();
  const seniorPoolContract = useContract("SeniorPool");
  const stakingRewardsContract = useContract("StakingRewards");
  const usdcContract = useContract("USDC");
  const apolloClient = useApolloClient();

  const onSubmit = handleSubmit(async (data) => {
    if (
      !account ||
      !provider ||
      !usdcContract ||
      !stakingRewardsContract ||
      !seniorPoolContract
    ) {
      return;
    }
    const value = utils.parseUnits(data.supply, USDC_DECIMALS);

    // Smart contract wallets cannot sign a message and therefore can't use depositWithPermit
    if (await isSmartContractWallet(account, provider)) {
      if (data.isStaking) {
        await approveErc20IfRequired({
          account,
          spender: stakingRewardsContract.address,
          amount: value,
          erc20Contract: usdcContract,
        });
        await toastTransaction({
          transaction: stakingRewardsContract.depositAndStake(value),
          pendingPrompt: "Deposit and stake to senior pool submitted.",
        });
      } else {
        await approveErc20IfRequired({
          account,
          spender: seniorPoolContract.address,
          amount: value,
          erc20Contract: usdcContract,
        });
        await toastTransaction({
          transaction: seniorPoolContract.deposit(value),
          pendingPrompt: "Deposit into senior pool submitted",
        });
      }
    } else {
      const now = (await provider.getBlock("latest")).timestamp;
      const deadline = BigNumber.from(now + 3600); // deadline is 1 hour from now

      if (data.isStaking) {
        const signature = await generateErc20PermitSignature({
          erc20TokenContract: usdcContract,
          provider,
          owner: account,
          spender: stakingRewardsContract.address,
          value,
          deadline,
        });
        const transaction = stakingRewardsContract.depositWithPermitAndStake(
          value,
          deadline,
          signature.v,
          signature.r,
          signature.s
        );
        await toastTransaction({
          transaction,
          pendingPrompt: `Deposit and stake submitted for senior pool.`,
        });
      } else {
        const signature = await generateErc20PermitSignature({
          erc20TokenContract: usdcContract,
          provider,
          owner: account,
          spender: seniorPoolContract.address,
          value,
          deadline,
        });
        const transaction = seniorPoolContract.depositWithPermit(
          value,
          deadline,
          signature.v,
          signature.r,
          signature.s
        );
        await toastTransaction({
          transaction,
          pendingPrompt: `Deposit submitted for senior pool.`,
        });
      }
    }

    await apolloClient.refetchQueries({ include: "active" });
  });

  useEffect(() => {
    if (isSubmitSuccessful) {
      reset();
    }
  }, [isSubmitSuccessful, reset]);

  const isUserVerified =
    user?.isGoListed ||
    user?.isUsEntity ||
    user?.isNonUsEntity ||
    user?.isUsAccreditedIndividual ||
    user?.isUsNonAccreditedIndividual ||
    user?.isNonUsIndividual;
  const canUserParticipate = !user
    ? false
    : canUserParticipateInPool(
        [
          UidType.NonUsEntity,
          UidType.NonUsIndividual,
          UidType.UsEntity,
          UidType.UsAccreditedIndividual,
        ],
        user
      );

  const handleMax = async () => {
    if (!account || !usdcContract) {
      return;
    }
    const userUsdcBalance = await usdcContract.balanceOf(account);
    setValue("supply", utils.formatUnits(userUsdcBalance, USDC_DECIMALS));
  };

  const validateMaximumAmount = async (value: string) => {
    if (!account || !usdcContract) {
      return;
    }
    const valueAsUsdc = utils.parseUnits(value, USDC_DECIMALS);

    if (valueAsUsdc.lte(BigNumber.from(0))) {
      return "Must deposit more than 0";
    }
    const userUsdcBalance = await usdcContract.balanceOf(account);
    if (valueAsUsdc.gt(userUsdcBalance)) {
      return "Amount exceeds USDC balance";
    }
  };

  const [availableBalance, setAvailableBalance] = useState<string | null>(null);
  useEffect(() => {
    if (!account || !usdcContract) {
      return;
    }
    usdcContract
      .balanceOf(account)
      .then((balance) =>
        setAvailableBalance(
          formatCrypto(
            { token: SupportedCrypto.Usdc, amount: balance },
            { includeToken: true }
          )
        )
      );
  }, [account, usdcContract]);

  const { data: locationData } = useCurrentViewerLocationQuery();

  const legalLink = getSeniorPoolLegalLink(
    user,
    locationData?.viewer.geolocation?.country
  );

  return (
    <div className="flex flex-col gap-6 rounded-xl bg-sunrise-02 p-5 text-white md:flex-row lg:flex-col">
      <div
        data-id="top-half"
        className="flex flex-grow basis-0 flex-col items-start"
      >
        <div className="mb-3 flex w-full items-center justify-between gap-2">
          <span className="text-sm">Total est. APY</span>
          <InfoIconTooltip content="The Senior Pool's total current estimated APY, including the current USDC APY and est. GFI rewards APY." />
        </div>
        <div className="mb-8 text-6xl">
          {formatPercent(seniorPoolApyUsdc.addUnsafe(seniorPoolApyFromGfiFiat))}
        </div>
        <table className="table-fixed border-collapse self-stretch text-left">
          <thead>
            <tr>
              <th scope="col" className="w-1/2 pb-3 font-normal">
                Est. APY breakdown
              </th>
              <th scope="col" className="w-1/2 pb-3 font-normal">
                <div className="flex items-center justify-end gap-2">
                  <span>Est. return</span>
                  <InfoIconTooltip content="The current estimated annual return on investment in the Senior Pool, based on the supply amount entered below. The USDC returns, sourced from Borrowers' repayments to their Pools, are based on the Senior Pool's current usage and balance. The GFI returns are based on the Pool's estimated GFI Investor Rewards." />
                </div>
              </th>
            </tr>
          </thead>
          <tbody className="text-xl">
            <tr>
              <td className="border border-[#674C69] p-3">
                {formatPercent(seniorPoolApyUsdc)} APY
              </td>
              <td className="border border-[#674C69] p-3">
                <div className="flex items-center justify-end gap-2">
                  <span>
                    {supplyValue
                      ? formatFiat({
                          symbol: SupportedFiat.Usd,
                          amount:
                            parseFloat(supplyValue) *
                            seniorPoolApyUsdc.toUnsafeFloat(),
                        })
                      : "USDC"}
                  </span>
                  <Icon name="Usdc" aria-label="USDC logo" size="md" />
                </div>
              </td>
            </tr>
            <tr>
              <td className="border border-[#674C69] p-3">
                {formatPercent(seniorPoolApyFromGfiFiat)} APY
              </td>
              <td className="border border-[#674C69] p-3">
                <div className="flex items-center justify-end gap-2">
                  <span>
                    {supplyValue
                      ? formatFiat({
                          symbol: SupportedFiat.Usd,
                          amount:
                            parseFloat(supplyValue) *
                            seniorPoolApyFromGfiFiat.toUnsafeFloat(),
                        })
                      : "GFI"}
                  </span>
                  <Icon name="Gfi" aria-label="GFI logo" size="md" />
                </div>
              </td>
            </tr>
          </tbody>
        </table>
      </div>
      {!account ? (
        <Button
          className="block w-full"
          onClick={openWalletModal}
          size="xl"
          colorScheme="secondary"
        >
          Connect wallet
        </Button>
      ) : !isUserVerified ? (
        <Button
          className="block w-full"
          onClick={openVerificationModal}
          size="xl"
          colorScheme="secondary"
        >
          Verify my identity
        </Button>
      ) : !canUserParticipate ? (
        <div>
          <Button
            disabled
            className="block w-full"
            size="xl"
            colorScheme="secondary"
          >
            Supply
          </Button>
          <div className="mt-3 flex items-center justify-center gap-3 text-sm text-white">
            <Icon size="md" name="Exclamation" />
            <div>
              Sorry, you are not eligible to participate in the senior pool
              because you do not have a suitable UID.
            </div>
          </div>
        </div>
      ) : (
        <form
          data-id="bottom-half"
          className="flex flex-grow basis-0 flex-col justify-between"
          onSubmit={onSubmit}
        >
          <div>
            <DollarInput
              control={control}
              name="supply"
              label="Supply amount"
              colorScheme="dark"
              textSize="xl"
              labelClassName="!text-sm !mb-3"
              labelDecoration={
                <span className="text-xs">Balance: {availableBalance}</span>
              }
              className="mb-4"
              onMaxClick={handleMax}
              errorMessage={errors?.supply?.message}
              rules={{ required: "Required", validate: validateMaximumAmount }}
            />
            <Checkbox
              {...register("isStaking")}
              label={`Stake to earn GFI (${formatPercent(
                seniorPoolApyFromGfiFiat
              )})`}
              labelDecoration={
                <InfoIconTooltip content="Liquidity Providers can earn GFI by staking the FIDU they receive from supplying USDC to the Senior Pool. Selecting this box will automatically stake the FIDU you receive for this deposit transaction. GFI tokens are granted at a variable est. APY rate, which is based on a target pool balance set by Governance." />
              }
              colorScheme="dark"
              className="mb-3"
            />
            {/* TODO senior pool agreement page */}
            <div className="mb-4 text-xs">
              By clicking “Supply” below, I hereby agree to the{" "}
              <Link href={legalLink}>Senior Pool Agreement</Link>. Please note
              the protocol deducts a 0.50% fee upon withdrawal for protocol
              reserves.
            </div>
          </div>
          <Button
            className="block w-full"
            disabled={Object.keys(errors).length !== 0}
            size="xl"
            colorScheme="secondary"
            type="submit"
            isLoading={isSubmitting}
          >
            Supply
          </Button>
        </form>
      )}
    </div>
  );
}<|MERGE_RESOLUTION|>--- conflicted
+++ resolved
@@ -23,15 +23,10 @@
   useCurrentViewerLocationQuery,
 } from "@/lib/graphql/generated";
 import {
-<<<<<<< HEAD
+  approveErc20IfRequired,
   canUserParticipateInPool,
   computeApyFromGfiInFiat,
   getSeniorPoolLegalLink,
-=======
-  approveErc20IfRequired,
-  canUserParticipateInPool,
-  computeApyFromGfiInFiat,
->>>>>>> eb0ec3d1
 } from "@/lib/pools";
 import { openVerificationModal, openWalletModal } from "@/lib/state/actions";
 import { toastTransaction } from "@/lib/toast";
