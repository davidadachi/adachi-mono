--- conflicted
+++ resolved
@@ -88,17 +88,6 @@
         {transaction.category === TransactionCategory.TranchedPoolDrawdown ||
         transaction.category === TransactionCategory.TranchedPoolRepayment ? (
           <>
-<<<<<<< HEAD
-            <div className="relative h-6 w-6 shrink-0 overflow-hidden rounded-full">
-              <Image
-                src={transaction.tranchedPool?.icon as string}
-                layout="fill"
-                sizes="24px"
-                alt=""
-              />
-            </div>
-            <div>{transaction.tranchedPool?.borrowerName}</div>
-=======
             <Image
               src={transaction.tranchedPool?.icon as string}
               width={24}
@@ -106,8 +95,7 @@
               className="shrink-0 overflow-hidden rounded-full"
               alt=""
             />
-            <div>{transaction.tranchedPool?.borrower.name}</div>
->>>>>>> 0f02678f
+            <div>{transaction.tranchedPool?.borrowerName}</div>
           </>
         ) : (
           <Address address={transaction.user.id} />
