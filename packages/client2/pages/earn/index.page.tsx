--- conflicted
+++ resolved
@@ -193,65 +193,6 @@
               );
 
               return (
-<<<<<<< HEAD
-                dealDetails && (
-                  <OpenDealCard
-                    key={loan.id}
-                    icon={dealDetails.borrower.logo?.url}
-                    title={dealDetails.name}
-                    subtitle={dealDetails.category}
-                    usdcApy={loan.usdcApy}
-                    gfiApy={apyFromGfi}
-                    gfiApyTooltip={
-                      <div>
-                        <div className="mb-4">
-                          The Pool&rsquo;s total current estimated APY,
-                          including the current USDC APY and est. GFI rewards
-                          APY. The GFI rewards APY is volatile and changes based
-                          on several variables including the price of GFI, the
-                          total capital deployed on Goldfinch, and Senior
-                          Pool&rsquo;s utilization. Learn more in the{" "}
-                          <Link
-                            href="https://docs.goldfinch.finance/goldfinch/protocol-mechanics/investor-incentives/backer-incentives"
-                            openInNewTab
-                          >
-                            Goldfinch Documentation
-                          </Link>
-                          .
-                        </div>
-                        <div className="space-y-2">
-                          <div className="flex justify-between">
-                            <div>Backer liquidity mining GFI APY</div>
-                            <div>{formatPercent(loanApyFromGfi)}</div>
-                          </div>
-                          <div className="flex justify-between">
-                            <div>LP rewards match GFI APY</div>
-                            <div>
-                              {formatPercent(
-                                loan.rawGfiApy.isZero()
-                                  ? 0
-                                  : seniorPoolApyFromGfi
-                              )}
-                            </div>
-                          </div>
-                          <hr className="border-t border-sand-300" />
-                          <div className="flex justify-between">
-                            <div>Total Est. APY</div>
-                            <div>{formatPercent(apyFromGfi)}</div>
-                          </div>
-                        </div>
-                      </div>
-                    }
-                    termLengthInMs={loan.termInSeconds * 1000}
-                    liquidity={
-                      loan.__typename === "TranchedPool"
-                        ? "End of loan term"
-                        : "Quarterly callable"
-                    }
-                    href={`/pools/${loan.id}`}
-                  />
-                )
-=======
                 <OpenDealCard
                   key={loan.id}
                   icon={dealDetails.borrower.logo?.url}
@@ -286,7 +227,6 @@
                   }
                   href={`/pools/${loan.id}`}
                 />
->>>>>>> 5e614b6c
               );
             })}
           </div>
