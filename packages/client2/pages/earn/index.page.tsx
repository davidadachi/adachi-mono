--- conflicted
+++ resolved
@@ -53,11 +53,7 @@
 const earnCmsQuery = gql`
   ${TRANCHED_POOL_CARD_DEAL_FIELDS}
   query EarnPageCMS @api(name: cms) {
-<<<<<<< HEAD
-    Deals(limit: 100) {
-=======
     Deals(limit: 100, where: { hidden: { not_equals: true } }) {
->>>>>>> a40fb448
       docs {
         ...TranchedPoolCardDealFields
       }
@@ -217,11 +213,7 @@
     >
   > = {};
   deals.forEach((d) => {
-<<<<<<< HEAD
-    if (d) {
-=======
     if (d && d.id) {
->>>>>>> a40fb448
       dealMetadata[d.id] = d;
     }
   });
