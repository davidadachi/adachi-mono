--- conflicted
+++ resolved
@@ -192,30 +192,14 @@
                 fiatPerGfi
               );
 
-<<<<<<< HEAD
-              const seniorPoolApyFromGfi = computeApyFromGfiInFiat(
-                seniorPool.estimatedApyFromGfiRaw,
-                fiatPerGfi
-              );
-
-              const apyFromGfi = loan.rawGfiApy.isZero()
-                ? loan.rawGfiApy
-                : loanApyFromGfi.addUnsafe(seniorPoolApyFromGfi);
-=======
-              const termLengthInMonths = Math.floor(
-                tranchedPool.termInDays / 30
-              );
->>>>>>> 151d255b
-
               return (
                 <OpenDealCard
                   key={loan.id}
                   icon={dealDetails.borrower.logo?.url}
                   title={dealDetails.name}
                   subtitle={dealDetails.category}
-<<<<<<< HEAD
                   usdcApy={loan.usdcApy}
-                  gfiApy={apyFromGfi}
+                  gfiApy={loanApyFromGfi}
                   gfiApyTooltip={
                     <div>
                       <div className="mb-4">
@@ -233,44 +217,6 @@
                         </Link>
                         .
                       </div>
-                      <div className="space-y-2">
-                        <div className="flex justify-between">
-                          <div>Backer liquidity mining GFI APY</div>
-                          <div>{formatPercent(loanApyFromGfi)}</div>
-                        </div>
-                        <div className="flex justify-between">
-                          <div>LP rewards match GFI APY</div>
-                          <div>
-                            {formatPercent(
-                              loan.rawGfiApy.isZero() ? 0 : seniorPoolApyFromGfi
-                            )}
-                          </div>
-                        </div>
-                        <hr className="border-t border-sand-300" />
-                        <div className="flex justify-between">
-                          <div>Total Est. APY</div>
-                          <div>{formatPercent(apyFromGfi)}</div>
-                        </div>
-                      </div>
-=======
-                  usdcApy={tranchedPool.usdcApy}
-                  gfiApy={tranchedPoolApyFromGfi}
-                  gfiApyTooltip={
-                    <div className="mb-4">
-                      The Pool&rsquo;s total current estimated APY, including
-                      the current USDC APY and est. GFI rewards APY. The GFI
-                      rewards APY is volatile and changes based on several
-                      variables including the price of GFI, the total capital
-                      deployed on Goldfinch, and Senior Pool&rsquo;s
-                      utilization. Learn more in the{" "}
-                      <Link
-                        href="https://docs.goldfinch.finance/goldfinch/protocol-mechanics/investor-incentives/backer-incentives"
-                        openInNewTab
-                      >
-                        Goldfinch Documentation
-                      </Link>
-                      .
->>>>>>> 151d255b
                     </div>
                   }
                   termLengthInMs={loan.termInSeconds * 1000}
