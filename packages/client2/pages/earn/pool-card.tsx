--- conflicted
+++ resolved
@@ -13,10 +13,7 @@
 import {
   TranchedPoolCardFieldsFragment,
   TranchedPoolCardDealFieldsFragment,
-<<<<<<< HEAD
-=======
   Deal_DealType,
->>>>>>> 293ddda5
 } from "@/lib/graphql/generated";
 import {
   PoolStatus,
@@ -56,32 +53,9 @@
   }
 }
 
-<<<<<<< HEAD
-function getColorScheme(
-  poolStatus?: PoolStatus
-): "yellow" | "purple" | "blue" | "green" | "white" {
-  switch (poolStatus) {
-    case PoolStatus.Full:
-    case PoolStatus.Closed:
-      return "yellow";
-    case PoolStatus.Open:
-      return "purple";
-    case PoolStatus.ComingSoon:
-      return "blue";
-    case PoolStatus.Repaid:
-      return "green";
-    case PoolStatus.Paused:
-    default:
-      return "white";
-  }
-}
-
-function getChipContent(poolStatus?: PoolStatus): string | null {
-=======
 function getChipContent(
   poolStatus?: PoolStatus | Deal_DealType
 ): string | null {
->>>>>>> 293ddda5
   switch (poolStatus) {
     case PoolStatus.Full:
       return "FULL";
@@ -93,13 +67,10 @@
       return "COMING SOON";
     case PoolStatus.Repaid:
       return "REPAID";
-<<<<<<< HEAD
-=======
     case Deal_DealType.Unitranche:
       return "Unitranche";
     case Deal_DealType.Multitranche:
       return "Multitranche";
->>>>>>> 293ddda5
     default:
       return null;
   }
@@ -150,14 +121,11 @@
         </div>
       }
       chipSlot={
-<<<<<<< HEAD
-=======
         !!dealType ? (
           <Chip colorScheme="transparent">{getChipContent(dealType)}</Chip>
         ) : undefined
       }
       chipSlot2={
->>>>>>> 293ddda5
         <Chip colorScheme={getColorScheme(poolStatus)}>
           {getChipContent(poolStatus)}
         </Chip>
@@ -243,10 +211,7 @@
   fragment TranchedPoolCardDealFields on Deal {
     id
     name
-<<<<<<< HEAD
-=======
     dealType
->>>>>>> 293ddda5
     category
     borrower {
       id
