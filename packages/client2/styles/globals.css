@tailwind base;
@tailwind components;
@tailwind utilities;

@layer base {
<<<<<<< HEAD
  @import url("https://use.typekit.net/oib7cgq.css");
=======
  @import url("~node_modules/react-toastify/dist/ReactToastify.min.css");
>>>>>>> 87efad4c
  html,
  body,
  #__next {
    height: 100%;
  }
  body {
    @apply font-sans font-normal text-sand-700;
  }

  /* gets rid of that highlight when you tap buttons on mobile */
  * {
    -webkit-tap-highlight-color: transparent;
  }

  *:focus {
    outline: none;
    @apply focused;
  }

  *:focus:not(:focus-visible) {
    @apply unfocused;
  }
}

@layer utilities {
  .focused {
    @apply ring-2 ring-purple-300;
  }
  .unfocused {
    @apply ring-0;
  }
}<|MERGE_RESOLUTION|>--- conflicted
+++ resolved
@@ -3,11 +3,6 @@
 @tailwind utilities;
 
 @layer base {
-<<<<<<< HEAD
-  @import url("https://use.typekit.net/oib7cgq.css");
-=======
-  @import url("~node_modules/react-toastify/dist/ReactToastify.min.css");
->>>>>>> 87efad4c
   html,
   body,
   #__next {
