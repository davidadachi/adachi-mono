--- conflicted
+++ resolved
@@ -181,11 +181,7 @@
     // See: https://twitter.com/Mudit__Gupta/status/1409463917290557440
     require(
       additionalRewardsPerToken <= rewardsSinceLastUpdate,
-<<<<<<< HEAD
-      "additional rewardPerToken cannot exceed rewardsSinceLastUpdate"
-=======
       "additionalRewardsPerToken cannot exceed rewardsSinceLastUpdate"
->>>>>>> 5fbeedb3
     );
     return additionalRewardsPerToken;
   }
@@ -522,20 +518,12 @@
     require(tokenIds.length == usdcAmounts.length, "tokenIds and usdcAmounts must be the same length");
 
     uint256 usdcReceivedAmountTotal = 0;
-<<<<<<< HEAD
-    uint256[] storage fiduAmounts;
-=======
     uint256[] memory fiduAmounts = new uint256[](usdcAmounts.length);
->>>>>>> 5fbeedb3
     for (uint256 i = 0; i < usdcAmounts.length; i++) {
       (uint256 usdcReceivedAmount, uint256 fiduAmount) = _unstakeAndWithdraw(tokenIds[i], usdcAmounts[i]);
 
       usdcReceivedAmountTotal = usdcReceivedAmountTotal.add(usdcReceivedAmount);
-<<<<<<< HEAD
-      fiduAmounts.push(fiduAmount);
-=======
       fiduAmounts[i] = fiduAmount;
->>>>>>> 5fbeedb3
     }
 
     emit UnstakedAndWithdrewMultiple(msg.sender, usdcReceivedAmountTotal, tokenIds, fiduAmounts);
