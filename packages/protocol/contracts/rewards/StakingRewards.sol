// SPDX-License-Identifier: MIT
pragma solidity 0.6.12;
pragma experimental ABIEncoderV2;

import "@openzeppelin/contracts-ethereum-package/contracts/math/Math.sol";
import "@openzeppelin/contracts-ethereum-package/contracts/math/SafeMath.sol";
import "@openzeppelin/contracts-ethereum-package/contracts/token/ERC20/SafeERC20.sol";
import "@openzeppelin/contracts-ethereum-package/contracts/utils/ReentrancyGuard.sol";
import "@openzeppelin/contracts/drafts/IERC20Permit.sol";

import "../external/ERC721PresetMinterPauserAutoId.sol";
import "../interfaces/IERC20withDec.sol";
import "../interfaces/ISeniorPool.sol";
import "../interfaces/IStakingRewards.sol";
import "../protocol/core/GoldfinchConfig.sol";
import "../protocol/core/ConfigHelper.sol";
import "../protocol/core/BaseUpgradeablePausable.sol";

import "../library/StakingRewardsVesting.sol";

<<<<<<< HEAD
// solhint-disable-next-line max-states-count
contract StakingRewards is ERC721PresetMinterPauserAutoIdUpgradeSafe, ReentrancyGuardUpgradeSafe {
=======
contract StakingRewards is IStakingRewards, ERC721PresetMinterPauserAutoIdUpgradeSafe, ReentrancyGuardUpgradeSafe {
>>>>>>> fc0b199f
  using SafeMath for uint256;
  using SafeERC20 for IERC20withDec;
  using ConfigHelper for GoldfinchConfig;

  using StakingRewardsVesting for StakingRewardsVesting.Rewards;

  enum LockupPeriod {
    SixMonths,
    TwelveMonths,
    TwentyFourMonths
  }

  enum StakedPositionType {
    Fidu,
    CurveLP
  }

  struct StakedPosition {
    // @notice Staked amount denominated in `stakingToken().decimals()`
    uint256 amount;
    // @notice Struct describing rewards owed with vesting
    StakingRewardsVesting.Rewards rewards;
    // @notice Multiplier applied to staked amount when locking up position
    uint256 leverageMultiplier;
    // @notice Time in seconds after which position can be unstaked
    uint256 lockedUntil;
    // @notice Type of the staked position
    StakedPositionType positionType;
    // @notice Multiplier applied to staked amount to denominate in `baseStakingToken().decimals()`
    uint256 effectiveMultiplier;
    // @notice Exchange rate applied to staked amount to denominate in `baseStakingToken().decimals()`
    uint256 baseTokenExchangeRate;
  }

  /* ========== EVENTS =================== */
  event RewardsParametersUpdated(
    address indexed who,
    uint256 targetCapacity,
    uint256 minRate,
    uint256 maxRate,
    uint256 minRateAtPercent,
    uint256 maxRateAtPercent
  );
  event TargetCapacityUpdated(address indexed who, uint256 targetCapacity);
  event VestingScheduleUpdated(address indexed who, uint256 vestingLength);
  event MinRateUpdated(address indexed who, uint256 minRate);
  event MaxRateUpdated(address indexed who, uint256 maxRate);
  event MinRateAtPercentUpdated(address indexed who, uint256 minRateAtPercent);
  event MaxRateAtPercentUpdated(address indexed who, uint256 maxRateAtPercent);
  event LeverageMultiplierUpdated(address indexed who, LockupPeriod lockupPeriod, uint256 leverageMultiplier);
  event EffectiveMultiplierUpdated(address indexed who, StakedPositionType positionType, uint256 multiplier);

  /* ========== STATE VARIABLES ========== */

  uint256 private constant MULTIPLIER_DECIMALS = 1e18;

  bytes32 public constant OWNER_ROLE = keccak256("OWNER_ROLE");

  bytes32 public constant ZAPPER_ROLE = keccak256("ZAPPER_ROLE");

  GoldfinchConfig public config;

  /// @notice The block timestamp when rewards were last checkpointed
  uint256 public override lastUpdateTime;

  /// @notice Accumulated rewards per token at the last checkpoint
  uint256 public override accumulatedRewardsPerToken;

  /// @notice Total rewards available for disbursement at the last checkpoint, denominated in `rewardsToken()`
  uint256 public rewardsAvailable;

  /// @notice StakedPosition tokenId => accumulatedRewardsPerToken at the position's last checkpoint
  mapping(uint256 => uint256) public positionToAccumulatedRewardsPerToken;

  /// @notice Desired supply of staked tokens. The reward rate adjusts in a range
  ///   around this value to incentivize staking or unstaking to maintain it.
  uint256 public targetCapacity;

  /// @notice The minimum total disbursed rewards per second, denominated in `rewardsToken()`
  uint256 public minRate;

  /// @notice The maximum total disbursed rewards per second, denominated in `rewardsToken()`
  uint256 public maxRate;

  /// @notice The percent of `targetCapacity` at which the reward rate reaches `maxRate`.
  ///  Represented with `MULTIPLIER_DECIMALS`.
  uint256 public maxRateAtPercent;

  /// @notice The percent of `targetCapacity` at which the reward rate reaches `minRate`.
  ///  Represented with `MULTIPLIER_DECIMALS`.
  uint256 public minRateAtPercent;

  /// @notice The duration in seconds over which rewards vest
  uint256 public vestingLength;

  /// @dev Supply of staked tokens, excluding leverage due to lock-up boosting, denominated in
  ///   `stakingToken().decimals()`
  uint256 public totalStakedSupply;

  /// @dev Supply of staked tokens, including leverage due to lock-up boosting, denominated in
  ///   `stakingToken().decimals()`
  uint256 private totalLeveragedStakedSupply;

  /// @dev A mapping from lockup periods to leverage multipliers used to boost rewards.
  ///   See `stakeWithLockup`.
  mapping(LockupPeriod => uint256) private leverageMultipliers;

  /// @dev NFT tokenId => staked position
  mapping(uint256 => StakedPosition) public positions;

  /// @dev A mapping of staked position types to multipliers used to denominate positions
  ///   in `baseStakingToken()`. Represented with `MULTIPLIER_DECIMALS`.
  mapping(StakedPositionType => uint256) private effectiveMultipliers;

  // solhint-disable-next-line func-name-mixedcase
  function __initialize__(address owner, GoldfinchConfig _config) external initializer {
    __Context_init_unchained();
    __ERC165_init_unchained();
    __ERC721_init_unchained("Goldfinch V2 LP Staking Tokens", "GFI-V2-LPS");
    __ERC721Pausable_init_unchained();
    __AccessControl_init_unchained();
    __Pausable_init_unchained();
    __ReentrancyGuard_init_unchained();

    _setupRole(OWNER_ROLE, owner);
    _setupRole(PAUSER_ROLE, owner);

    _setRoleAdmin(PAUSER_ROLE, OWNER_ROLE);
    _setRoleAdmin(OWNER_ROLE, OWNER_ROLE);

    config = _config;

    vestingLength = 365 days;

    // Set defaults for leverage multipliers (no boosting)
    leverageMultipliers[LockupPeriod.SixMonths] = MULTIPLIER_DECIMALS; // 1x
    leverageMultipliers[LockupPeriod.TwelveMonths] = MULTIPLIER_DECIMALS; // 1x
    leverageMultipliers[LockupPeriod.TwentyFourMonths] = MULTIPLIER_DECIMALS; // 1x
  }

  function initZapperRole() external onlyAdmin {
    _setRoleAdmin(ZAPPER_ROLE, OWNER_ROLE);
  }

  /* ========== VIEWS ========== */

  /// @notice Returns the staked balance of a given position token
  /// @param tokenId A staking position token ID
  /// @return Amount of staked tokens denominated in `stakingToken().decimals()`
  function stakedBalanceOf(uint256 tokenId) external view returns (uint256) {
    return positions[tokenId].amount;
  }

  /// @notice The address of the token being disbursed as rewards
  function rewardsToken() public view returns (IERC20withDec) {
    return config.getGFI();
  }

  /// @notice The address of the token that is staked for a given position type
  function stakingToken(StakedPositionType positionType) public view returns (IERC20withDec) {
    if (positionType == StakedPositionType.Fidu) {
      return config.getFidu();
    } else if (positionType == StakedPositionType.CurveLP) {
      return config.getFiduUSDCCurveLP();
    } else {
      revert("unsupported StakedPositionType");
    }
  }

  /// @notice The address of the base token used to denominate staking rewards
  function baseStakingToken() public view returns (IERC20withDec) {
    return config.getFidu();
  }

  /// @notice The additional rewards earned per token, between the provided time and the last
  ///   time rewards were checkpointed, given the prevailing `rewardRate()`. This amount is limited
  ///   by the amount of rewards that are available for distribution; if there aren't enough
  ///   rewards in the balance of this contract, then we shouldn't be giving them out.
  /// @return Amount of rewards denominated in `rewardsToken().decimals()`.
  function additionalRewardsPerTokenSinceLastUpdate(uint256 time) internal view returns (uint256) {
    require(time >= lastUpdateTime, "Invalid end time for range");

    if (totalLeveragedStakedSupply == 0) {
      return 0;
    }
    uint256 rewardsSinceLastUpdate = Math.min(time.sub(lastUpdateTime).mul(rewardRate()), rewardsAvailable);
    uint256 additionalRewardsPerToken = rewardsSinceLastUpdate.mul(stakingTokenMantissa()).div(
      totalLeveragedStakedSupply
    );
    // Prevent perverse, infinite-mint scenario where totalLeveragedStakedSupply is a fraction of a token.
    // Since it's used as the denominator, this could make additionalRewardPerToken larger than the total number
    // of tokens that should have been disbursed in the elapsed time. The attacker would need to find
    // a way to reduce totalLeveragedStakedSupply while maintaining a staked position of >= 1.
    // See: https://twitter.com/Mudit__Gupta/status/1409463917290557440
    if (additionalRewardsPerToken > rewardsSinceLastUpdate) {
      return 0;
    }
    return additionalRewardsPerToken;
  }

  /// @notice Returns accumulated rewards per token up to the current block timestamp
  /// @return Amount of rewards denominated in `rewardsToken().decimals()`
  function rewardPerToken() public view returns (uint256) {
    uint256 additionalRewardsPerToken = additionalRewardsPerTokenSinceLastUpdate(block.timestamp);
    return accumulatedRewardsPerToken.add(additionalRewardsPerToken);
  }

  /// @notice Returns rewards earned by a given position token from its last checkpoint up to the
  ///   current block timestamp.
  /// @param tokenId A staking position token ID
  /// @return Amount of rewards denominated in `rewardsToken().decimals()`
  function earnedSinceLastCheckpoint(uint256 tokenId) public view returns (uint256) {
    StakedPosition storage position = positions[tokenId];
    uint256 effectiveLeveredAmount = positionToEffectiveLeveredAmount(position);
    return
      effectiveLeveredAmount.mul(rewardPerToken().sub(positionToAccumulatedRewardsPerToken[tokenId])).div(
        stakingTokenMantissa()
      );
  }

  /// @notice Returns the rewards claimable by a given position token at the most recent checkpoint, taking into
  ///   account vesting schedule.
  /// @return rewards Amount of rewards denominated in `rewardsToken()`
  function claimableRewards(uint256 tokenId) public view returns (uint256 rewards) {
    return positions[tokenId].rewards.claimable();
  }

  /// @notice Returns the rewards that will have vested for some position with the given params.
  /// @return rewards Amount of rewards denominated in `rewardsToken()`
  function totalVestedAt(
    uint256 start,
    uint256 end,
    uint256 time,
    uint256 grantedAmount
  ) external pure returns (uint256 rewards) {
    return StakingRewardsVesting.totalVestedAt(start, end, time, grantedAmount);
  }

  /// @notice Number of rewards, in `rewardsToken().decimals()`, to disburse each second
  function rewardRate() internal view returns (uint256) {
    // The reward rate can be thought of as a piece-wise function:
    //
    //   let intervalStart = (maxRateAtPercent * targetCapacity),
    //       intervalEnd = (minRateAtPercent * targetCapacity),
    //       x = totalStakedSupply
    //   in
    //     if x < intervalStart
    //       y = maxRate
    //     if x > intervalEnd
    //       y = minRate
    //     else
    //       y = maxRate - (maxRate - minRate) * (x - intervalStart) / (intervalEnd - intervalStart)
    //
    // See an example here:
    // solhint-disable-next-line max-line-length
    // https://www.wolframalpha.com/input/?i=Piecewise%5B%7B%7B1000%2C+x+%3C+50%7D%2C+%7B100%2C+x+%3E+300%7D%2C+%7B1000+-+%281000+-+100%29+*+%28x+-+50%29+%2F+%28300+-+50%29+%2C+50+%3C+x+%3C+300%7D%7D%5D
    //
    // In that example:
    //   maxRateAtPercent = 0.5, minRateAtPercent = 3, targetCapacity = 100, maxRate = 1000, minRate = 100
    uint256 intervalStart = targetCapacity.mul(maxRateAtPercent).div(MULTIPLIER_DECIMALS);
    uint256 intervalEnd = targetCapacity.mul(minRateAtPercent).div(MULTIPLIER_DECIMALS);
    uint256 x = totalStakedSupply;

    // Subsequent computation would overflow
    if (intervalEnd <= intervalStart) {
      return 0;
    }

    if (x < intervalStart) {
      return maxRate;
    }

    if (x > intervalEnd) {
      return minRate;
    }

    return maxRate.sub(maxRate.sub(minRate).mul(x.sub(intervalStart)).div(intervalEnd.sub(intervalStart)));
  }

  function positionToEffectiveLeveredAmount(StakedPosition storage position) internal view returns (uint256) {
    uint256 effectiveAmount = positionToEffectiveAmount(position);
    return toLeveredAmount(effectiveAmount, position.leverageMultiplier);
  }

  function positionToEffectiveAmount(StakedPosition storage position) internal view returns (uint256) {
    return toEffectiveAmount(position.amount, position.baseTokenExchangeRate, position.effectiveMultiplier);
  }

  function toEffectiveAmount(
    uint256 amount,
    uint256 baseTokenExchangeRate,
    uint256 effectiveMultiplier
  ) internal pure returns (uint256) {
    // Staked positions prior to GIP-1 do not have a baseTokenExchangeRate, so default to 1.
    uint256 exchangeRate = baseTokenExchangeRate == 0 ? MULTIPLIER_DECIMALS : baseTokenExchangeRate;
    // Both the exchange rate and the effective multiplier are denominated in MULTIPLIER_DECIMALS
    return amount.mul(exchangeRate).mul(effectiveMultiplier).div(MULTIPLIER_DECIMALS).div(MULTIPLIER_DECIMALS);
  }

  function toLeveredAmount(uint256 amount, uint256 leverageMultiplier) internal pure returns (uint256) {
    return amount.mul(leverageMultiplier).div(MULTIPLIER_DECIMALS);
  }

  function stakingTokenMantissa() internal view returns (uint256) {
    return uint256(10)**baseStakingToken().decimals();
  }

  /// @notice The amount of rewards currently being earned per token per second. This amount takes into
  ///   account how many rewards are actually available for disbursal -- unlike `rewardRate()` which does not.
  ///   This function is intended for public consumption, to know the rate at which rewards are being
  ///   earned, and not as an input to the mutative calculations in this contract.
  /// @return Amount of rewards denominated in `rewardsToken().decimals()`.
  function currentEarnRatePerToken() public view returns (uint256) {
    uint256 time = block.timestamp == lastUpdateTime ? block.timestamp + 1 : block.timestamp;
    uint256 elapsed = time.sub(lastUpdateTime);
    return additionalRewardsPerTokenSinceLastUpdate(time).div(elapsed);
  }

  /// @notice The amount of rewards currently being earned per second, for a given position. This function
  ///   is intended for public consumption, to know the rate at which rewards are being earned
  ///   for a given position, and not as an input to the mutative calculations in this contract.
  /// @return Amount of rewards denominated in `rewardsToken().decimals()`.
  function positionCurrentEarnRate(uint256 tokenId) external view returns (uint256) {
    StakedPosition storage position = positions[tokenId];
    uint256 effectiveLeveredAmount = positionToEffectiveLeveredAmount(position);
    return currentEarnRatePerToken().mul(effectiveLeveredAmount).div(stakingTokenMantissa());
  }

  /* ========== MUTATIVE FUNCTIONS ========== */

  /// @notice Stake `stakingToken()` to earn rewards. When you call this function, you'll receive an
  ///   an NFT representing your staked position. You can present your NFT to `getReward` or `unstake`
  ///   to claim rewards or unstake your tokens respectively. Rewards vest over a schedule.
  /// @dev This function checkpoints rewards.
  /// @param amount The amount of `stakingToken()` to stake
  /// @param positionType The type of the staked position
  function stake(uint256 amount, StakedPositionType positionType) external nonReentrant whenNotPaused updateReward(0) {
    _stakeWithLockup(msg.sender, msg.sender, amount, positionType, 0, MULTIPLIER_DECIMALS);
  }

  /// @notice Stake `stakingToken()` and lock your position for a period of time to boost your rewards.
  ///   When you call this function, you'll receive an an NFT representing your staked position.
  ///   You can present your NFT to `getReward` or `unstake` to claim rewards or unstake your tokens
  ///   respectively. Rewards vest over a schedule.
  ///
  ///   A locked position's rewards are boosted using a multiplier on the staked balance. For example,
  ///   if I lock 100 tokens for a 2x multiplier, my rewards will be calculated as if I staked 200 tokens.
  ///   This mechanism is similar to curve.fi's CRV-boosting vote-locking. Locked positions cannot be
  ///   unstaked until after the position's lockedUntil timestamp.
  /// @dev This function checkpoints rewards.
  /// @param amount The amount of `stakingToken()` to stake
  /// @param positionType The type of the staked position
  /// @param lockupPeriod The period over which to lock staked tokens
  function stakeWithLockup(
    uint256 amount,
    StakedPositionType positionType,
    LockupPeriod lockupPeriod
  ) external nonReentrant whenNotPaused updateReward(0) {
    uint256 lockDuration = lockupPeriodToDuration(lockupPeriod);
    uint256 leverageMultiplier = getLeverageMultiplier(lockupPeriod);
    uint256 lockedUntil = block.timestamp.add(lockDuration);
    _stakeWithLockup(msg.sender, msg.sender, amount, positionType, lockedUntil, leverageMultiplier);
  }

  /// @notice Deposit to SeniorPool and stake your shares in the same transaction.
  /// @param usdcAmount The amount of USDC to deposit into the senior pool. All shares from deposit
  ///   will be staked.
  function depositAndStake(uint256 usdcAmount) public nonReentrant whenNotPaused updateReward(0) {
    uint256 fiduAmount = depositToSeniorPool(usdcAmount);
    uint256 lockedUntil = 0;
    uint256 tokenId = _stakeFiduWithLockup(address(this), msg.sender, fiduAmount, lockedUntil, MULTIPLIER_DECIMALS);
    emit DepositedAndStaked(msg.sender, usdcAmount, tokenId, fiduAmount, lockedUntil, MULTIPLIER_DECIMALS);
  }

  function depositToSeniorPool(uint256 usdcAmount) internal returns (uint256 fiduAmount) {
    require(config.getGo().goSeniorPool(msg.sender), "This address has not been go-listed");
    IERC20withDec usdc = config.getUSDC();
    usdc.safeTransferFrom(msg.sender, address(this), usdcAmount);

    ISeniorPool seniorPool = config.getSeniorPool();
    usdc.safeIncreaseAllowance(address(seniorPool), usdcAmount);
    return seniorPool.deposit(usdcAmount);
  }

  /// @notice Identical to `depositAndStake`, except it allows for a signature to be passed that permits
  ///   this contract to move funds on behalf of the user.
  /// @param usdcAmount The amount of USDC to deposit
  /// @param v secp256k1 signature component
  /// @param r secp256k1 signature component
  /// @param s secp256k1 signature component
  function depositWithPermitAndStake(
    uint256 usdcAmount,
    uint256 deadline,
    uint8 v,
    bytes32 r,
    bytes32 s
  ) public {
    IERC20Permit(config.usdcAddress()).permit(msg.sender, address(this), usdcAmount, deadline, v, r, s);
    depositAndStake(usdcAmount);
  }

  function depositToCurveAndStake(uint256 fiduAmount, uint256 usdcAmount) public {
    depositToCurveAndStakeFrom(msg.sender, msg.sender, fiduAmount, usdcAmount);
  }

  /// @notice Deposit to FIDU and USDC into the Curve LP, and stake your Curve LP tokens in the same transaction.
  /// @param fiduAmount The amount of FIDU to deposit
  /// @param usdcAmount The amount of USDC to deposit
  function depositToCurveAndStakeFrom(
    address staker,
    address nftRecipient,
    uint256 fiduAmount,
    uint256 usdcAmount
  ) public nonReentrant whenNotPaused updateReward(0) {
    require(fiduAmount > 0 || usdcAmount > 0, "Cannot stake 0");

    IERC20withDec usdc = config.getUSDC();
    IERC20withDec fidu = config.getFidu();
    ICurveLP curveLP = config.getFiduUSDCCurveLP();

    // Transfer FIDU and USDC from staker to StakingRewards, and allow the Curve LP contract to spend
    // this contract's FIDU and USDC
    if (fiduAmount > 0) {
      fidu.safeTransferFrom(staker, address(this), fiduAmount);
      fidu.safeIncreaseAllowance(address(curveLP), fiduAmount);
    }
    if (usdcAmount > 0) {
      usdc.safeTransferFrom(staker, address(this), usdcAmount);
      usdc.safeIncreaseAllowance(address(curveLP), usdcAmount);
    }

    // Calculate the expected number of Curve LP tokens to receive
    uint256 expectedAmount = curveLP.calcTokenAmount([fiduAmount, usdcAmount], true);

    // Add liquidity to Curve. The Curve LP tokens will be minted under StakingRewards
    uint256 curveLPTokens = curveLP.addLiquidity([fiduAmount, usdcAmount], expectedAmount, address(this));

    // Stake the Curve LP tokens on behalf of the user
    uint256 tokenId = _stakeWithLockup(
      address(this),
      nftRecipient,
      curveLPTokens,
      StakedPositionType.CurveLP,
      0,
      MULTIPLIER_DECIMALS
    );

    emit DepositedToCurveAndStaked(msg.sender, fiduAmount, usdcAmount, tokenId, curveLPTokens, 0, MULTIPLIER_DECIMALS);
  }

  /// @notice Deposit to the `SeniorPool` and stake your shares with a lock-up in the same transaction.
  /// @param usdcAmount The amount of USDC to deposit into the senior pool. All shares from deposit
  ///   will be staked.
  /// @param lockupPeriod The period over which to lock staked tokens
  function depositAndStakeWithLockup(uint256 usdcAmount, LockupPeriod lockupPeriod)
    public
    nonReentrant
    whenNotPaused
    updateReward(0)
  {
    uint256 fiduAmount = depositToSeniorPool(usdcAmount);
    uint256 lockDuration = lockupPeriodToDuration(lockupPeriod);
    uint256 leverageMultiplier = getLeverageMultiplier(lockupPeriod);
    uint256 lockedUntil = block.timestamp.add(lockDuration);
    uint256 tokenId = _stakeFiduWithLockup(address(this), msg.sender, fiduAmount, lockedUntil, leverageMultiplier);
    emit DepositedAndStaked(msg.sender, usdcAmount, tokenId, fiduAmount, lockedUntil, leverageMultiplier);
  }

  function lockupPeriodToDuration(LockupPeriod lockupPeriod) internal pure returns (uint256 lockDuration) {
    if (lockupPeriod == LockupPeriod.SixMonths) {
      return 365 days / 2;
    } else if (lockupPeriod == LockupPeriod.TwelveMonths) {
      return 365 days;
    } else if (lockupPeriod == LockupPeriod.TwentyFourMonths) {
      return 365 days * 2;
    } else {
      revert("unsupported LockupPeriod");
    }
  }

  /// @notice Get the leverage multiplier used to boost rewards for a given lockup period.
  ///   See `stakeWithLockup`. The leverage multiplier is denominated in `MULTIPLIER_DECIMALS`.
  function getLeverageMultiplier(LockupPeriod lockupPeriod) public view returns (uint256) {
    uint256 leverageMultiplier = leverageMultipliers[lockupPeriod];
    require(leverageMultiplier > 0, "unsupported LockupPeriod");
    return leverageMultiplier;
  }

  /// @notice The effective multiplier used to denominate a staked position type in `baseStakingToken()`.
  ///   The multiplier is represented in `MULTIPLIER_DECIMALS`
  function getEffectiveMultiplier(StakedPositionType positionType) public view returns (uint256) {
    if (effectiveMultipliers[positionType] > 0) {
      return effectiveMultipliers[positionType];
    }

    return MULTIPLIER_DECIMALS; // 1x
  }

  /// @notice Calculate the exchange rate that will be used to convert the original staked token amount to the
  ///   `baseStakingToken()` amount. The exchange rate is denominated in `MULTIPLIER_DECIMALS`.
  /// @param positionType Type of the staked postion
  function getBaseTokenExchangeRate(StakedPositionType positionType) public view virtual returns (uint256) {
    if (positionType == StakedPositionType.CurveLP) {
      // Curve LP tokens are scaled by MULTIPLIER_DECIMALS (1e18),
      uint256 curveLPVirtualPrice = config.getFiduUSDCCurveLP().getVirtualPrice();
      // The FIDU token price is also scaled by MULTIPLIER_DECIMALS (1e18)
      uint256 fiduPrice = config.getSeniorPool().sharePrice();
      return curveLPVirtualPrice.mul(MULTIPLIER_DECIMALS).div(fiduPrice);
    } else if (positionType == StakedPositionType.Fidu) {
      return MULTIPLIER_DECIMALS; // 1x
    } else {
      revert("unsupported StakedPositionType");
    }
  }

  /// @notice Identical to `depositAndStakeWithLockup`, except it allows for a signature to be passed that permits
  ///   this contract to move funds on behalf of the user.
  /// @param usdcAmount The amount of USDC to deposit
  /// @param lockupPeriod The period over which to lock staked tokens
  /// @param v secp256k1 signature component
  /// @param r secp256k1 signature component
  /// @param s secp256k1 signature component
  function depositWithPermitAndStakeWithLockup(
    uint256 usdcAmount,
    LockupPeriod lockupPeriod,
    uint256 deadline,
    uint8 v,
    bytes32 r,
    bytes32 s
  ) public {
    IERC20Permit(config.usdcAddress()).permit(msg.sender, address(this), usdcAmount, deadline, v, r, s);
    depositAndStakeWithLockup(usdcAmount, lockupPeriod);
  }

  function _stakeFiduWithLockup(
    address staker,
    address nftRecipient,
    uint256 amount,
    uint256 lockedUntil,
    uint256 leverageMultiplier
  ) internal returns (uint256 tokenId) {
    return _stakeWithLockup(staker, nftRecipient, amount, StakedPositionType.Fidu, lockedUntil, leverageMultiplier);
  }

  function _stakeWithLockup(
    address staker,
    address nftRecipient,
    uint256 amount,
    StakedPositionType positionType,
    uint256 lockedUntil,
    uint256 leverageMultiplier
  ) internal returns (uint256 tokenId) {
    require(amount > 0, "Cannot stake 0");

    _tokenIdTracker.increment();
    tokenId = _tokenIdTracker.current();

    // Ensure we snapshot accumulatedRewardsPerToken for tokenId after it is available
    // We do this before setting the position, because we don't want `earned` to (incorrectly) account for
    // position.amount yet. This is equivalent to using the updateReward(msg.sender) modifier in the original
    // synthetix contract, where the modifier is called before any staking balance for that address is recorded
    _updateReward(tokenId);

    uint256 baseTokenExchangeRate = getBaseTokenExchangeRate(positionType);
    uint256 effectiveMultiplier = getEffectiveMultiplier(positionType);

    positions[tokenId] = StakedPosition({
      positionType: positionType,
      amount: amount,
      rewards: StakingRewardsVesting.Rewards({
        totalUnvested: 0,
        totalVested: 0,
        totalPreviouslyVested: 0,
        totalClaimed: 0,
        startTime: block.timestamp,
        endTime: block.timestamp.add(vestingLength)
      }),
      baseTokenExchangeRate: baseTokenExchangeRate,
      effectiveMultiplier: effectiveMultiplier,
      leverageMultiplier: leverageMultiplier,
      lockedUntil: lockedUntil
    });
    _mint(nftRecipient, tokenId);

    uint256 effectiveAmount = positionToEffectiveAmount(positions[tokenId]);
    uint256 effectiveLeveredAmount = positionToEffectiveLeveredAmount(positions[tokenId]);
    totalLeveragedStakedSupply = totalLeveragedStakedSupply.add(effectiveLeveredAmount);
    totalStakedSupply = totalStakedSupply.add(effectiveAmount);

    // Staker is address(this) when using depositAndStake or other convenience functions
    if (staker != address(this)) {
      stakingToken(positionType).safeTransferFrom(staker, address(this), amount);
    }

    emit Staked(nftRecipient, tokenId, amount, positionType, baseTokenExchangeRate, lockedUntil, leverageMultiplier);

    return tokenId;
  }

  /// @notice Unstake an amount of `stakingToken()` associated with a given position and transfer to msg.sender.
  ///   Unvested rewards will be forfeited, but remaining staked amount will continue to accrue rewards.
  ///   Positions that are still locked cannot be unstaked until the position's lockedUntil time has passed.
  /// @dev This function checkpoints rewards
  /// @param tokenId A staking position token ID
  /// @param amount Amount of `stakingToken()` to be unstaked from the position
<<<<<<< HEAD
  function unstake(uint256 tokenId, uint256 amount) public nonReentrant whenNotPaused updateReward(tokenId) {
    StakedPositionType positionType = positions[tokenId].positionType;
=======
  function unstake(uint256 tokenId, uint256 amount) public override nonReentrant whenNotPaused updateReward(tokenId) {
>>>>>>> fc0b199f
    _unstake(tokenId, amount);
    stakingToken(positionType).safeTransfer(msg.sender, amount);
  }

  function unstakeAndWithdraw(uint256 tokenId, uint256 usdcAmount) public nonReentrant whenNotPaused {
    (uint256 usdcReceivedAmount, uint256 fiduAmount) = _unstakeAndWithdraw(tokenId, usdcAmount);

    emit UnstakedAndWithdrew(msg.sender, usdcReceivedAmount, tokenId, fiduAmount);
  }

  function _unstakeAndWithdraw(uint256 tokenId, uint256 usdcAmount)
    internal
    updateReward(tokenId)
    returns (uint256 usdcAmountReceived, uint256 fiduUsed)
  {
    require(config.getGo().goSeniorPool(msg.sender), "This address has not been go-listed");
    ISeniorPool seniorPool = config.getSeniorPool();
    IFidu fidu = config.getFidu();

    uint256 fiduBalanceBefore = fidu.balanceOf(address(this));

    usdcAmountReceived = seniorPool.withdraw(usdcAmount);

    fiduUsed = fiduBalanceBefore.sub(fidu.balanceOf(address(this)));

    _unstake(tokenId, fiduUsed);
    config.getUSDC().safeTransfer(msg.sender, usdcAmountReceived);

    return (usdcAmountReceived, fiduUsed);
  }

  function unstakeAndWithdrawMultiple(uint256[] calldata tokenIds, uint256[] calldata usdcAmounts)
    public
    nonReentrant
    whenNotPaused
  {
    require(tokenIds.length == usdcAmounts.length, "tokenIds and usdcAmounts must be the same length");

    uint256 usdcReceivedAmountTotal = 0;
    uint256[] memory fiduAmounts = new uint256[](usdcAmounts.length);
    for (uint256 i = 0; i < usdcAmounts.length; i++) {
      (uint256 usdcReceivedAmount, uint256 fiduAmount) = _unstakeAndWithdraw(tokenIds[i], usdcAmounts[i]);

      usdcReceivedAmountTotal = usdcReceivedAmountTotal.add(usdcReceivedAmount);
      fiduAmounts[i] = fiduAmount;
    }

    emit UnstakedAndWithdrewMultiple(msg.sender, usdcReceivedAmountTotal, tokenIds, fiduAmounts);
  }

  function unstakeAndWithdrawInFidu(uint256 tokenId, uint256 fiduAmount) public nonReentrant whenNotPaused {
    uint256 usdcReceivedAmount = _unstakeAndWithdrawInFidu(tokenId, fiduAmount);

    emit UnstakedAndWithdrew(msg.sender, usdcReceivedAmount, tokenId, fiduAmount);
  }

  function _unstakeAndWithdrawInFidu(uint256 tokenId, uint256 fiduAmount)
    internal
    updateReward(tokenId)
    returns (uint256 usdcReceivedAmount)
  {
    usdcReceivedAmount = config.getSeniorPool().withdrawInFidu(fiduAmount);
    _unstake(tokenId, fiduAmount);
    config.getUSDC().safeTransfer(msg.sender, usdcReceivedAmount);
    return usdcReceivedAmount;
  }

  function unstakeAndWithdrawMultipleInFidu(uint256[] calldata tokenIds, uint256[] calldata fiduAmounts)
    public
    nonReentrant
    whenNotPaused
  {
    require(tokenIds.length == fiduAmounts.length, "tokenIds and usdcAmounts must be the same length");

    uint256 usdcReceivedAmountTotal = 0;
    for (uint256 i = 0; i < fiduAmounts.length; i++) {
      uint256 usdcReceivedAmount = _unstakeAndWithdrawInFidu(tokenIds[i], fiduAmounts[i]);

      usdcReceivedAmountTotal = usdcReceivedAmountTotal.add(usdcReceivedAmount);
    }

    emit UnstakedAndWithdrewMultiple(msg.sender, usdcReceivedAmountTotal, tokenIds, fiduAmounts);
  }

  function _unstake(uint256 tokenId, uint256 amount) internal {
    require(ownerOf(tokenId) == msg.sender || isZapper(), "access denied");
    require(amount > 0, "Cannot unstake 0");

    StakedPosition storage position = positions[tokenId];
    uint256 prevAmount = position.amount;
    require(amount <= prevAmount, "cannot unstake more than staked balance");

    require(block.timestamp >= position.lockedUntil, "staked funds are locked");

    uint256 effectiveAmount = positionToEffectiveAmount(position);
    // By this point, leverageMultiplier should always be 1x due to the reset logic in updateReward.
    // But we subtract leveredAmount from totalLeveragedStakedSupply anyway, since that is technically correct.
    uint256 effectiveLeveredAmount = toLeveredAmount(effectiveAmount, position.leverageMultiplier);
    totalLeveragedStakedSupply = totalLeveragedStakedSupply.sub(effectiveLeveredAmount);
    totalStakedSupply = totalStakedSupply.sub(effectiveAmount);
    position.amount = prevAmount.sub(amount);

    // Slash unvested rewards
    if (!isZapper()) {
      uint256 slashingPercentage = amount.mul(StakingRewardsVesting.PERCENTAGE_DECIMALS).div(prevAmount);
      position.rewards.slash(slashingPercentage);
    }

    emit Unstaked(msg.sender, tokenId, amount, position.positionType);
  }

  /// @notice "Kick" a user's reward multiplier. If they are past their lock-up period, their reward
  ///   multipler will be reset to 1x.
  /// @dev This will also checkpoint their rewards up to the current time.
  // solhint-disable-next-line no-empty-blocks
  function kick(uint256 tokenId) public override nonReentrant whenNotPaused updateReward(tokenId) {}

  /// @notice Updates a user's effective multiplier to the prevailing multiplier. This function gives
  ///   users an option to get on a higher multiplier without needing to unstake and lose their unvested tokens.
  /// @dev This will also checkpoint their rewards up to the current time.
  function updatePositionEffectiveMultiplier(uint256 tokenId) public nonReentrant whenNotPaused updateReward(tokenId) {
    require(ownerOf(tokenId) == msg.sender, "access denied");

    StakedPosition storage position = positions[tokenId];

    uint256 newEffectiveMultiplier = getEffectiveMultiplier(position.positionType);

    // Prevent a user from accidentally lowering their effective multiplier
    require(
      newEffectiveMultiplier >= position.effectiveMultiplier,
      "Cannot update position to a lower effective multiplier"
    );

    uint256 prevEffectiveAmount = positionToEffectiveAmount(position);
    uint256 prevEffectiveLeveredAmount = positionToEffectiveLeveredAmount(position);

    position.effectiveMultiplier = newEffectiveMultiplier;

    uint256 newEffectiveAmount = positionToEffectiveAmount(position);
    uint256 newEffectiveLeveredAmount = positionToEffectiveLeveredAmount(position);

    totalLeveragedStakedSupply = totalLeveragedStakedSupply.sub(prevEffectiveLeveredAmount).add(
      newEffectiveLeveredAmount
    );
    totalStakedSupply = totalStakedSupply.sub(prevEffectiveAmount).add(newEffectiveAmount);
  }

  /// @notice Claim rewards for a given staked position
  /// @param tokenId A staking position token ID
  function getReward(uint256 tokenId) public nonReentrant whenNotPaused updateReward(tokenId) {
    require(ownerOf(tokenId) == msg.sender, "access denied");
    uint256 reward = claimableRewards(tokenId);
    if (reward > 0) {
      positions[tokenId].rewards.claim(reward);
      rewardsToken().safeTransfer(msg.sender, reward);
      emit RewardPaid(msg.sender, tokenId, reward);
    }
  }

  /// @notice Unstake the position's full amount and claim all rewards
  /// @param tokenId A staking position token ID
  function exit(uint256 tokenId) external {
    unstake(tokenId, positions[tokenId].amount);
    getReward(tokenId);
  }

  function exitAndWithdraw(uint256 tokenId) external {
    unstakeAndWithdrawInFidu(tokenId, positions[tokenId].amount);
    getReward(tokenId);
  }

  function addToStake(uint256 tokenId, uint256 amount)
    external
    override
    nonReentrant
    whenNotPaused
    updateReward(tokenId)
  {
    require(isZapper(), "access denied");

    StakedPosition storage position = positions[tokenId];
    position.amount = position.amount.add(amount);

    uint256 leveredAmount = toLeveredAmount(amount, position.leverageMultiplier);
    totalLeveragedStakedSupply = totalLeveragedStakedSupply.add(leveredAmount);
    totalStakedSupply = totalStakedSupply.add(amount);

    stakingToken(position.positionType).safeTransferFrom(msg.sender, address(this), amount);
  }

  /* ========== RESTRICTED FUNCTIONS ========== */

  /// @notice Transfer rewards from msg.sender, to be used for reward distribution
  function loadRewards(uint256 rewards) public onlyAdmin updateReward(0) {
    rewardsToken().safeTransferFrom(msg.sender, address(this), rewards);
    rewardsAvailable = rewardsAvailable.add(rewards);
    emit RewardAdded(rewards);
  }

  function setRewardsParameters(
    uint256 _targetCapacity,
    uint256 _minRate,
    uint256 _maxRate,
    uint256 _minRateAtPercent,
    uint256 _maxRateAtPercent
  ) public onlyAdmin updateReward(0) {
    require(_maxRate >= _minRate, "maxRate must be >= then minRate");
    require(_maxRateAtPercent <= _minRateAtPercent, "maxRateAtPercent must be <= minRateAtPercent");
    targetCapacity = _targetCapacity;
    minRate = _minRate;
    maxRate = _maxRate;
    minRateAtPercent = _minRateAtPercent;
    maxRateAtPercent = _maxRateAtPercent;

    emit RewardsParametersUpdated(msg.sender, targetCapacity, minRate, maxRate, minRateAtPercent, maxRateAtPercent);
  }

  function setLeverageMultiplier(LockupPeriod lockupPeriod, uint256 leverageMultiplier)
    public
    onlyAdmin
    updateReward(0)
  {
    leverageMultipliers[lockupPeriod] = leverageMultiplier;
    emit LeverageMultiplierUpdated(msg.sender, lockupPeriod, leverageMultiplier);
  }

  /// @notice Set the effective multiplier for a given staked position type. The effective multipler
  ///  is used to denominate a staked position to `baseStakingToken()`. The multiplier is represented in
  ///  `MULTIPLIER_DECIMALS`
  /// @param multiplier the new multiplier, denominated in `MULTIPLIER_DECIMALS`
  /// @param positionType the type of the position
  function setEffectiveMultiplier(uint256 multiplier, StakedPositionType positionType)
    public
    onlyAdmin
    updateReward(0)
  {
    effectiveMultipliers[positionType] = multiplier;
    emit EffectiveMultiplierUpdated(_msgSender(), positionType, multiplier);
  }

  function setVestingSchedule(uint256 _vestingLength) public onlyAdmin updateReward(0) {
    vestingLength = _vestingLength;
    emit VestingScheduleUpdated(msg.sender, vestingLength);
  }

  function updateGoldfinchConfig() external onlyAdmin {
    config = GoldfinchConfig(config.configAddress());
    emit GoldfinchConfigUpdated(_msgSender(), address(config));
  }

  /* ========== MODIFIERS ========== */

  modifier updateReward(uint256 tokenId) {
    _updateReward(tokenId);
    _;
  }

  function _updateReward(uint256 tokenId) internal {
    uint256 prevAccumulatedRewardsPerToken = accumulatedRewardsPerToken;

    accumulatedRewardsPerToken = rewardPerToken();
    uint256 rewardsJustDistributed = totalLeveragedStakedSupply
      .mul(accumulatedRewardsPerToken.sub(prevAccumulatedRewardsPerToken))
      .div(stakingTokenMantissa());
    rewardsAvailable = rewardsAvailable.sub(rewardsJustDistributed);
    lastUpdateTime = block.timestamp;

    if (tokenId != 0) {
      uint256 additionalRewards = earnedSinceLastCheckpoint(tokenId);

      StakedPosition storage position = positions[tokenId];
      StakingRewardsVesting.Rewards storage rewards = position.rewards;
      rewards.totalUnvested = rewards.totalUnvested.add(additionalRewards);
      rewards.checkpoint();

      positionToAccumulatedRewardsPerToken[tokenId] = accumulatedRewardsPerToken;

      // If position is unlocked, reset its leverageMultiplier back to 1x
      uint256 lockedUntil = position.lockedUntil;
      uint256 leverageMultiplier = position.leverageMultiplier;
      uint256 effectiveAmount = positionToEffectiveAmount(position);
      if (lockedUntil > 0 && block.timestamp >= lockedUntil && leverageMultiplier > MULTIPLIER_DECIMALS) {
        uint256 prevLeveredAmount = toLeveredAmount(effectiveAmount, leverageMultiplier);
        uint256 newLeveredAmount = toLeveredAmount(effectiveAmount, MULTIPLIER_DECIMALS);
        position.leverageMultiplier = MULTIPLIER_DECIMALS;
        totalLeveragedStakedSupply = totalLeveragedStakedSupply.sub(prevLeveredAmount).add(newLeveredAmount);
      }
    }
  }

  function isAdmin() public view returns (bool) {
    return hasRole(OWNER_ROLE, _msgSender());
  }

  modifier onlyAdmin() {
    require(isAdmin(), "Must have admin role to perform this action");
    _;
  }

  function isZapper() public view returns (bool) {
    return hasRole(ZAPPER_ROLE, _msgSender());
  }

  /* ========== EVENTS ========== */

  event RewardAdded(uint256 reward);
  event Staked(
    address indexed user,
    uint256 indexed tokenId,
    uint256 amount,
    StakedPositionType positionType,
    uint256 baseTokenExchangeRate,
    uint256 lockedUntil,
    uint256 multiplier
  );
  event DepositedAndStaked(
    address indexed user,
    uint256 depositedAmount,
    uint256 indexed tokenId,
    uint256 amount,
    uint256 lockedUntil,
    uint256 multiplier
  );
  event DepositedToCurveAndStaked(
    address indexed user,
    uint256 fiduAmount,
    uint256 usdcAmount,
    uint256 indexed tokenId,
    uint256 amount,
    uint256 lockedUntil,
    uint256 multiplier
  );
  event Unstaked(address indexed user, uint256 indexed tokenId, uint256 amount, StakedPositionType positionType);
  event UnstakedAndWithdrew(address indexed user, uint256 usdcReceivedAmount, uint256 indexed tokenId, uint256 amount);
  event UnstakedAndWithdrewMultiple(
    address indexed user,
    uint256 usdcReceivedAmount,
    uint256[] tokenIds,
    uint256[] amounts
  );
  event RewardPaid(address indexed user, uint256 indexed tokenId, uint256 reward);
  event GoldfinchConfigUpdated(address indexed who, address configAddress);
}<|MERGE_RESOLUTION|>--- conflicted
+++ resolved
@@ -18,12 +18,8 @@
 
 import "../library/StakingRewardsVesting.sol";
 
-<<<<<<< HEAD
 // solhint-disable-next-line max-states-count
 contract StakingRewards is ERC721PresetMinterPauserAutoIdUpgradeSafe, ReentrancyGuardUpgradeSafe {
-=======
-contract StakingRewards is IStakingRewards, ERC721PresetMinterPauserAutoIdUpgradeSafe, ReentrancyGuardUpgradeSafe {
->>>>>>> fc0b199f
   using SafeMath for uint256;
   using SafeERC20 for IERC20withDec;
   using ConfigHelper for GoldfinchConfig;
@@ -629,12 +625,8 @@
   /// @dev This function checkpoints rewards
   /// @param tokenId A staking position token ID
   /// @param amount Amount of `stakingToken()` to be unstaked from the position
-<<<<<<< HEAD
-  function unstake(uint256 tokenId, uint256 amount) public nonReentrant whenNotPaused updateReward(tokenId) {
+  function unstake(uint256 tokenId, uint256 amount) public override nonReentrant whenNotPaused updateReward(tokenId) {
     StakedPositionType positionType = positions[tokenId].positionType;
-=======
-  function unstake(uint256 tokenId, uint256 amount) public override nonReentrant whenNotPaused updateReward(tokenId) {
->>>>>>> fc0b199f
     _unstake(tokenId, amount);
     stakingToken(positionType).safeTransfer(msg.sender, amount);
   }
