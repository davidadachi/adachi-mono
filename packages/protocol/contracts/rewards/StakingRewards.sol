--- conflicted
+++ resolved
@@ -33,26 +33,6 @@
     TwentyFourMonths
   }
 
-<<<<<<< HEAD
-  /* ========== EVENTS =================== */
-  event RewardsParametersUpdated(
-    address indexed who,
-    uint256 targetCapacity,
-    uint256 minRate,
-    uint256 maxRate,
-    uint256 minRateAtPercent,
-    uint256 maxRateAtPercent
-  );
-  event TargetCapacityUpdated(address indexed who, uint256 targetCapacity);
-  event VestingScheduleUpdated(address indexed who, uint256 vestingLength);
-  event MinRateUpdated(address indexed who, uint256 minRate);
-  event MaxRateUpdated(address indexed who, uint256 maxRate);
-  event MinRateAtPercentUpdated(address indexed who, uint256 minRateAtPercent);
-  event MaxRateAtPercentUpdated(address indexed who, uint256 maxRateAtPercent);
-  event EffectiveMultiplierUpdated(address indexed who, StakedPositionType positionType, uint256 multiplier);
-
-=======
->>>>>>> 41da47a5
   /* ========== STATE VARIABLES ========== */
 
   uint256 private constant MULTIPLIER_DECIMALS = 1e18;
