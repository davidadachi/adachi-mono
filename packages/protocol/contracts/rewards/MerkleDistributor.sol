// SPDX-License-Identifier: GPL-3.0-only
// solhint-disable-next-line max-line-length
// Adapted from https://github.com/Uniswap/merkle-distributor/blob/c3255bfa2b684594ecd562cacd7664b0f18330bf/contracts/MerkleDistributor.sol.
pragma solidity 0.6.12;

import "@openzeppelin/contracts/cryptography/MerkleProof.sol";

import "../interfaces/ICommunityRewards.sol";
import "../interfaces/IMerkleDistributor.sol";

contract MerkleDistributor is IMerkleDistributor {
  address public immutable override communityRewards;
  bytes32 public immutable override merkleRoot;

  // @dev This is a packed array of booleans.
  mapping(uint256 => uint256) private acceptedBitMap;

  constructor(address communityRewards_, bytes32 merkleRoot_) public {
    require(communityRewards_ != address(0), "Cannot use the null address");
    require(merkleRoot_ != 0, "Invalid merkle root provided");
    communityRewards = communityRewards_;
    merkleRoot = merkleRoot_;
  }

  function isGrantAccepted(uint256 index) public view override returns (bool) {
    uint256 acceptedWordIndex = index / 256;
    uint256 acceptedBitIndex = index % 256;
    uint256 acceptedWord = acceptedBitMap[acceptedWordIndex];
    uint256 mask = (1 << acceptedBitIndex);
    return acceptedWord & mask == mask;
  }

  function _setGrantAccepted(uint256 index) private {
    uint256 acceptedWordIndex = index / 256;
    uint256 acceptedBitIndex = index % 256;
    acceptedBitMap[acceptedWordIndex] = acceptedBitMap[acceptedWordIndex] | (1 << acceptedBitIndex);
  }

  function acceptGrant(
    uint256 index,
    uint256 amount,
    uint256 vestingLength,
    uint256 cliffLength,
    uint256 vestingInterval,
    bytes32[] calldata merkleProof
  ) external override {
    require(!isGrantAccepted(index), "Grant already accepted");

    // Verify the merkle proof.
    //
    /// @dev Per the Warning in
    /// https://github.com/ethereum/solidity/blob/v0.6.12/docs/abi-spec.rst#non-standard-packed-mode,
    /// it is important that no more than one of the arguments to `abi.encodePacked()` here be a
    /// dynamic type (see definition in
    /// https://github.com/ethereum/solidity/blob/v0.6.12/docs/abi-spec.rst#formal-specification-of-the-encoding).
    bytes32 node = keccak256(abi.encodePacked(index, msg.sender, amount, vestingLength, cliffLength, vestingInterval));
    require(MerkleProof.verify(merkleProof, merkleRoot, node), "Invalid proof");

    // Mark it accepted and perform the granting.
    _setGrantAccepted(index);
    uint256 tokenId = ICommunityRewards(communityRewards).grant(
<<<<<<< HEAD
      account,
=======
      msg.sender,
>>>>>>> 69f3e207
      amount,
      vestingLength,
      cliffLength,
      vestingInterval
    );

<<<<<<< HEAD
    emit GrantAccepted(tokenId, index, account, amount, vestingLength, cliffLength, vestingInterval);
  }

  modifier onlyGrantRecipient(address recipient) {
    require(msg.sender == recipient, "Only the grant recipient can accept a grant");
    _;
=======
    emit GrantAccepted(tokenId, index, msg.sender, amount, vestingLength, cliffLength, vestingInterval);
>>>>>>> 69f3e207
  }
}<|MERGE_RESOLUTION|>--- conflicted
+++ resolved
@@ -59,26 +59,13 @@
     // Mark it accepted and perform the granting.
     _setGrantAccepted(index);
     uint256 tokenId = ICommunityRewards(communityRewards).grant(
-<<<<<<< HEAD
-      account,
-=======
       msg.sender,
->>>>>>> 69f3e207
       amount,
       vestingLength,
       cliffLength,
       vestingInterval
     );
 
-<<<<<<< HEAD
-    emit GrantAccepted(tokenId, index, account, amount, vestingLength, cliffLength, vestingInterval);
-  }
-
-  modifier onlyGrantRecipient(address recipient) {
-    require(msg.sender == recipient, "Only the grant recipient can accept a grant");
-    _;
-=======
     emit GrantAccepted(tokenId, index, msg.sender, amount, vestingLength, cliffLength, vestingInterval);
->>>>>>> 69f3e207
   }
 }