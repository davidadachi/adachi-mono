// SPDX-License-Identifier: MIT
pragma solidity 0.6.12;
pragma experimental ABIEncoderV2;

import "@openzeppelin/contracts-ethereum-package/contracts/math/Math.sol";
import "@openzeppelin/contracts-ethereum-package/contracts/math/SafeMath.sol";
import "@uniswap/lib/contracts/libraries/Babylonian.sol";

import "../library/SafeERC20Transfer.sol";
import "../protocol/core/ConfigHelper.sol";
import "../protocol/core/BaseUpgradeablePausable.sol";
import "../interfaces/IPoolTokens.sol";
import "../interfaces/IStakingRewards.sol";
import "../interfaces/ITranchedPool.sol";
import "../interfaces/IBackerRewards.sol";
import "../interfaces/ISeniorPool.sol";
<<<<<<< HEAD
=======
import "../interfaces/IEvents.sol";
>>>>>>> 48651d11

// Basically, Every time a interest payment comes back
// we keep a running total of dollars (totalInterestReceived) until it reaches the maxInterestDollarsEligible limit
// Every dollar of interest received from 0->maxInterestDollarsEligible
// has a allocated amount of rewards based on a sqrt function.

// When a interest payment comes in for a given Pool or the pool balance increases
// we recalculate the pool's accRewardsPerPrincipalDollar

// equation ref `_calculateNewGrossGFIRewardsForInterestAmount()`:
// (sqrtNewTotalInterest - sqrtOrigTotalInterest) / sqrtMaxInterestDollarsEligible * (totalRewards / totalGFISupply)

// When a PoolToken is minted, we set the mint price to the pool's current accRewardsPerPrincipalDollar
// Every time a PoolToken withdraws rewards, we determine the allocated rewards,
// increase that PoolToken's rewardsClaimed, and transfer the owner the gfi

contract BackerRewards is IBackerRewards, BaseUpgradeablePausable, SafeERC20Transfer, IEvents {
  GoldfinchConfig public config;
  using ConfigHelper for GoldfinchConfig;
  using SafeMath for uint256;

  uint256 internal constant GFI_MANTISSA = 10**18;
  uint256 internal constant FIDU_MANTISSA = 10**18;
  uint256 internal constant USDC_MANTISSA = 10**6;

  struct BackerRewardsInfo {
    uint256 accRewardsPerPrincipalDollar; // accumulator gfi per interest dollar
  }

  struct BackerRewardsTokenInfo {
    uint256 rewardsClaimed; // gfi claimed
    uint256 accRewardsPerPrincipalDollarAtMint; // Pool's accRewardsPerPrincipalDollar at PoolToken mint()
  }

  /// @notice Staking rewards parameters relevant to a TranchedPool
  struct StakingRewardsPoolInfo {
    // @notice the value `StakingRewards.accumulatedRewardsPerToken()` at the last checkpoint
    uint256 accumulatedRewardsPerTokenAtLastCheckpoint;
    // @notice last time the rewards info was updated
    //
    // we need this in order to know how much to pro rate rewards after the term is over.
    uint256 lastUpdateTime;
    // @notice staking rewards parameters for each slice of the tranched pool
    StakingRewardsSliceInfo[] slicesInfo;
  }

  /// @notice Staking rewards paramters relevant to a TranchedPool slice
  struct StakingRewardsSliceInfo {
    // @notice fidu share price when the slice is first drawn down
    //
    // we need to save this to calculate what an equivalent position in
    // the senior pool would be at the time the slice is downdown
    uint256 fiduSharePriceAtDrawdown;
    // @notice the amount of principal deployed at the last checkpoint
    //
    // we use this to calculate the amount of principal that should
    // acctually accrue rewards during between the last checkpoint and
    // and subsequent updates
    uint256 principalDeployedAtLastCheckpoint;
    // @notice the value of StakingRewards.accumulatedRewardsPerToken() at time of drawdown
    //
    // we need to keep track of this to use this as a base value to accumulate rewards
    // for tokens. If the token has never claimed staking rewards, we use this value
    // and the current staking rewards accumulator
    uint256 accumulatedRewardsPerTokenAtDrawdown;
    // @notice amount of rewards per token accumulated over the lifetime of the slice that a backer
    //          can claim
    uint256 accumulatedRewardsPerTokenAtLastCheckpoint;
    // @notice the amount of rewards per token accumulated over the lifetime of the slice
    //
    // this value is "unrealized" because backers will be unable to claim against this value.
    // we keep this value so that we can always accumulate rewards for the amount of capital
    // deployed at any point in time, but not allow backers to withdraw them until a payment
    // is made. For example: we want to accumulate rewards when a backer does a drawdown. but
    // a backer shouldn't be allowed to claim rewards until a payment is made.
    //
    // this value is scaled depending on the current proportion of capital currently deployed
    // in the slice. For example, if the staking rewards contract accrued 10 rewards per token
    // between the current checkpoint and a new update, and only 20% of the capital was deployed
    // during that period, we would accumulate 2 (10 * 20%) rewards.
    uint256 unrealizedAccumulatedRewardsPerTokenAtLastCheckpoint;
  }

  /// @notice Staking rewards parameters relevant to a PoolToken
  struct StakingRewardsTokenInfo {
    // @notice the amount of rewards accumulated the last time a token's rewards were withdrawn
    uint256 accumulatedRewardsPerTokenAtLastWithdraw;
  }

  uint256 public constant NUM_TRANCHES_PER_SLICE = 2;

  /// @notice total amount of GFI rewards available, times 1e18
  uint256 public totalRewards;

  /// @notice interest $ eligible for gfi rewards, times 1e18
  uint256 public maxInterestDollarsEligible;
<<<<<<< HEAD

  /// @notice counter of total interest repayments, times 1e6
  uint256 public totalInterestReceived;

  /// @notice totalRewards/totalGFISupply, times 1e18
  uint256 public totalRewardPercentOfTotalGFI;

  /// @notice poolTokenId -> BackerRewardsTokenInfo
  mapping(uint256 => BackerRewardsTokenInfo) public tokens;

=======

  /// @notice counter of total interest repayments, times 1e6
  uint256 public totalInterestReceived;

  /// @notice totalRewards/totalGFISupply, times 1e18
  uint256 public totalRewardPercentOfTotalGFI;

  /// @notice poolTokenId -> BackerRewardsTokenInfo
  mapping(uint256 => BackerRewardsTokenInfo) public tokens;

>>>>>>> 48651d11
  /// @notice pool.address -> BackerRewardsInfo
  mapping(address => BackerRewardsInfo) public pools;

  /// @notice Staking rewards info for each pool
  mapping(ITranchedPool => StakingRewardsPoolInfo) public poolStakingRewards; // pool.address -> StakingRewardsPoolInfo

  /// @notice Staking rewards info for each pool token
  mapping(uint256 => StakingRewardsTokenInfo) public tokenStakingRewards;

  // solhint-disable-next-line func-name-mixedcase
  function __initialize__(address owner, GoldfinchConfig _config) public initializer {
    require(owner != address(0) && address(_config) != address(0), "Owner and config addresses cannot be empty");
    __BaseUpgradeablePausable__init(owner);
    config = _config;
  }

  /// @notice intialize the first slice of a StakingRewardsPoolInfo
  /// @dev this is _only_ meant to be called on pools that didnt qualify for the backer rewards airdrop
  ///       but were deployed before this contract.
  function forceIntializeStakingRewardsPoolInfo(
    ITranchedPool pool,
    uint256 fiduSharePriceAtDrawdown,
    uint256 principalDeployedAtDrawdown,
    uint256 rewardsAccumulatorAtDrawdown
  ) external onlyAdmin {
<<<<<<< HEAD
    require(config.getPoolTokens().validPool(address(pool)), "Invalid pool!");
    require(fiduSharePriceAtDrawdown != 0, "Invalid: 0");
    require(principalDeployedAtDrawdown != 0, "Invalid: 0");
    require(rewardsAccumulatorAtDrawdown != 0, "Invalid: 0");

    StakingRewardsPoolInfo storage poolInfo = poolStakingRewards[pool];
    require(poolInfo.slicesInfo.length <= 1, "trying to overwrite multi slice rewards info!");

=======
    StakingRewardsPoolInfo storage poolInfo = poolStakingRewards[pool];
    require(poolInfo.slicesInfo.length <= 1, "trying to overwrite multi slice rewards info!");
>>>>>>> 48651d11
    // NOTE: making this overwrite behavior to make it so that we have
    //           an escape hatch in case the incorrect value is set for some reason
    bool firstSliceHasAlreadyBeenInitialized = poolInfo.slicesInfo.length != 0;

    poolInfo.accumulatedRewardsPerTokenAtLastCheckpoint = rewardsAccumulatorAtDrawdown;
    StakingRewardsSliceInfo memory sliceInfo = _initializeStakingRewardsSliceInfo(
      fiduSharePriceAtDrawdown,
      principalDeployedAtDrawdown,
      rewardsAccumulatorAtDrawdown
    );

    if (firstSliceHasAlreadyBeenInitialized) {
      poolInfo.slicesInfo[0] = sliceInfo;
    } else {
      poolInfo.slicesInfo.push(sliceInfo);
    }
  }

  /**
   * @notice Calculates the accRewardsPerPrincipalDollar for a given pool,
   *          when a interest payment is received by the protocol
   * @param _interestPaymentAmount The amount of total dollars the interest payment, expects 10^6 value
   */
  function allocateRewards(uint256 _interestPaymentAmount) external override onlyPool nonReentrant {
    // note: do not use a require statment because that will TranchedPool kill execution
    if (_interestPaymentAmount > 0) {
      _allocateRewards(_interestPaymentAmount);
    }

    _allocateStakingRewards();
  }

  /**
   * @notice Set the total gfi rewards and the % of total GFI
   * @param _totalRewards The amount of GFI rewards available, expects 10^18 value
   */
  function setTotalRewards(uint256 _totalRewards) public onlyAdmin {
    totalRewards = _totalRewards;
    uint256 totalGFISupply = config.getGFI().totalSupply();
<<<<<<< HEAD
    totalRewardPercentOfTotalGFI = _totalRewards.mul(_gfiMantissa()).div(totalGFISupply).mul(100);
=======
    totalRewardPercentOfTotalGFI = _totalRewards.mul(GFI_MANTISSA).div(totalGFISupply).mul(100);
>>>>>>> 48651d11
    emit BackerRewardsSetTotalRewards(_msgSender(), _totalRewards, totalRewardPercentOfTotalGFI);
  }

  /**
   * @notice Set the total interest received to date.
   * This should only be called once on contract deploy.
   * @param _totalInterestReceived The amount of interest the protocol has received to date, expects 10^6 value
   */
  function setTotalInterestReceived(uint256 _totalInterestReceived) public onlyAdmin {
    totalInterestReceived = _totalInterestReceived;
    emit BackerRewardsSetTotalInterestReceived(_msgSender(), _totalInterestReceived);
  }

  /**
   * @notice Set the max dollars across the entire protocol that are eligible for GFI rewards
   * @param _maxInterestDollarsEligible The amount of interest dollars eligible for GFI rewards, expects 10^18 value
   */
  function setMaxInterestDollarsEligible(uint256 _maxInterestDollarsEligible) public onlyAdmin {
    maxInterestDollarsEligible = _maxInterestDollarsEligible;
    emit BackerRewardsSetMaxInterestDollarsEligible(_msgSender(), _maxInterestDollarsEligible);
  }

  /**
   * @notice When a pool token is minted for multiple drawdowns,
   *  set accRewardsPerPrincipalDollarAtMint to the current accRewardsPerPrincipalDollar price
   * @param tokenId Pool token id
   */
  function setPoolTokenAccRewardsPerPrincipalDollarAtMint(address poolAddress, uint256 tokenId) external override {
    require(_msgSender() == config.poolTokensAddress(), "Invalid sender!");
    require(config.getPoolTokens().validPool(poolAddress), "Invalid pool!");
    if (tokens[tokenId].accRewardsPerPrincipalDollarAtMint != 0) {
      return;
    }
    IPoolTokens poolTokens = config.getPoolTokens();
    IPoolTokens.TokenInfo memory tokenInfo = poolTokens.getTokenInfo(tokenId);
    require(poolAddress == tokenInfo.pool, "PoolAddress must equal PoolToken pool address");

    tokens[tokenId].accRewardsPerPrincipalDollarAtMint = pools[tokenInfo.pool].accRewardsPerPrincipalDollar;
  }

  /// @notice callback for TranchedPools when they drawdown
  /// @dev initializes rewards info for the calling TranchedPool
  function onTranchedPoolDrawdown(uint256 sliceIndex) external override onlyPool nonReentrant {
    ITranchedPool pool = ITranchedPool(_msgSender());
    IStakingRewards stakingRewards = _getUpdatedStakingRewards();
    StakingRewardsPoolInfo storage poolInfo = poolStakingRewards[pool];
    ITranchedPool.TrancheInfo memory juniorTranche = _getJuniorTrancheForTranchedPoolSlice(pool, sliceIndex);
    uint256 newRewardsAccumulator = stakingRewards.accumulatedRewardsPerToken();

    // On the first drawdown in the lifetime of the pool, we need to initialize
    // the pool local accumulator
    bool poolRewardsHaventBeenInitialized = !_poolStakingRewardsInfoHaveBeenInitialized(poolInfo);
    if (poolRewardsHaventBeenInitialized) {
      _updateStakingRewardsPoolInfoAccumulator(poolInfo, newRewardsAccumulator);
    }

    bool isNewSlice = !_sliceRewardsHaveBeenInitialized(pool, sliceIndex);
    if (isNewSlice) {
      ISeniorPool seniorPool = ISeniorPool(config.seniorPoolAddress());
      uint256 principalDeployedAtDrawdown = _getPrincipalDeployedForTranche(juniorTranche);
      uint256 fiduSharePriceAtDrawdown = seniorPool.sharePrice();

      // initialize new slice params
      StakingRewardsSliceInfo memory sliceInfo = _initializeStakingRewardsSliceInfo(
        fiduSharePriceAtDrawdown,
        principalDeployedAtDrawdown,
        newRewardsAccumulator
      );

      poolStakingRewards[pool].slicesInfo.push(sliceInfo);
    } else {
      // otherwise, its nth drawdown of the slice
      // we need to checkpoint the values here to account for the amount of principal
      // that was at risk between the last checkpoint and now, but we don't publish
      // because backer's shouldn't be able to claim rewards for a drawdown.
      _checkpointSliceStakingRewards(pool, sliceIndex, false);
    }

    _updateStakingRewardsPoolInfoAccumulator(poolInfo, newRewardsAccumulator);
  }

  /**
   * @notice Calculate the gross available gfi rewards for a PoolToken
   * @param tokenId Pool token id
   * @return The amount of GFI claimable
   */
  function poolTokenClaimableRewards(uint256 tokenId) public view returns (uint256) {
    IPoolTokens poolTokens = config.getPoolTokens();
    IPoolTokens.TokenInfo memory tokenInfo = poolTokens.getTokenInfo(tokenId);

    if (_isSeniorTrancheToken(tokenInfo)) {
      return 0;
    }

    // Note: If a TranchedPool is oversubscribed, reward allocations scale down proportionately.

    uint256 diffOfAccRewardsPerPrincipalDollar = pools[tokenInfo.pool].accRewardsPerPrincipalDollar.sub(
      tokens[tokenId].accRewardsPerPrincipalDollarAtMint
    );
<<<<<<< HEAD
    uint256 rewardsClaimed = tokens[tokenId].rewardsClaimed.mul(_gfiMantissa());
=======
    uint256 rewardsClaimed = tokens[tokenId].rewardsClaimed.mul(GFI_MANTISSA);
>>>>>>> 48651d11

    /*
      equation for token claimable rewards:
        token.principalAmount
        * (pool.accRewardsPerPrincipalDollar - token.accRewardsPerPrincipalDollarAtMint)
        - token.rewardsClaimed
    */

    return
      _usdcToAtomic(tokenInfo.principalAmount).mul(diffOfAccRewardsPerPrincipalDollar).sub(rewardsClaimed).div(
<<<<<<< HEAD
        _gfiMantissa()
=======
        GFI_MANTISSA
>>>>>>> 48651d11
      );
  }

  /**
   * @notice Calculates the amount of staking rewards already claimed for a PoolToken.
   * This function is intended for public consumption and not as an input to the mutative
   * calculations in this contract.
   * @param tokenId Pool token id
   * @return The amount of GFI claimed
   */
  function stakingRewardsClaimed(uint256 tokenId) public view returns (uint256) {
    IPoolTokens poolTokens = config.getPoolTokens();
    IPoolTokens.TokenInfo memory poolTokenInfo = poolTokens.getTokenInfo(tokenId);

    if (_isSeniorTrancheToken(poolTokenInfo)) {
      return 0;
    }

    ITranchedPool pool = ITranchedPool(poolTokenInfo.pool);
    uint256 sliceIndex = _juniorTrancheIdToSliceIndex(poolTokenInfo.tranche);

    if (!_poolRewardsHaveBeenInitialized(pool) || !_sliceRewardsHaveBeenInitialized(pool, sliceIndex)) {
      return 0;
    }

    StakingRewardsPoolInfo memory poolInfo = poolStakingRewards[pool];
    StakingRewardsSliceInfo memory sliceInfo = poolInfo.slicesInfo[sliceIndex];
    StakingRewardsTokenInfo memory tokenInfo = tokenStakingRewards[tokenId];

    uint256 sliceAccumulator = sliceInfo.accumulatedRewardsPerTokenAtDrawdown;
    uint256 tokenAccumulator = _getTokenAccumulatorAtLastWithdraw(tokenInfo, sliceInfo);
    uint256 rewardsPerFidu = tokenAccumulator.sub(sliceAccumulator);
    uint256 principalAsFidu = _fiduToUsdc(poolTokenInfo.principalAmount, sliceInfo.fiduSharePriceAtDrawdown);
    uint256 rewards = principalAsFidu.mul(rewardsPerFidu).div(_fiduMantissa());
    return rewards;
  }

  /**
   * @notice PoolToken request to withdraw multiple PoolTokens allocated rewards
   * @param tokenIds Array of pool token id
   */
  function withdrawMultiple(uint256[] calldata tokenIds) public {
    require(tokenIds.length > 0, "TokensIds length must not be 0");

    for (uint256 i = 0; i < tokenIds.length; i++) {
      withdraw(tokenIds[i]);
    }
  }

  /**
   * @notice PoolToken request to withdraw all allocated rewards
   * @param tokenId Pool token id
   */
  function withdraw(uint256 tokenId) public whenNotPaused nonReentrant {
    IPoolTokens poolTokens = config.getPoolTokens();
    IPoolTokens.TokenInfo memory tokenInfo = poolTokens.getTokenInfo(tokenId);

    address poolAddr = tokenInfo.pool;
    require(config.getPoolTokens().validPool(poolAddr), "Invalid pool!");
    require(msg.sender == poolTokens.ownerOf(tokenId), "Must be owner of PoolToken");

    BaseUpgradeablePausable pool = BaseUpgradeablePausable(poolAddr);
    require(!pool.paused(), "Pool withdraw paused");

    ITranchedPool tranchedPool = ITranchedPool(poolAddr);
    require(!tranchedPool.creditLine().isLate(), "Pool is late on payments");

    require(!_isSeniorTrancheToken(tokenInfo), "Ineligible senior tranche token");

    uint256 claimableBackerRewards = poolTokenClaimableRewards(tokenId);
<<<<<<< HEAD
    uint256 claimableStakingRewards = stakingRewardsEarnedSinceLastWithdraw(tokenId);
=======
    uint256 claimableStakingRewards = stakingRewardsEarnedSinceLastCheckpoint(tokenId);
>>>>>>> 48651d11
    uint256 totalClaimableRewards = claimableBackerRewards.add(claimableStakingRewards);
    uint256 poolTokenRewardsClaimed = tokens[tokenId].rewardsClaimed;

    // Only account for claimed backer rewards, the staking rewards should not impact the
    // distribution of backer rewards
    tokens[tokenId].rewardsClaimed = poolTokenRewardsClaimed.add(claimableBackerRewards);

    if (claimableStakingRewards != 0) {
      _checkpointTokenStakingRewards(tokenId);
    }

    safeERC20Transfer(config.getGFI(), poolTokens.ownerOf(tokenId), totalClaimableRewards);
    emit BackerRewardsClaimed(_msgSender(), tokenId, claimableBackerRewards, claimableStakingRewards);
  }

  /**
<<<<<<< HEAD
   * @notice Returns the amount of staking rewards earned by a given token since the last
   * time its staking rewards were withdrawn.
   * @param tokenId token id to get rewards
   * @return amount of rewards
   */
  function stakingRewardsEarnedSinceLastWithdraw(uint256 tokenId) public view returns (uint256) {
=======
   * @notice Returns staking rewards earned by a given token from its last checkpoint
   * @param tokenId token id to get rewards
   * @return amount of rewards earned since the last token checkpoint.
   */
  function stakingRewardsEarnedSinceLastCheckpoint(uint256 tokenId) public view returns (uint256) {
>>>>>>> 48651d11
    IPoolTokens.TokenInfo memory poolTokenInfo = config.getPoolTokens().getTokenInfo(tokenId);
    if (_isSeniorTrancheToken(poolTokenInfo)) {
      return 0;
    }

    ITranchedPool pool = ITranchedPool(poolTokenInfo.pool);
    uint256 sliceIndex = _juniorTrancheIdToSliceIndex(poolTokenInfo.tranche);

    if (!_poolRewardsHaveBeenInitialized(pool) || !_sliceRewardsHaveBeenInitialized(pool, sliceIndex)) {
      return 0;
    }

    StakingRewardsPoolInfo memory poolInfo = poolStakingRewards[pool];
    StakingRewardsSliceInfo memory sliceInfo = poolInfo.slicesInfo[sliceIndex];
    StakingRewardsTokenInfo memory tokenInfo = tokenStakingRewards[tokenId];

    uint256 sliceAccumulator = _getSliceAccumulatorAtLastCheckpoint(sliceInfo, poolInfo);
    uint256 tokenAccumulator = _getTokenAccumulatorAtLastWithdraw(tokenInfo, sliceInfo);
    uint256 rewardsPerFidu = sliceAccumulator.sub(tokenAccumulator);
    uint256 principalAsFidu = _fiduToUsdc(poolTokenInfo.principalAmount, sliceInfo.fiduSharePriceAtDrawdown);
<<<<<<< HEAD
    uint256 rewards = principalAsFidu.mul(rewardsPerFidu).div(_fiduMantissa());
=======
    uint256 rewards = principalAsFidu.mul(rewardsPerFidu).div(FIDU_MANTISSA);
>>>>>>> 48651d11
    return rewards;
  }

  /* Internal functions  */
  function _allocateRewards(uint256 _interestPaymentAmount) internal {
    uint256 _totalInterestReceived = totalInterestReceived;
    if (_usdcToAtomic(_totalInterestReceived) >= maxInterestDollarsEligible) {
      return;
    }

    address _poolAddress = _msgSender();

    // Gross GFI Rewards earned for incoming interest dollars
    uint256 newGrossRewards = _calculateNewGrossGFIRewardsForInterestAmount(_interestPaymentAmount);

    ITranchedPool pool = ITranchedPool(_poolAddress);
    BackerRewardsInfo storage _poolInfo = pools[_poolAddress];

    uint256 totalJuniorDepositsAtomic = _usdcToAtomic(pool.totalJuniorDeposits());
    // If total junior deposits are 0, or less than 1, allocate no rewards. The latter condition
    // is necessary to prevent a perverse, "infinite mint" scenario in which we'd allocate
    // an even greater amount of rewards than `newGrossRewards`, due to dividing by less than 1.
    // This scenario and its mitigation are analogous to that of
    // `StakingRewards.additionalRewardsPerTokenSinceLastUpdate()`.
<<<<<<< HEAD
    if (totalJuniorDepositsAtomic < _gfiMantissa()) {
=======

    if (totalJuniorDepositsAtomic < GFI_MANTISSA) {
      emit SafetyCheckTriggered();
>>>>>>> 48651d11
      return;
    }

    // example: (6708203932437400000000 * 10^18) / (100000*10^18)
    _poolInfo.accRewardsPerPrincipalDollar = _poolInfo.accRewardsPerPrincipalDollar.add(
<<<<<<< HEAD
      newGrossRewards.mul(_gfiMantissa()).div(totalJuniorDepositsAtomic)
=======
      newGrossRewards.mul(GFI_MANTISSA).div(totalJuniorDepositsAtomic)
>>>>>>> 48651d11
    );

    totalInterestReceived = _totalInterestReceived.add(_interestPaymentAmount);
  }

  function _allocateStakingRewards() internal {
    ITranchedPool pool = ITranchedPool(_msgSender());

    // only accrue rewards on a full repayment
    IV2CreditLine cl = pool.creditLine();
    bool wasFullRepayment = cl.lastFullPaymentTime() > 0 &&
      cl.lastFullPaymentTime() <= block.timestamp &&
      cl.principalOwed() == 0 &&
      cl.interestOwed() == 0;
    if (wasFullRepayment) {
      // in the case of a full repayment, we want to checkpoint rewards and make them claimable
      // to backers by publishing
      _checkpointPoolStakingRewards(pool, true);
    }
  }

  /**
   * @notice Checkpoints staking reward accounting for a given pool.
   * @param pool pool to checkpoint
   * @param publish if true, the updated rewards values will be immediately available for
   *                 backers to withdraw. otherwise, the accounting will be updated but backers
   *                 will not be able to withdraw
   */
  function _checkpointPoolStakingRewards(ITranchedPool pool, bool publish) internal {
    IStakingRewards stakingRewards = _getUpdatedStakingRewards();
    uint256 newStakingRewardsAccumulator = stakingRewards.accumulatedRewardsPerToken();
    StakingRewardsPoolInfo storage poolInfo = poolStakingRewards[pool];

    // If for any reason the new accumulator is less than our last one, abort for safety.
    if (newStakingRewardsAccumulator < poolInfo.accumulatedRewardsPerTokenAtLastCheckpoint) {
<<<<<<< HEAD
=======
      emit SafetyCheckTriggered();
>>>>>>> 48651d11
      return;
    }

    // iterate through all of the slices and checkpoint
    for (uint256 sliceIndex = 0; sliceIndex < poolInfo.slicesInfo.length; sliceIndex++) {
      _checkpointSliceStakingRewards(pool, sliceIndex, publish);
    }

    _updateStakingRewardsPoolInfoAccumulator(poolInfo, newStakingRewardsAccumulator);
  }

  /**
   * @notice checkpoint the staking rewards accounting for a single tranched pool slice
   * @param pool pool that the slice belongs to
   * @param sliceIndex index of slice to checkpoint rewards accounting for
   * @param publish if true, the updated rewards values will be immediately available for
   *                 backers to withdraw. otherwise, the accounting will be updated but backers
   *                 will not be able to withdraw
   */
  function _checkpointSliceStakingRewards(
    ITranchedPool pool,
    uint256 sliceIndex,
    bool publish
  ) internal {
    StakingRewardsPoolInfo storage poolInfo = poolStakingRewards[pool];
    StakingRewardsSliceInfo storage sliceInfo = poolInfo.slicesInfo[sliceIndex];
    IStakingRewards stakingRewards = _getUpdatedStakingRewards();
    ITranchedPool.TrancheInfo memory juniorTranche = _getJuniorTrancheForTranchedPoolSlice(pool, sliceIndex);
    uint256 newStakingRewardsAccumulator = stakingRewards.accumulatedRewardsPerToken();

    // If for any reason the new accumulator is less than our last one, abort for safety.
    if (newStakingRewardsAccumulator < poolInfo.accumulatedRewardsPerTokenAtLastCheckpoint) {
<<<<<<< HEAD
=======
      emit SafetyCheckTriggered();
>>>>>>> 48651d11
      return;
    }
    uint256 rewardsAccruedSinceLastCheckpoint = newStakingRewardsAccumulator.sub(
      poolInfo.accumulatedRewardsPerTokenAtLastCheckpoint
    );

    // We pro rate rewards if we're beyond the term date by approximating
    // taking the current reward rate and multiplying it by the time
    // that we left in the term divided by the time since we last updated
    bool shouldProRate = block.timestamp > pool.creditLine().termEndTime();
    if (shouldProRate) {
      rewardsAccruedSinceLastCheckpoint = _calculateProRatedRewardsForPeriod(
        rewardsAccruedSinceLastCheckpoint,
        poolInfo.lastUpdateTime,
        block.timestamp,
        pool.creditLine().termEndTime()
      );
    }

    uint256 newPrincipalDeployed = _getPrincipalDeployedForTranche(juniorTranche);

    // the percentage we need to scale the rewards accumualated by
    uint256 deployedScalingFactor = _usdcToAtomic(
<<<<<<< HEAD
      sliceInfo.principalDeployedAtLastCheckpoint.mul(_usdcMantissa()).div(juniorTranche.principalDeposited)
    );

    uint256 scaledRewardsForPeriod = rewardsAccruedSinceLastCheckpoint.mul(deployedScalingFactor).div(_fiduMantissa());
=======
      sliceInfo.principalDeployedAtLastCheckpoint.mul(USDC_MANTISSA).div(juniorTranche.principalDeposited)
    );

    uint256 scaledRewardsForPeriod = rewardsAccruedSinceLastCheckpoint.mul(deployedScalingFactor).div(FIDU_MANTISSA);
>>>>>>> 48651d11

    sliceInfo.unrealizedAccumulatedRewardsPerTokenAtLastCheckpoint = sliceInfo
      .unrealizedAccumulatedRewardsPerTokenAtLastCheckpoint
      .add(scaledRewardsForPeriod);

    sliceInfo.principalDeployedAtLastCheckpoint = newPrincipalDeployed;
    if (publish) {
      sliceInfo.accumulatedRewardsPerTokenAtLastCheckpoint = sliceInfo
        .unrealizedAccumulatedRewardsPerTokenAtLastCheckpoint;
    }
  }

  /**
   * @notice Updates the staking rewards accounting for for a given tokenId
   * @param tokenId token id to checkpoint
   */
  function _checkpointTokenStakingRewards(uint256 tokenId) internal {
    IPoolTokens poolTokens = config.getPoolTokens();
    IPoolTokens.TokenInfo memory tokenInfo = poolTokens.getTokenInfo(tokenId);
    require(!_isSeniorTrancheToken(tokenInfo), "Ineligible senior tranche token");

    ITranchedPool pool = ITranchedPool(tokenInfo.pool);
    StakingRewardsPoolInfo memory poolInfo = poolStakingRewards[pool];
    uint256 sliceIndex = _juniorTrancheIdToSliceIndex(tokenInfo.tranche);
    StakingRewardsSliceInfo memory sliceInfo = poolInfo.slicesInfo[sliceIndex];

    uint256 newAccumulatedRewardsPerTokenAtLastWithdraw = _getSliceAccumulatorAtLastCheckpoint(sliceInfo, poolInfo);

    // If for any reason the new accumulator is less than our last one, abort for safety.
    if (
      newAccumulatedRewardsPerTokenAtLastWithdraw <
      tokenStakingRewards[tokenId].accumulatedRewardsPerTokenAtLastWithdraw
    ) {
<<<<<<< HEAD
=======
      emit SafetyCheckTriggered();
>>>>>>> 48651d11
      return;
    }

    tokenStakingRewards[tokenId].accumulatedRewardsPerTokenAtLastWithdraw = newAccumulatedRewardsPerTokenAtLastWithdraw;
  }

  /**
   * @notice Calculate the rewards earned for a given interest payment
   * @param _interestPaymentAmount interest payment amount times 1e6
   */
  function _calculateNewGrossGFIRewardsForInterestAmount(uint256 _interestPaymentAmount)
    internal
    view
    returns (uint256)
  {
    uint256 totalGFISupply = config.getGFI().totalSupply();

    // incoming interest payment, times * 1e18 divided by 1e6
    uint256 interestPaymentAmount = _usdcToAtomic(_interestPaymentAmount);

    // all-time interest payments prior to the incoming amount, times 1e18
    uint256 _previousTotalInterestReceived = _usdcToAtomic(totalInterestReceived);
    uint256 sqrtOrigTotalInterest = Babylonian.sqrt(_previousTotalInterestReceived);

    // sum of new interest payment + previous total interest payments, times 1e18
    uint256 newTotalInterest = _usdcToAtomic(
      _atomicToUsdc(_previousTotalInterestReceived).add(_atomicToUsdc(interestPaymentAmount))
    );

    // interest payment passed the maxInterestDollarsEligible cap, should only partially be rewarded
    if (newTotalInterest > maxInterestDollarsEligible) {
      newTotalInterest = maxInterestDollarsEligible;
    }

    /*
      equation:
        (sqrtNewTotalInterest-sqrtOrigTotalInterest)
        * totalRewardPercentOfTotalGFI
        / sqrtMaxInterestDollarsEligible
        / 100
        * totalGFISupply
        / 10^18

      example scenario:
      - new payment = 5000*10^18
      - original interest received = 0*10^18
      - total reward percent = 3 * 10^18
      - max interest dollars = 1 * 10^27 ($1 billion)
      - totalGfiSupply = 100_000_000 * 10^18

      example math:
        (70710678118 - 0)
        * 3000000000000000000
        / 31622776601683
        / 100
        * 100000000000000000000000000
        / 10^18
        = 6708203932437400000000 (6,708.2039 GFI)
    */
    uint256 sqrtDiff = Babylonian.sqrt(newTotalInterest).sub(sqrtOrigTotalInterest);
    uint256 sqrtMaxInterestDollarsEligible = Babylonian.sqrt(maxInterestDollarsEligible);

    require(sqrtMaxInterestDollarsEligible > 0, "maxInterestDollarsEligible must not be zero");

    uint256 newGrossRewards = sqrtDiff
      .mul(totalRewardPercentOfTotalGFI)
      .div(sqrtMaxInterestDollarsEligible)
      .div(100)
      .mul(totalGFISupply)
<<<<<<< HEAD
      .div(_gfiMantissa());
=======
      .div(GFI_MANTISSA);
>>>>>>> 48651d11

    // Extra safety check to make sure the logic is capped at a ceiling of potential rewards
    // Calculating the gfi/$ for first dollar of interest to the protocol, and multiplying by new interest amount
    uint256 absoluteMaxGfiCheckPerDollar = Babylonian
<<<<<<< HEAD
      .sqrt((uint256)(1).mul(_gfiMantissa()))
=======
      .sqrt((uint256)(1).mul(GFI_MANTISSA))
>>>>>>> 48651d11
      .mul(totalRewardPercentOfTotalGFI)
      .div(sqrtMaxInterestDollarsEligible)
      .div(100)
      .mul(totalGFISupply)
<<<<<<< HEAD
      .div(_gfiMantissa());
=======
      .div(GFI_MANTISSA);
>>>>>>> 48651d11
    require(
      newGrossRewards < absoluteMaxGfiCheckPerDollar.mul(newTotalInterest),
      "newGrossRewards cannot be greater then the max gfi per dollar"
    );

    return newGrossRewards;
  }

  /**
   * @return Whether the provided `tokenInfo` is a token corresponding to a senior tranche.
   */
  function _isSeniorTrancheToken(IPoolTokens.TokenInfo memory tokenInfo) internal pure returns (bool) {
    return tokenInfo.tranche.mod(NUM_TRANCHES_PER_SLICE) == 1;
  }

<<<<<<< HEAD
  function _gfiMantissa() internal pure returns (uint256) {
    return uint256(10)**uint256(18);
  }

  function _fiduMantissa() internal pure returns (uint256) {
    return uint256(10)**uint256(18);
  }

  function _usdcMantissa() internal pure returns (uint256) {
    return uint256(10)**uint256(6);
  }

  /// @notice Returns an amount with the base of usdc (1e6) as an 1e18 number
  function _usdcToAtomic(uint256 amount) internal pure returns (uint256) {
    return amount.mul(_gfiMantissa()).div(_usdcMantissa());
  }

  /// @notice Returns an amount with the base 1e18 as a usdc amount (1e6)
  function _atomicToUsdc(uint256 amount) internal pure returns (uint256) {
    return amount.div(_gfiMantissa().div(_usdcMantissa()));
  }

  /// @notice Returns the equivalent amount of USDC given an amount of fidu and a share price
  /// @param amount amount of FIDU
  /// @param sharePrice share price of FIDU
  /// @return equivalent amount of USDC
  function _fiduToUsdc(uint256 amount, uint256 sharePrice) internal pure returns (uint256) {
    return _usdcToAtomic(amount).mul(_fiduMantissa()).div(sharePrice);
  }

  /// @notice Returns the junior tranche id for the given slice index
  /// @param index slice index
  /// @return junior tranche id of given slice index
  function _sliceIndexToJuniorTrancheId(uint256 index) internal pure returns (uint256) {
    return index.add(1).mul(2);
  }

  /// @notice Returns the slice index for the given junior tranche id
  /// @param trancheId tranche id
  /// @return slice index that the given tranche id belongs to
  function _juniorTrancheIdToSliceIndex(uint256 trancheId) internal pure returns (uint256) {
    return trancheId.sub(1).div(2);
  }

  /// @notice get the StakingRewards contract after checkpoint the rewards values
  /// @return StakingRewards with updated rewards values
  function _getUpdatedStakingRewards() internal returns (IStakingRewards) {
    IStakingRewards stakingRewards = IStakingRewards(config.stakingRewardsAddress());
    if (stakingRewards.lastUpdateTime() != block.timestamp) {
      // This triggers rewards to update
      stakingRewards.kick(0);
    }
    return stakingRewards;
  }

  /// @notice Returns true if a TranchedPool's rewards parameters have been initialized, otherwise false
  /// @param pool pool to check rewards info
  function _poolRewardsHaveBeenInitialized(ITranchedPool pool) internal view returns (bool) {
    StakingRewardsPoolInfo memory poolInfo = poolStakingRewards[pool];
    return _poolStakingRewardsInfoHaveBeenInitialized(poolInfo);
  }

  /// @notice Returns true if a given pool's staking rewards parameters have been initialized
  function _poolStakingRewardsInfoHaveBeenInitialized(StakingRewardsPoolInfo memory poolInfo)
    internal
    pure
    returns (bool)
  {
    return poolInfo.accumulatedRewardsPerTokenAtLastCheckpoint != 0;
  }

  /// @notice Returns true if a TranchedPool's slice's rewards parameters have been initialized, otherwise false
  function _sliceRewardsHaveBeenInitialized(ITranchedPool pool, uint256 sliceIndex) internal view returns (bool) {
    StakingRewardsPoolInfo memory poolInfo = poolStakingRewards[pool];
    return
      poolInfo.slicesInfo.length > sliceIndex &&
      poolInfo.slicesInfo[sliceIndex].unrealizedAccumulatedRewardsPerTokenAtLastCheckpoint != 0;
  }

  /// @notice Return a slice's rewards accumulator if it has been intialized,
  ///           otherwise return the TranchedPool's accumulator
  function _getSliceAccumulatorAtLastCheckpoint(
    StakingRewardsSliceInfo memory sliceInfo,
    StakingRewardsPoolInfo memory poolInfo
  ) internal pure returns (uint256) {
    require(
      poolInfo.accumulatedRewardsPerTokenAtLastCheckpoint != 0,
      "unsafe: pool accumulator hasn't been initialized"
    );
    bool sliceHasNotReceivedAPayment = sliceInfo.accumulatedRewardsPerTokenAtLastCheckpoint == 0;
    return
      sliceHasNotReceivedAPayment
        ? poolInfo.accumulatedRewardsPerTokenAtLastCheckpoint
        : sliceInfo.accumulatedRewardsPerTokenAtLastCheckpoint;
  }

  /// @notice Return a tokenss rewards accumulator if its been initialized, otherwise return the slice's accumulator
  function _getTokenAccumulatorAtLastWithdraw(
    StakingRewardsTokenInfo memory tokenInfo,
    StakingRewardsSliceInfo memory sliceInfo
  ) internal pure returns (uint256) {
    require(sliceInfo.accumulatedRewardsPerTokenAtDrawdown != 0, "unsafe: slice accumulator hasn't been initialized");
    bool hasNotWithdrawn = tokenInfo.accumulatedRewardsPerTokenAtLastWithdraw == 0;
    if (hasNotWithdrawn) {
      return sliceInfo.accumulatedRewardsPerTokenAtDrawdown;
    } else {
      require(
        tokenInfo.accumulatedRewardsPerTokenAtLastWithdraw >= sliceInfo.accumulatedRewardsPerTokenAtDrawdown,
        "Unexpected token accumulator"
      );
      return tokenInfo.accumulatedRewardsPerTokenAtLastWithdraw;
    }
  }

  /// @notice Returns the junior tranche of a pool given a slice index
  function _getJuniorTrancheForTranchedPoolSlice(ITranchedPool pool, uint256 sliceIndex)
    internal
    view
    returns (ITranchedPool.TrancheInfo memory)
  {
    uint256 trancheId = _sliceIndexToJuniorTrancheId(sliceIndex);
    return pool.getTranche(trancheId);
  }

  /// @notice Return the amount of principal currently deployed in a given slice
  /// @param tranche tranche to get principal outstanding of
  function _getPrincipalDeployedForTranche(ITranchedPool.TrancheInfo memory tranche) internal pure returns (uint256) {
    return
      tranche.principalDeposited.sub(
        _atomicToUsdc(tranche.principalSharePrice.mul(_usdcToAtomic(tranche.principalDeposited)).div(_fiduMantissa()))
      );
  }

  /// @notice Return an initialized StakingRewardsSliceInfo with the given parameters
  function _initializeStakingRewardsSliceInfo(
    uint256 fiduSharePriceAtDrawdown,
    uint256 principalDeployedAtDrawdown,
    uint256 rewardsAccumulatorAtDrawdown
  ) internal pure returns (StakingRewardsSliceInfo memory) {
    return
      StakingRewardsSliceInfo({
        fiduSharePriceAtDrawdown: fiduSharePriceAtDrawdown,
        principalDeployedAtLastCheckpoint: principalDeployedAtDrawdown,
        accumulatedRewardsPerTokenAtDrawdown: rewardsAccumulatorAtDrawdown,
        accumulatedRewardsPerTokenAtLastCheckpoint: rewardsAccumulatorAtDrawdown,
        unrealizedAccumulatedRewardsPerTokenAtLastCheckpoint: rewardsAccumulatorAtDrawdown
      });
  }

=======
  /// @notice Returns an amount with the base of usdc (1e6) as an 1e18 number
  function _usdcToAtomic(uint256 amount) internal pure returns (uint256) {
    return amount.mul(GFI_MANTISSA).div(USDC_MANTISSA);
  }

  /// @notice Returns an amount with the base 1e18 as a usdc amount (1e6)
  function _atomicToUsdc(uint256 amount) internal pure returns (uint256) {
    return amount.div(GFI_MANTISSA.div(USDC_MANTISSA));
  }

  /// @notice Returns the equivalent amount of USDC given an amount of fidu and a share price
  /// @param amount amount of FIDU
  /// @param sharePrice share price of FIDU
  /// @return equivalent amount of USDC
  function _fiduToUsdc(uint256 amount, uint256 sharePrice) internal pure returns (uint256) {
    return _usdcToAtomic(amount).mul(FIDU_MANTISSA).div(sharePrice);
  }

  /// @notice Returns the junior tranche id for the given slice index
  /// @param index slice index
  /// @return junior tranche id of given slice index
  function _sliceIndexToJuniorTrancheId(uint256 index) internal pure returns (uint256) {
    return index.add(1).mul(2);
  }

  /// @notice Returns the slice index for the given junior tranche id
  /// @param trancheId tranche id
  /// @return slice index that the given tranche id belongs to
  function _juniorTrancheIdToSliceIndex(uint256 trancheId) internal pure returns (uint256) {
    return trancheId.sub(1).div(2);
  }

  /// @notice get the StakingRewards contract after checkpoint the rewards values
  /// @return StakingRewards with updated rewards values
  function _getUpdatedStakingRewards() internal returns (IStakingRewards) {
    IStakingRewards stakingRewards = IStakingRewards(config.stakingRewardsAddress());
    if (stakingRewards.lastUpdateTime() != block.timestamp) {
      // This triggers rewards to update
      stakingRewards.kick(0);
    }
    return stakingRewards;
  }

  /// @notice Returns true if a TranchedPool's rewards parameters have been initialized, otherwise false
  /// @param pool pool to check rewards info
  function _poolRewardsHaveBeenInitialized(ITranchedPool pool) internal view returns (bool) {
    StakingRewardsPoolInfo memory poolInfo = poolStakingRewards[pool];
    return _poolStakingRewardsInfoHaveBeenInitialized(poolInfo);
  }

  /// @notice Returns true if a given pool's staking rewards parameters have been initialized
  function _poolStakingRewardsInfoHaveBeenInitialized(StakingRewardsPoolInfo memory poolInfo)
    internal
    pure
    returns (bool)
  {
    return poolInfo.accumulatedRewardsPerTokenAtLastCheckpoint != 0;
  }

  /// @notice Returns true if a TranchedPool's slice's rewards parameters have been initialized, otherwise false
  function _sliceRewardsHaveBeenInitialized(ITranchedPool pool, uint256 sliceIndex) internal view returns (bool) {
    StakingRewardsPoolInfo memory poolInfo = poolStakingRewards[pool];
    return
      poolInfo.slicesInfo.length > sliceIndex &&
      poolInfo.slicesInfo[sliceIndex].unrealizedAccumulatedRewardsPerTokenAtLastCheckpoint != 0;
  }

  /// @notice Return a slice's rewards accumulator if it has been intialized,
  ///           otherwise return the TranchedPool's accumulator
  function _getSliceAccumulatorAtLastCheckpoint(
    StakingRewardsSliceInfo memory sliceInfo,
    StakingRewardsPoolInfo memory poolInfo
  ) internal pure returns (uint256) {
    require(
      poolInfo.accumulatedRewardsPerTokenAtLastCheckpoint != 0,
      "unsafe: pool accumulator hasn't been initialized"
    );
    bool sliceHasNotReceivedAPayment = sliceInfo.accumulatedRewardsPerTokenAtLastCheckpoint == 0;
    return
      sliceHasNotReceivedAPayment
        ? poolInfo.accumulatedRewardsPerTokenAtLastCheckpoint
        : sliceInfo.accumulatedRewardsPerTokenAtLastCheckpoint;
  }

  /// @notice Return a tokenss rewards accumulator if its been initialized, otherwise return the slice's accumulator
  function _getTokenAccumulatorAtLastWithdraw(
    StakingRewardsTokenInfo memory tokenInfo,
    StakingRewardsSliceInfo memory sliceInfo
  ) internal pure returns (uint256) {
    require(sliceInfo.accumulatedRewardsPerTokenAtDrawdown != 0, "unsafe: slice accumulator hasn't been initialized");
    bool hasNotWithdrawn = tokenInfo.accumulatedRewardsPerTokenAtLastWithdraw == 0;
    if (hasNotWithdrawn) {
      return sliceInfo.accumulatedRewardsPerTokenAtDrawdown;
    } else {
      require(
        tokenInfo.accumulatedRewardsPerTokenAtLastWithdraw >= sliceInfo.accumulatedRewardsPerTokenAtDrawdown,
        "Unexpected token accumulator"
      );
      return tokenInfo.accumulatedRewardsPerTokenAtLastWithdraw;
    }
  }

  /// @notice Returns the junior tranche of a pool given a slice index
  function _getJuniorTrancheForTranchedPoolSlice(ITranchedPool pool, uint256 sliceIndex)
    internal
    view
    returns (ITranchedPool.TrancheInfo memory)
  {
    uint256 trancheId = _sliceIndexToJuniorTrancheId(sliceIndex);
    return pool.getTranche(trancheId);
  }

  /// @notice Return the amount of principal currently deployed in a given slice
  /// @param tranche tranche to get principal outstanding of
  function _getPrincipalDeployedForTranche(ITranchedPool.TrancheInfo memory tranche) internal pure returns (uint256) {
    return
      tranche.principalDeposited.sub(
        _atomicToUsdc(tranche.principalSharePrice.mul(_usdcToAtomic(tranche.principalDeposited)).div(FIDU_MANTISSA))
      );
  }

  /// @notice Return an initialized StakingRewardsSliceInfo with the given parameters
  function _initializeStakingRewardsSliceInfo(
    uint256 fiduSharePriceAtDrawdown,
    uint256 principalDeployedAtDrawdown,
    uint256 rewardsAccumulatorAtDrawdown
  ) internal pure returns (StakingRewardsSliceInfo memory) {
    return
      StakingRewardsSliceInfo({
        fiduSharePriceAtDrawdown: fiduSharePriceAtDrawdown,
        principalDeployedAtLastCheckpoint: principalDeployedAtDrawdown,
        accumulatedRewardsPerTokenAtDrawdown: rewardsAccumulatorAtDrawdown,
        accumulatedRewardsPerTokenAtLastCheckpoint: rewardsAccumulatorAtDrawdown,
        unrealizedAccumulatedRewardsPerTokenAtLastCheckpoint: rewardsAccumulatorAtDrawdown
      });
  }

>>>>>>> 48651d11
  /// @notice Returns the amount of rewards accrued from `lastUpdatedTime` to `endTime`
  ///           We assume the reward rate was linear during this time
  /// @param rewardsAccruedSinceLastCheckpoint rewards accumulated between `lastUpdatedTime` and `currentTime`
  /// @param lastUpdatedTime the last timestamp the rewards accumulator was updated
  /// @param currentTime the current timestamp
  /// @param endTime the end time of the period that is elligible to accrue rewards
  /// @return approximate rewards accrued from `lastUpdateTime` to `endTime`
  function _calculateProRatedRewardsForPeriod(
    uint256 rewardsAccruedSinceLastCheckpoint,
    uint256 lastUpdatedTime,
    uint256 currentTime,
    uint256 endTime
  ) internal pure returns (uint256) {
<<<<<<< HEAD
    uint256 slopeNumerator = rewardsAccruedSinceLastCheckpoint.mul(_fiduMantissa());
=======
    uint256 slopeNumerator = rewardsAccruedSinceLastCheckpoint.mul(FIDU_MANTISSA);
>>>>>>> 48651d11
    uint256 slopeDivisor = currentTime.sub(lastUpdatedTime);

    uint256 slope = slopeNumerator.div(slopeDivisor);
    uint256 span = endTime.sub(lastUpdatedTime);
<<<<<<< HEAD
    uint256 rewards = slope.mul(span).div(_fiduMantissa());
=======
    uint256 rewards = slope.mul(span).div(FIDU_MANTISSA);
>>>>>>> 48651d11
    return rewards;
  }

  /// @notice update a Pool's staking rewards accumulator
  function _updateStakingRewardsPoolInfoAccumulator(
    StakingRewardsPoolInfo storage poolInfo,
    uint256 newAccumulatorValue
  ) internal {
    poolInfo.accumulatedRewardsPerTokenAtLastCheckpoint = newAccumulatorValue;
    poolInfo.lastUpdateTime = block.timestamp;
  }

  function updateGoldfinchConfig() external onlyAdmin {
    config = GoldfinchConfig(config.configAddress());
    emit GoldfinchConfigUpdated(_msgSender(), address(config));
  }

  /* ======== MODIFIERS  ======== */

  modifier onlyPool() {
    require(config.getPoolTokens().validPool(_msgSender()), "Invalid pool!");
    _;
  }

  /* ======== EVENTS ======== */
  event GoldfinchConfigUpdated(address indexed who, address configAddress);
  event BackerRewardsClaimed(
    address indexed owner,
    uint256 indexed tokenId,
    uint256 amountOfTranchedPoolRewards,
    uint256 amountOfSeniorPoolRewards
  );
  event BackerRewardsSetTotalRewards(address indexed owner, uint256 totalRewards, uint256 totalRewardPercentOfTotalGFI);
  event BackerRewardsSetTotalInterestReceived(address indexed owner, uint256 totalInterestReceived);
  event BackerRewardsSetMaxInterestDollarsEligible(address indexed owner, uint256 maxInterestDollarsEligible);
}<|MERGE_RESOLUTION|>--- conflicted
+++ resolved
@@ -14,10 +14,7 @@
 import "../interfaces/ITranchedPool.sol";
 import "../interfaces/IBackerRewards.sol";
 import "../interfaces/ISeniorPool.sol";
-<<<<<<< HEAD
-=======
 import "../interfaces/IEvents.sol";
->>>>>>> 48651d11
 
 // Basically, Every time a interest payment comes back
 // we keep a running total of dollars (totalInterestReceived) until it reaches the maxInterestDollarsEligible limit
@@ -114,7 +111,6 @@
 
   /// @notice interest $ eligible for gfi rewards, times 1e18
   uint256 public maxInterestDollarsEligible;
-<<<<<<< HEAD
 
   /// @notice counter of total interest repayments, times 1e6
   uint256 public totalInterestReceived;
@@ -125,18 +121,6 @@
   /// @notice poolTokenId -> BackerRewardsTokenInfo
   mapping(uint256 => BackerRewardsTokenInfo) public tokens;
 
-=======
-
-  /// @notice counter of total interest repayments, times 1e6
-  uint256 public totalInterestReceived;
-
-  /// @notice totalRewards/totalGFISupply, times 1e18
-  uint256 public totalRewardPercentOfTotalGFI;
-
-  /// @notice poolTokenId -> BackerRewardsTokenInfo
-  mapping(uint256 => BackerRewardsTokenInfo) public tokens;
-
->>>>>>> 48651d11
   /// @notice pool.address -> BackerRewardsInfo
   mapping(address => BackerRewardsInfo) public pools;
 
@@ -162,7 +146,6 @@
     uint256 principalDeployedAtDrawdown,
     uint256 rewardsAccumulatorAtDrawdown
   ) external onlyAdmin {
-<<<<<<< HEAD
     require(config.getPoolTokens().validPool(address(pool)), "Invalid pool!");
     require(fiduSharePriceAtDrawdown != 0, "Invalid: 0");
     require(principalDeployedAtDrawdown != 0, "Invalid: 0");
@@ -171,10 +154,6 @@
     StakingRewardsPoolInfo storage poolInfo = poolStakingRewards[pool];
     require(poolInfo.slicesInfo.length <= 1, "trying to overwrite multi slice rewards info!");
 
-=======
-    StakingRewardsPoolInfo storage poolInfo = poolStakingRewards[pool];
-    require(poolInfo.slicesInfo.length <= 1, "trying to overwrite multi slice rewards info!");
->>>>>>> 48651d11
     // NOTE: making this overwrite behavior to make it so that we have
     //           an escape hatch in case the incorrect value is set for some reason
     bool firstSliceHasAlreadyBeenInitialized = poolInfo.slicesInfo.length != 0;
@@ -214,11 +193,7 @@
   function setTotalRewards(uint256 _totalRewards) public onlyAdmin {
     totalRewards = _totalRewards;
     uint256 totalGFISupply = config.getGFI().totalSupply();
-<<<<<<< HEAD
-    totalRewardPercentOfTotalGFI = _totalRewards.mul(_gfiMantissa()).div(totalGFISupply).mul(100);
-=======
     totalRewardPercentOfTotalGFI = _totalRewards.mul(GFI_MANTISSA).div(totalGFISupply).mul(100);
->>>>>>> 48651d11
     emit BackerRewardsSetTotalRewards(_msgSender(), _totalRewards, totalRewardPercentOfTotalGFI);
   }
 
@@ -318,11 +293,7 @@
     uint256 diffOfAccRewardsPerPrincipalDollar = pools[tokenInfo.pool].accRewardsPerPrincipalDollar.sub(
       tokens[tokenId].accRewardsPerPrincipalDollarAtMint
     );
-<<<<<<< HEAD
-    uint256 rewardsClaimed = tokens[tokenId].rewardsClaimed.mul(_gfiMantissa());
-=======
     uint256 rewardsClaimed = tokens[tokenId].rewardsClaimed.mul(GFI_MANTISSA);
->>>>>>> 48651d11
 
     /*
       equation for token claimable rewards:
@@ -333,11 +304,7 @@
 
     return
       _usdcToAtomic(tokenInfo.principalAmount).mul(diffOfAccRewardsPerPrincipalDollar).sub(rewardsClaimed).div(
-<<<<<<< HEAD
-        _gfiMantissa()
-=======
         GFI_MANTISSA
->>>>>>> 48651d11
       );
   }
 
@@ -408,11 +375,7 @@
     require(!_isSeniorTrancheToken(tokenInfo), "Ineligible senior tranche token");
 
     uint256 claimableBackerRewards = poolTokenClaimableRewards(tokenId);
-<<<<<<< HEAD
     uint256 claimableStakingRewards = stakingRewardsEarnedSinceLastWithdraw(tokenId);
-=======
-    uint256 claimableStakingRewards = stakingRewardsEarnedSinceLastCheckpoint(tokenId);
->>>>>>> 48651d11
     uint256 totalClaimableRewards = claimableBackerRewards.add(claimableStakingRewards);
     uint256 poolTokenRewardsClaimed = tokens[tokenId].rewardsClaimed;
 
@@ -429,20 +392,12 @@
   }
 
   /**
-<<<<<<< HEAD
    * @notice Returns the amount of staking rewards earned by a given token since the last
    * time its staking rewards were withdrawn.
    * @param tokenId token id to get rewards
    * @return amount of rewards
    */
   function stakingRewardsEarnedSinceLastWithdraw(uint256 tokenId) public view returns (uint256) {
-=======
-   * @notice Returns staking rewards earned by a given token from its last checkpoint
-   * @param tokenId token id to get rewards
-   * @return amount of rewards earned since the last token checkpoint.
-   */
-  function stakingRewardsEarnedSinceLastCheckpoint(uint256 tokenId) public view returns (uint256) {
->>>>>>> 48651d11
     IPoolTokens.TokenInfo memory poolTokenInfo = config.getPoolTokens().getTokenInfo(tokenId);
     if (_isSeniorTrancheToken(poolTokenInfo)) {
       return 0;
@@ -463,11 +418,7 @@
     uint256 tokenAccumulator = _getTokenAccumulatorAtLastWithdraw(tokenInfo, sliceInfo);
     uint256 rewardsPerFidu = sliceAccumulator.sub(tokenAccumulator);
     uint256 principalAsFidu = _fiduToUsdc(poolTokenInfo.principalAmount, sliceInfo.fiduSharePriceAtDrawdown);
-<<<<<<< HEAD
-    uint256 rewards = principalAsFidu.mul(rewardsPerFidu).div(_fiduMantissa());
-=======
     uint256 rewards = principalAsFidu.mul(rewardsPerFidu).div(FIDU_MANTISSA);
->>>>>>> 48651d11
     return rewards;
   }
 
@@ -492,23 +443,15 @@
     // an even greater amount of rewards than `newGrossRewards`, due to dividing by less than 1.
     // This scenario and its mitigation are analogous to that of
     // `StakingRewards.additionalRewardsPerTokenSinceLastUpdate()`.
-<<<<<<< HEAD
-    if (totalJuniorDepositsAtomic < _gfiMantissa()) {
-=======
 
     if (totalJuniorDepositsAtomic < GFI_MANTISSA) {
       emit SafetyCheckTriggered();
->>>>>>> 48651d11
       return;
     }
 
     // example: (6708203932437400000000 * 10^18) / (100000*10^18)
     _poolInfo.accRewardsPerPrincipalDollar = _poolInfo.accRewardsPerPrincipalDollar.add(
-<<<<<<< HEAD
-      newGrossRewards.mul(_gfiMantissa()).div(totalJuniorDepositsAtomic)
-=======
       newGrossRewards.mul(GFI_MANTISSA).div(totalJuniorDepositsAtomic)
->>>>>>> 48651d11
     );
 
     totalInterestReceived = _totalInterestReceived.add(_interestPaymentAmount);
@@ -544,10 +487,7 @@
 
     // If for any reason the new accumulator is less than our last one, abort for safety.
     if (newStakingRewardsAccumulator < poolInfo.accumulatedRewardsPerTokenAtLastCheckpoint) {
-<<<<<<< HEAD
-=======
       emit SafetyCheckTriggered();
->>>>>>> 48651d11
       return;
     }
 
@@ -580,10 +520,7 @@
 
     // If for any reason the new accumulator is less than our last one, abort for safety.
     if (newStakingRewardsAccumulator < poolInfo.accumulatedRewardsPerTokenAtLastCheckpoint) {
-<<<<<<< HEAD
-=======
       emit SafetyCheckTriggered();
->>>>>>> 48651d11
       return;
     }
     uint256 rewardsAccruedSinceLastCheckpoint = newStakingRewardsAccumulator.sub(
@@ -607,17 +544,10 @@
 
     // the percentage we need to scale the rewards accumualated by
     uint256 deployedScalingFactor = _usdcToAtomic(
-<<<<<<< HEAD
-      sliceInfo.principalDeployedAtLastCheckpoint.mul(_usdcMantissa()).div(juniorTranche.principalDeposited)
-    );
-
-    uint256 scaledRewardsForPeriod = rewardsAccruedSinceLastCheckpoint.mul(deployedScalingFactor).div(_fiduMantissa());
-=======
       sliceInfo.principalDeployedAtLastCheckpoint.mul(USDC_MANTISSA).div(juniorTranche.principalDeposited)
     );
 
     uint256 scaledRewardsForPeriod = rewardsAccruedSinceLastCheckpoint.mul(deployedScalingFactor).div(FIDU_MANTISSA);
->>>>>>> 48651d11
 
     sliceInfo.unrealizedAccumulatedRewardsPerTokenAtLastCheckpoint = sliceInfo
       .unrealizedAccumulatedRewardsPerTokenAtLastCheckpoint
@@ -651,10 +581,7 @@
       newAccumulatedRewardsPerTokenAtLastWithdraw <
       tokenStakingRewards[tokenId].accumulatedRewardsPerTokenAtLastWithdraw
     ) {
-<<<<<<< HEAD
-=======
       emit SafetyCheckTriggered();
->>>>>>> 48651d11
       return;
     }
 
@@ -724,29 +651,17 @@
       .div(sqrtMaxInterestDollarsEligible)
       .div(100)
       .mul(totalGFISupply)
-<<<<<<< HEAD
-      .div(_gfiMantissa());
-=======
       .div(GFI_MANTISSA);
->>>>>>> 48651d11
 
     // Extra safety check to make sure the logic is capped at a ceiling of potential rewards
     // Calculating the gfi/$ for first dollar of interest to the protocol, and multiplying by new interest amount
     uint256 absoluteMaxGfiCheckPerDollar = Babylonian
-<<<<<<< HEAD
-      .sqrt((uint256)(1).mul(_gfiMantissa()))
-=======
       .sqrt((uint256)(1).mul(GFI_MANTISSA))
->>>>>>> 48651d11
       .mul(totalRewardPercentOfTotalGFI)
       .div(sqrtMaxInterestDollarsEligible)
       .div(100)
       .mul(totalGFISupply)
-<<<<<<< HEAD
-      .div(_gfiMantissa());
-=======
       .div(GFI_MANTISSA);
->>>>>>> 48651d11
     require(
       newGrossRewards < absoluteMaxGfiCheckPerDollar.mul(newTotalInterest),
       "newGrossRewards cannot be greater then the max gfi per dollar"
@@ -762,27 +677,14 @@
     return tokenInfo.tranche.mod(NUM_TRANCHES_PER_SLICE) == 1;
   }
 
-<<<<<<< HEAD
-  function _gfiMantissa() internal pure returns (uint256) {
-    return uint256(10)**uint256(18);
-  }
-
-  function _fiduMantissa() internal pure returns (uint256) {
-    return uint256(10)**uint256(18);
-  }
-
-  function _usdcMantissa() internal pure returns (uint256) {
-    return uint256(10)**uint256(6);
-  }
-
   /// @notice Returns an amount with the base of usdc (1e6) as an 1e18 number
   function _usdcToAtomic(uint256 amount) internal pure returns (uint256) {
-    return amount.mul(_gfiMantissa()).div(_usdcMantissa());
+    return amount.mul(GFI_MANTISSA).div(USDC_MANTISSA);
   }
 
   /// @notice Returns an amount with the base 1e18 as a usdc amount (1e6)
   function _atomicToUsdc(uint256 amount) internal pure returns (uint256) {
-    return amount.div(_gfiMantissa().div(_usdcMantissa()));
+    return amount.div(GFI_MANTISSA.div(USDC_MANTISSA));
   }
 
   /// @notice Returns the equivalent amount of USDC given an amount of fidu and a share price
@@ -790,7 +692,7 @@
   /// @param sharePrice share price of FIDU
   /// @return equivalent amount of USDC
   function _fiduToUsdc(uint256 amount, uint256 sharePrice) internal pure returns (uint256) {
-    return _usdcToAtomic(amount).mul(_fiduMantissa()).div(sharePrice);
+    return _usdcToAtomic(amount).mul(FIDU_MANTISSA).div(sharePrice);
   }
 
   /// @notice Returns the junior tranche id for the given slice index
@@ -892,7 +794,7 @@
   function _getPrincipalDeployedForTranche(ITranchedPool.TrancheInfo memory tranche) internal pure returns (uint256) {
     return
       tranche.principalDeposited.sub(
-        _atomicToUsdc(tranche.principalSharePrice.mul(_usdcToAtomic(tranche.principalDeposited)).div(_fiduMantissa()))
+        _atomicToUsdc(tranche.principalSharePrice.mul(_usdcToAtomic(tranche.principalDeposited)).div(FIDU_MANTISSA))
       );
   }
 
@@ -912,145 +814,6 @@
       });
   }
 
-=======
-  /// @notice Returns an amount with the base of usdc (1e6) as an 1e18 number
-  function _usdcToAtomic(uint256 amount) internal pure returns (uint256) {
-    return amount.mul(GFI_MANTISSA).div(USDC_MANTISSA);
-  }
-
-  /// @notice Returns an amount with the base 1e18 as a usdc amount (1e6)
-  function _atomicToUsdc(uint256 amount) internal pure returns (uint256) {
-    return amount.div(GFI_MANTISSA.div(USDC_MANTISSA));
-  }
-
-  /// @notice Returns the equivalent amount of USDC given an amount of fidu and a share price
-  /// @param amount amount of FIDU
-  /// @param sharePrice share price of FIDU
-  /// @return equivalent amount of USDC
-  function _fiduToUsdc(uint256 amount, uint256 sharePrice) internal pure returns (uint256) {
-    return _usdcToAtomic(amount).mul(FIDU_MANTISSA).div(sharePrice);
-  }
-
-  /// @notice Returns the junior tranche id for the given slice index
-  /// @param index slice index
-  /// @return junior tranche id of given slice index
-  function _sliceIndexToJuniorTrancheId(uint256 index) internal pure returns (uint256) {
-    return index.add(1).mul(2);
-  }
-
-  /// @notice Returns the slice index for the given junior tranche id
-  /// @param trancheId tranche id
-  /// @return slice index that the given tranche id belongs to
-  function _juniorTrancheIdToSliceIndex(uint256 trancheId) internal pure returns (uint256) {
-    return trancheId.sub(1).div(2);
-  }
-
-  /// @notice get the StakingRewards contract after checkpoint the rewards values
-  /// @return StakingRewards with updated rewards values
-  function _getUpdatedStakingRewards() internal returns (IStakingRewards) {
-    IStakingRewards stakingRewards = IStakingRewards(config.stakingRewardsAddress());
-    if (stakingRewards.lastUpdateTime() != block.timestamp) {
-      // This triggers rewards to update
-      stakingRewards.kick(0);
-    }
-    return stakingRewards;
-  }
-
-  /// @notice Returns true if a TranchedPool's rewards parameters have been initialized, otherwise false
-  /// @param pool pool to check rewards info
-  function _poolRewardsHaveBeenInitialized(ITranchedPool pool) internal view returns (bool) {
-    StakingRewardsPoolInfo memory poolInfo = poolStakingRewards[pool];
-    return _poolStakingRewardsInfoHaveBeenInitialized(poolInfo);
-  }
-
-  /// @notice Returns true if a given pool's staking rewards parameters have been initialized
-  function _poolStakingRewardsInfoHaveBeenInitialized(StakingRewardsPoolInfo memory poolInfo)
-    internal
-    pure
-    returns (bool)
-  {
-    return poolInfo.accumulatedRewardsPerTokenAtLastCheckpoint != 0;
-  }
-
-  /// @notice Returns true if a TranchedPool's slice's rewards parameters have been initialized, otherwise false
-  function _sliceRewardsHaveBeenInitialized(ITranchedPool pool, uint256 sliceIndex) internal view returns (bool) {
-    StakingRewardsPoolInfo memory poolInfo = poolStakingRewards[pool];
-    return
-      poolInfo.slicesInfo.length > sliceIndex &&
-      poolInfo.slicesInfo[sliceIndex].unrealizedAccumulatedRewardsPerTokenAtLastCheckpoint != 0;
-  }
-
-  /// @notice Return a slice's rewards accumulator if it has been intialized,
-  ///           otherwise return the TranchedPool's accumulator
-  function _getSliceAccumulatorAtLastCheckpoint(
-    StakingRewardsSliceInfo memory sliceInfo,
-    StakingRewardsPoolInfo memory poolInfo
-  ) internal pure returns (uint256) {
-    require(
-      poolInfo.accumulatedRewardsPerTokenAtLastCheckpoint != 0,
-      "unsafe: pool accumulator hasn't been initialized"
-    );
-    bool sliceHasNotReceivedAPayment = sliceInfo.accumulatedRewardsPerTokenAtLastCheckpoint == 0;
-    return
-      sliceHasNotReceivedAPayment
-        ? poolInfo.accumulatedRewardsPerTokenAtLastCheckpoint
-        : sliceInfo.accumulatedRewardsPerTokenAtLastCheckpoint;
-  }
-
-  /// @notice Return a tokenss rewards accumulator if its been initialized, otherwise return the slice's accumulator
-  function _getTokenAccumulatorAtLastWithdraw(
-    StakingRewardsTokenInfo memory tokenInfo,
-    StakingRewardsSliceInfo memory sliceInfo
-  ) internal pure returns (uint256) {
-    require(sliceInfo.accumulatedRewardsPerTokenAtDrawdown != 0, "unsafe: slice accumulator hasn't been initialized");
-    bool hasNotWithdrawn = tokenInfo.accumulatedRewardsPerTokenAtLastWithdraw == 0;
-    if (hasNotWithdrawn) {
-      return sliceInfo.accumulatedRewardsPerTokenAtDrawdown;
-    } else {
-      require(
-        tokenInfo.accumulatedRewardsPerTokenAtLastWithdraw >= sliceInfo.accumulatedRewardsPerTokenAtDrawdown,
-        "Unexpected token accumulator"
-      );
-      return tokenInfo.accumulatedRewardsPerTokenAtLastWithdraw;
-    }
-  }
-
-  /// @notice Returns the junior tranche of a pool given a slice index
-  function _getJuniorTrancheForTranchedPoolSlice(ITranchedPool pool, uint256 sliceIndex)
-    internal
-    view
-    returns (ITranchedPool.TrancheInfo memory)
-  {
-    uint256 trancheId = _sliceIndexToJuniorTrancheId(sliceIndex);
-    return pool.getTranche(trancheId);
-  }
-
-  /// @notice Return the amount of principal currently deployed in a given slice
-  /// @param tranche tranche to get principal outstanding of
-  function _getPrincipalDeployedForTranche(ITranchedPool.TrancheInfo memory tranche) internal pure returns (uint256) {
-    return
-      tranche.principalDeposited.sub(
-        _atomicToUsdc(tranche.principalSharePrice.mul(_usdcToAtomic(tranche.principalDeposited)).div(FIDU_MANTISSA))
-      );
-  }
-
-  /// @notice Return an initialized StakingRewardsSliceInfo with the given parameters
-  function _initializeStakingRewardsSliceInfo(
-    uint256 fiduSharePriceAtDrawdown,
-    uint256 principalDeployedAtDrawdown,
-    uint256 rewardsAccumulatorAtDrawdown
-  ) internal pure returns (StakingRewardsSliceInfo memory) {
-    return
-      StakingRewardsSliceInfo({
-        fiduSharePriceAtDrawdown: fiduSharePriceAtDrawdown,
-        principalDeployedAtLastCheckpoint: principalDeployedAtDrawdown,
-        accumulatedRewardsPerTokenAtDrawdown: rewardsAccumulatorAtDrawdown,
-        accumulatedRewardsPerTokenAtLastCheckpoint: rewardsAccumulatorAtDrawdown,
-        unrealizedAccumulatedRewardsPerTokenAtLastCheckpoint: rewardsAccumulatorAtDrawdown
-      });
-  }
-
->>>>>>> 48651d11
   /// @notice Returns the amount of rewards accrued from `lastUpdatedTime` to `endTime`
   ///           We assume the reward rate was linear during this time
   /// @param rewardsAccruedSinceLastCheckpoint rewards accumulated between `lastUpdatedTime` and `currentTime`
@@ -1064,20 +827,12 @@
     uint256 currentTime,
     uint256 endTime
   ) internal pure returns (uint256) {
-<<<<<<< HEAD
-    uint256 slopeNumerator = rewardsAccruedSinceLastCheckpoint.mul(_fiduMantissa());
-=======
     uint256 slopeNumerator = rewardsAccruedSinceLastCheckpoint.mul(FIDU_MANTISSA);
->>>>>>> 48651d11
     uint256 slopeDivisor = currentTime.sub(lastUpdatedTime);
 
     uint256 slope = slopeNumerator.div(slopeDivisor);
     uint256 span = endTime.sub(lastUpdatedTime);
-<<<<<<< HEAD
-    uint256 rewards = slope.mul(span).div(_fiduMantissa());
-=======
     uint256 rewards = slope.mul(span).div(FIDU_MANTISSA);
->>>>>>> 48651d11
     return rewards;
   }
 
