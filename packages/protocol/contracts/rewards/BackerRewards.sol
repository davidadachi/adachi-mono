// SPDX-License-Identifier: MIT
pragma solidity 0.6.12;
pragma experimental ABIEncoderV2;

import "hardhat/console.sol";
import "@openzeppelin/contracts-ethereum-package/contracts/math/Math.sol";
import "@openzeppelin/contracts-ethereum-package/contracts/math/SafeMath.sol";
import "@uniswap/lib/contracts/libraries/Babylonian.sol";

import "../library/SafeERC20Transfer.sol";
import "../protocol/core/ConfigHelper.sol";
import "../protocol/core/BaseUpgradeablePausable.sol";
import "../interfaces/IPoolTokens.sol";
import "../interfaces/IStakingRewards.sol";
import "../interfaces/ITranchedPool.sol";
import "../interfaces/IBackerRewards.sol";
import "../interfaces/ISeniorPool.sol";

// Basically, Every time a interest payment comes back
// we keep a running total of dollars (totalInterestReceived) until it reaches the maxInterestDollarsEligible limit
// Every dollar of interest received from 0->maxInterestDollarsEligible
// has a allocated amount of rewards based on a sqrt function.

// When a interest payment comes in for a given Pool or the pool balance increases
// we recalculate the pool's accRewardsPerPrincipalDollar

// equation ref `_calculateNewGrossGFIRewardsForInterestAmount()`:
// (sqrtNewTotalInterest - sqrtOrigTotalInterest) / sqrtMaxInterestDollarsEligible * (totalRewards / totalGFISupply)

// When a PoolToken is minted, we set the mint price to the pool's current accRewardsPerPrincipalDollar
// Every time a PoolToken withdraws rewards, we determine the allocated rewards,
// increase that PoolToken's rewardsClaimed, and transfer the owner the gfi

contract BackerRewards is IBackerRewards, BaseUpgradeablePausable, SafeERC20Transfer {
  GoldfinchConfig public config;
  using ConfigHelper for GoldfinchConfig;
  using SafeMath for uint256;

  struct BackerRewardsInfo {
    uint256 accRewardsPerPrincipalDollar; // accumulator gfi per interest dollar
  }

  struct BackerRewardsTokenInfo {
    uint256 rewardsClaimed; // gfi claimed
    uint256 accRewardsPerPrincipalDollarAtMint; // Pool's accRewardsPerPrincipalDollar at PoolToken mint()
  }

  struct StakingRewardsPoolInfo {
    // TODO(PR): docstring
    uint256 accumulatedRewardsPerTokenAtLastCheckpoint;
    // TODO(PR): docstring
    uint256 lastUpdatetime;
    // staking rewards parameters per slice of a tranched pool
    StakingRewardsSliceInfo[] slicesInfo;
  }

  struct StakingRewardsSliceInfo {
    // the share price when the pool draws down

    uint256 fiduSharePriceAtDrawdown;
    // we use this to scale the rewards accumulator by taking
    // dividing it by the total amount of principal that was drawndown
    // to get a scaling factor. We then multiply that be the amount
    uint256 principalDeployedAtLastCheckpoint;
    // We need to save this so that tokens can have a starting accumulator
    uint256 accumulatedRewardsPerTokenAtDrawdown;
    // we accumulate this value based with a principal scaling factor
    // ```
    // scaledStakingRewardsAccRewardsPerToken =
    //   scaledStakingRewardsAccRewardsPerToken +
    //   (stakingRewardsAcc - stakingRewardsAccRewardsPerTokenAtLastPayback)
    //   (principalAtStakeAtLastPayback * totalPrincipalDrawnDown)
    // ```
    uint256 accumulatedRewardsPerTokenAtLastCheckpoint;
    // TODO(PR): add docstring
    uint256 unrealizedAccumulatedRewardsPerTokenAtLastCheckpoint;
  }

  struct StakingRewardsTokenInfo {
    // TODO(PR): validate this docstring
    // the value of the `accumulatedRewardsPerToken` on the StakingRewards
    // contract since the last time a pool token holder has withdrawn rewards.
    // This value is initialized to the value of
    // `StakingRewards.accumulatedRewardsPerToken` at the time of mint and is
    // updated to the new value of `StakingRewards.accumulatedRewardsPerToken`
    // on every subsequent withdrawal of rewards
    uint256 accumulatedRewardsPerTokenAtLastWithdraw;
  }

  uint256 public totalRewards; // total amount of GFI rewards available, times 1e18
  uint256 public maxInterestDollarsEligible; // interest $ eligible for gfi rewards, times 1e18
  uint256 public totalInterestReceived; // counter of total interest repayments, times 1e6
  uint256 public totalRewardPercentOfTotalGFI; // totalRewards/totalGFISupply, times 1e18

  uint256 public constant NUM_TRANCHES_PER_SLICE = 2;

  mapping(uint256 => BackerRewardsTokenInfo) public tokens; // poolTokenId -> BackerRewardsTokenInfo

  mapping(address => BackerRewardsInfo) public pools; // pool.address -> BackerRewardsInfo

  mapping(ITranchedPool => StakingRewardsPoolInfo) public poolStakingRewards; // pool.address -> StakingRewardsPoolInfo

  mapping(uint256 => StakingRewardsTokenInfo) public tokenStakingRewards;

  // solhint-disable-next-line func-name-mixedcase
  function __initialize__(address owner, GoldfinchConfig _config) public initializer {
    require(owner != address(0) && address(_config) != address(0), "Owner and config addresses cannot be empty");
    __BaseUpgradeablePausable__init(owner);
    config = _config;
  }

  // TODO(pr): create admin function to intialize pools

  /**
   * @notice Calculates the accRewardsPerPrincipalDollar for a given pool,
   when a interest payment is received by the protocol
   * @param _interestPaymentAmount The amount of total dollars the interest payment, expects 10^6 value
   */
  function allocateRewards(uint256 _interestPaymentAmount) external override onlyPool {
    // note: do not use a require statment because that will TranchedPool kill execution
    if (_interestPaymentAmount > 0) {
      _allocateRewards(_interestPaymentAmount);
    }

    _allocateStakingRewards();
  }

  /**
   * @notice Set the total gfi rewards and the % of total GFI
   * @param _totalRewards The amount of GFI rewards available, expects 10^18 value
   */
  function setTotalRewards(uint256 _totalRewards) public onlyAdmin {
    totalRewards = _totalRewards;
    uint256 totalGFISupply = config.getGFI().totalSupply();
    totalRewardPercentOfTotalGFI = _totalRewards.mul(_gfiMantissa()).div(totalGFISupply).mul(100);
    emit BackerRewardsSetTotalRewards(_msgSender(), _totalRewards, totalRewardPercentOfTotalGFI);
  }

  /**
   * @notice Set the total interest received to date.
   This should only be called once on contract deploy.
   * @param _totalInterestReceived The amount of interest the protocol has received to date, expects 10^6 value
   */
  function setTotalInterestReceived(uint256 _totalInterestReceived) public onlyAdmin {
    totalInterestReceived = _totalInterestReceived;
    emit BackerRewardsSetTotalInterestReceived(_msgSender(), _totalInterestReceived);
  }

  /**
   * @notice Set the max dollars across the entire protocol that are eligible for GFI rewards
   * @param _maxInterestDollarsEligible The amount of interest dollars eligible for GFI rewards, expects 10^18 value
   */
  function setMaxInterestDollarsEligible(uint256 _maxInterestDollarsEligible) public onlyAdmin {
    maxInterestDollarsEligible = _maxInterestDollarsEligible;
    emit BackerRewardsSetMaxInterestDollarsEligible(_msgSender(), _maxInterestDollarsEligible);
  }

  /**
   * @notice When a pool token is minted for multiple drawdowns,
   set accRewardsPerPrincipalDollarAtMint to the current accRewardsPerPrincipalDollar price
   * @param tokenId Pool token id
   */
  function setPoolTokenAccRewardsPerPrincipalDollarAtMint(address poolAddress, uint256 tokenId) external override {
    require(_msgSender() == config.poolTokensAddress(), "Invalid sender!");
    require(config.getPoolTokens().validPool(poolAddress), "Invalid pool!");
    if (tokens[tokenId].accRewardsPerPrincipalDollarAtMint != 0) {
      return;
    }
    IPoolTokens poolTokens = config.getPoolTokens();
    IPoolTokens.TokenInfo memory tokenInfo = poolTokens.getTokenInfo(tokenId);
    require(poolAddress == tokenInfo.pool, "PoolAddress must equal PoolToken pool address");

    tokens[tokenId].accRewardsPerPrincipalDollarAtMint = pools[tokenInfo.pool].accRewardsPerPrincipalDollar;
  }

  function onTranchedPoolDrawdown(uint256 sliceIndex) external override onlyPool {
    ITranchedPool pool = ITranchedPool(_msgSender());
    IStakingRewards stakingRewards = _checkpointAndGetStakingRewards();
    StakingRewardsPoolInfo storage poolInfo = poolStakingRewards[pool];
    ITranchedPool.TrancheInfo memory juniorTranche = _getJuniorTrancheForTranchedPoolSlice(pool, sliceIndex);
    uint256 newRewardsAccumulator = stakingRewards.accumulatedRewardsPerToken();

    // On the first drawdown in the lifetime of the pool, we need to initialize
    // the pool local accumulator
    bool poolRewardsHaventBeenInitialized = !_poolRewardsHaveBeenInitialized(pool);
    if (poolRewardsHaventBeenInitialized) {
      poolInfo.accumulatedRewardsPerTokenAtLastCheckpoint = newRewardsAccumulator;
    }

    bool isNewSlice = !_sliceRewardsHaveBeenInitialized(pool, sliceIndex);
    if (isNewSlice) {
      ISeniorPool seniorPool = ISeniorPool(config.seniorPoolAddress());
      uint256 principalDeployedAtDrawdown = _getPrincipalDeployedForTranche(juniorTranche);
      uint256 fiduSharePriceAtDrawdown = seniorPool.sharePrice();

      // initialize new slice params
      StakingRewardsSliceInfo memory sliceInfo = _initializeStakingRewardsSliceInfo(
        fiduSharePriceAtDrawdown,
        principalDeployedAtDrawdown,
        newRewardsAccumulator
      );

      poolStakingRewards[pool].slicesInfo.push(sliceInfo);
    } else {
      // TODO(pr): comment about why we need to checkpoint
      _checkpointSliceStakingRewards(pool, sliceIndex, false);
    }

    poolInfo.accumulatedRewardsPerTokenAtLastCheckpoint = newRewardsAccumulator;
  }

  /**
   * @notice Calculate the gross available gfi rewards for a PoolToken
   * @param tokenId Pool token id
   * @return The amount of GFI claimable
   */
  function poolTokenClaimableRewards(uint256 tokenId) public view returns (uint256) {
    IPoolTokens poolTokens = config.getPoolTokens();
    IPoolTokens.TokenInfo memory tokenInfo = poolTokens.getTokenInfo(tokenId);

    if (_isSeniorTrancheToken(tokenInfo)) {
      return 0;
    }

    // Note: If a TranchedPool is oversubscribed, reward allocations scale down proportionately.

    uint256 diffOfAccRewardsPerPrincipalDollar = pools[tokenInfo.pool].accRewardsPerPrincipalDollar.sub(
      tokens[tokenId].accRewardsPerPrincipalDollarAtMint
    );
    uint256 rewardsClaimed = tokens[tokenId].rewardsClaimed.mul(_gfiMantissa());

    /*
      equation for token claimable rewards:
        token.principalAmount
        * (pool.accRewardsPerPrincipalDollar - token.accRewardsPerPrincipalDollarAtMint)
        - token.rewardsClaimed
    */

    return
      _usdcToAtomic(tokenInfo.principalAmount).mul(diffOfAccRewardsPerPrincipalDollar).sub(rewardsClaimed).div(
        _gfiMantissa()
      );
  }

  /**
   * @notice PoolToken request to withdraw multiple PoolTokens allocated rewards
   * @param tokenIds Array of pool token id
   */
  function withdrawMultiple(uint256[] calldata tokenIds) public {
    require(tokenIds.length > 0, "TokensIds length must not be 0");

    for (uint256 i = 0; i < tokenIds.length; i++) {
      withdraw(tokenIds[i]);
    }
  }

  /**
   * @notice PoolToken request to withdraw all allocated rewards
   * @param tokenId Pool token id
   */
  function withdraw(uint256 tokenId) public {
    IPoolTokens poolTokens = config.getPoolTokens();
    IPoolTokens.TokenInfo memory tokenInfo = poolTokens.getTokenInfo(tokenId);

    address poolAddr = tokenInfo.pool;
    require(config.getPoolTokens().validPool(poolAddr), "Invalid pool!");
    require(msg.sender == poolTokens.ownerOf(tokenId), "Must be owner of PoolToken");

    BaseUpgradeablePausable pool = BaseUpgradeablePausable(poolAddr);
    require(!pool.paused(), "Pool withdraw paused");

    ITranchedPool tranchedPool = ITranchedPool(poolAddr);
    require(!tranchedPool.creditLine().isLate(), "Pool is late on payments");

    require(!_isSeniorTrancheToken(tokenInfo), "Ineligible senior tranche token");

    uint256 claimableBackerRewards = poolTokenClaimableRewards(tokenId);
    uint256 claimableStakingRewards = stakingRewardsEarnedSinceLastCheckpoint(tokenId);
    uint256 totalClaimableRewards = claimableBackerRewards.add(claimableStakingRewards);
    uint256 poolTokenRewardsClaimed = tokens[tokenId].rewardsClaimed;

    // Only account for claimed backer rewards, the staking rewards should not impact the
    // distribution of backer rewards
    tokens[tokenId].rewardsClaimed = poolTokenRewardsClaimed.add(claimableBackerRewards);

    if (claimableStakingRewards != 0) {
      _checkpointTokenStakingRewards(tokenId);
    }

    safeERC20Transfer(config.getGFI(), poolTokens.ownerOf(tokenId), totalClaimableRewards);
    emit BackerRewardsClaimed(_msgSender(), tokenId, claimableBackerRewards);
    emit BackerStakingRewardsClaimed(_msgSender(), tokenId, claimableStakingRewards);
  }

  /**
   * @notice Returns staking rewards earned by a given token from its last checkpoint
   * @param tokenId token id to get rewards
   * @return amount of rewards earned since the last token checkpoint.
   */
  function stakingRewardsEarnedSinceLastCheckpoint(uint256 tokenId) public view returns (uint256) {
<<<<<<< HEAD
    IPoolTokens poolTokens = config.getPoolTokens();
    IPoolTokens.TokenInfo memory poolTokenInfo = poolTokens.getTokenInfo(tokenId);

    if (_isSeniorTrancheToken(poolTokenInfo)) {
      return 0;
    }

=======
    IPoolTokens.TokenInfo memory poolTokenInfo = config.getPoolTokens().getTokenInfo(tokenId);
>>>>>>> 9a786b5c
    ITranchedPool pool = ITranchedPool(poolTokenInfo.pool);
    uint256 sliceIndex = _juniorTrancheIdToSliceIndex(poolTokenInfo.tranche);

    if (!_poolRewardsHaveBeenInitialized(pool) || !_sliceRewardsHaveBeenInitialized(pool, sliceIndex)) {
      return 0;
    }

    StakingRewardsPoolInfo memory poolInfo = poolStakingRewards[pool];
    StakingRewardsSliceInfo memory sliceInfo = poolInfo.slicesInfo[sliceIndex];
    StakingRewardsTokenInfo memory tokenInfo = tokenStakingRewards[tokenId];

    uint256 sliceAccumulator = _getSliceAccumulatorAtLastCheckpoint(sliceInfo, poolInfo);
    uint256 tokenAccumulator = _getTokenAccumulatorAtLastCheckpoint(tokenInfo, sliceInfo);
    uint256 rewardsPerFidu = sliceAccumulator.sub(tokenAccumulator);
    uint256 principalAsFidu = _fiduToUsdc(poolTokenInfo.principalAmount, sliceInfo.fiduSharePriceAtDrawdown);
    return principalAsFidu.mul(rewardsPerFidu).div(_gfiMantissa());
  }

  /* Internal functions  */
  function _allocateRewards(uint256 _interestPaymentAmount) internal {
    uint256 _totalInterestReceived = totalInterestReceived;
    if (_usdcToAtomic(_totalInterestReceived) >= maxInterestDollarsEligible) {
      return;
    }

    address _poolAddress = _msgSender();

    // Gross GFI Rewards earned for incoming interest dollars
    uint256 newGrossRewards = _calculateNewGrossGFIRewardsForInterestAmount(_interestPaymentAmount);

    ITranchedPool pool = ITranchedPool(_poolAddress);
    BackerRewardsInfo storage _poolInfo = pools[_poolAddress];

    uint256 totalJuniorDeposits = pool.totalJuniorDeposits();
    if (totalJuniorDeposits == 0) {
      return;
    }

    // example: (6708203932437400000000 * 10^18) / (100000*10^18)
    _poolInfo.accRewardsPerPrincipalDollar = _poolInfo.accRewardsPerPrincipalDollar.add(
      newGrossRewards.mul(_gfiMantissa()).div(_usdcToAtomic(totalJuniorDeposits))
    );

    totalInterestReceived = _totalInterestReceived.add(_interestPaymentAmount);
  }

  function _allocateStakingRewards() internal {
    ITranchedPool pool = ITranchedPool(_msgSender());

    // TODO(PR): clarify that only accruing rewards on full repayments is the desired behavior
    //            if we dont do this, a borrower could repay 1 atom and accrue rewards for all backers
    IV2CreditLine cl = pool.creditLine();
    bool wasFullRepayment = cl.lastFullPaymentTime() <= block.timestamp &&
      cl.principalOwed() == 0 &&
      cl.interestOwed() == 0;

    if (wasFullRepayment) {
      _checkpointPoolStakingRewards(pool, true);
    }
  }

  /**
   * @notice Checkpoints staking reward accounting for a given pool.
   * @param pool pool to checkpoint
   */
  function _checkpointPoolStakingRewards(ITranchedPool pool, bool publish) internal {
    IStakingRewards stakingRewards = _checkpointAndGetStakingRewards();
    uint256 newStakingRewardsAccumulator = stakingRewards.accumulatedRewardsPerToken();
    StakingRewardsPoolInfo storage poolInfo = poolStakingRewards[pool];

    // iterate through all of the slices and checkpoint
    for (uint256 sliceIndex = 0; sliceIndex < poolInfo.slicesInfo.length; sliceIndex++) {
      // NOTE: this is unclear why we publish here
      _checkpointSliceStakingRewards(pool, sliceIndex, publish);
    }

    poolInfo.lastUpdatetime = block.timestamp;
    poolInfo.accumulatedRewardsPerTokenAtLastCheckpoint = newStakingRewardsAccumulator;
  }

  /**
   * @notice checkpoint the staking rewards accounting for a single tranched pool slice
   * @param pool pool that the slice belinds to
   * @param sliceIndex index of slice to checkpoint rewards accounting for
   * @param publish if true, the updated rewards values will be immediately available for
   *                 backers to withdraw. otherwise, the accounting will be updated but backers
   *                 will not be able to withdraw
   */
  function _checkpointSliceStakingRewards(
    ITranchedPool pool,
    uint256 sliceIndex,
    bool publish
  ) internal {
    StakingRewardsPoolInfo storage poolInfo = poolStakingRewards[pool];
    StakingRewardsSliceInfo storage sliceInfo = poolInfo.slicesInfo[sliceIndex];
    IStakingRewards stakingRewards = _checkpointAndGetStakingRewards();
    ITranchedPool.TrancheInfo memory juniorTranche = _getJuniorTrancheForTranchedPoolSlice(pool, sliceIndex);
    uint256 newStakingRewardsAccumulator = stakingRewards.accumulatedRewardsPerToken();
    uint256 rewardsAccumulatedSinceLastCheckpoint = newStakingRewardsAccumulator.sub(
      poolInfo.accumulatedRewardsPerTokenAtLastCheckpoint
    );

    // TODO(PR): better name for this
    uint256 decayScalingFactor = uint256(10)**uint256(18);
    bool shouldProRate = block.timestamp > pool.creditLine().termEndTime();
    if (shouldProRate) {
      uint256 termEndTime = pool.creditLine().termEndTime();
      uint256 lastUpdatetime = poolInfo.lastUpdatetime;
      uint256 timeSinceLastRepayment = block.timestamp.sub(lastUpdatetime);
      uint256 timeRemainingInTermAtLastRepayment = termEndTime.sub(lastUpdatetime);

      // TODO(PR): simplify this math
      decayScalingFactor = timeRemainingInTermAtLastRepayment.mul(_gfiMantissa()).mul(_gfiMantissa()).div(
        timeSinceLastRepayment.mul(_gfiMantissa())
      );
    }

    uint256 newPrincipalDeployed = _getPrincipalDeployedForTranche(juniorTranche);

    // the percentage we need to scale the rewards accumualated by
    uint256 deployedScalingFactor = _usdcToAtomic(
      sliceInfo.principalDeployedAtLastCheckpoint.mul(_usdcMantissa()).div(juniorTranche.principalDeposited)
    );

    uint256 scaledRewardsForPeriod = rewardsAccumulatedSinceLastCheckpoint
      .mul(deployedScalingFactor)
      .div(_gfiMantissa())
      .mul(decayScalingFactor)
      .div(_gfiMantissa());

    sliceInfo.unrealizedAccumulatedRewardsPerTokenAtLastCheckpoint = sliceInfo
      .unrealizedAccumulatedRewardsPerTokenAtLastCheckpoint
      .add(scaledRewardsForPeriod);

    if (publish) {
      sliceInfo.accumulatedRewardsPerTokenAtLastCheckpoint = sliceInfo
        .unrealizedAccumulatedRewardsPerTokenAtLastCheckpoint;
    }

    sliceInfo.principalDeployedAtLastCheckpoint = newPrincipalDeployed;
  }

  /**
   * @notice Updates the staking rewards accounting for for a given tokenId
   * @param tokenId token id to checkpoint
   */
  function _checkpointTokenStakingRewards(uint256 tokenId) internal {
    IPoolTokens poolTokens = config.getPoolTokens();
    IPoolTokens.TokenInfo memory tokenInfo = poolTokens.getTokenInfo(tokenId);
<<<<<<< HEAD
    require(!_isSeniorTrancheToken(tokenInfo), "Ineligible senior tranche token");

    uint256 sliceIndex = (tokenInfo.tranche - 1) / 2;
    uint256 newStakingRewardsAccRewardsPerTokenAtLastWithdraw = poolStakingRewards[ITranchedPool(tokenInfo.pool)]
      .slicesInfo[sliceIndex]
      .scaledAccumulatedRewardsPerTokenAtLastCheckpoint;
=======
    ITranchedPool pool = ITranchedPool(tokenInfo.pool);
    StakingRewardsPoolInfo memory poolInfo = poolStakingRewards[pool];
    uint256 sliceIndex = _juniorTrancheIdToSliceIndex(tokenInfo.tranche);
    StakingRewardsSliceInfo memory sliceInfo = poolInfo.slicesInfo[sliceIndex];

    uint256 newaccumulatedRewardsPerTokenAtLastWithdraw = _getSliceAccumulatorAtLastCheckpoint(sliceInfo, poolInfo);
>>>>>>> 9a786b5c

    tokenStakingRewards[tokenId].accumulatedRewardsPerTokenAtLastWithdraw = newaccumulatedRewardsPerTokenAtLastWithdraw;
  }

  /**
   * @notice Calculate the rewards earned for a given interest payment
   * @param _interestPaymentAmount interest payment amount times 1e6
   */
  function _calculateNewGrossGFIRewardsForInterestAmount(uint256 _interestPaymentAmount)
    internal
    view
    returns (uint256)
  {
    uint256 totalGFISupply = config.getGFI().totalSupply();

    // incoming interest payment, times * 1e18 divided by 1e6
    uint256 interestPaymentAmount = _usdcToAtomic(_interestPaymentAmount);

    // all-time interest payments prior to the incoming amount, times 1e18
    uint256 _previousTotalInterestReceived = _usdcToAtomic(totalInterestReceived);
    uint256 sqrtOrigTotalInterest = Babylonian.sqrt(_previousTotalInterestReceived);

    // sum of new interest payment + previous total interest payments, times 1e18
    uint256 newTotalInterest = _usdcToAtomic(
      _atomicToUsdc(_previousTotalInterestReceived).add(_atomicToUsdc(interestPaymentAmount))
    );

    // interest payment passed the maxInterestDollarsEligible cap, should only partially be rewarded
    if (newTotalInterest > maxInterestDollarsEligible) {
      newTotalInterest = maxInterestDollarsEligible;
    }

    /*
      equation:
        (sqrtNewTotalInterest-sqrtOrigTotalInterest)
        * totalRewardPercentOfTotalGFI
        / sqrtMaxInterestDollarsEligible
        / 100
        * totalGFISupply
        / 10^18

      example scenario:
      - new payment = 5000*10^18
      - original interest received = 0*10^18
      - total reward percent = 3 * 10^18
      - max interest dollars = 1 * 10^27 ($1 billion)
      - totalGfiSupply = 100_000_000 * 10^18

      example math:
        (70710678118 - 0)
        * 3000000000000000000
        / 31622776601683
        / 100
        * 100000000000000000000000000
        / 10^18
        = 6708203932437400000000 (6,708.2039 GFI)
    */
    uint256 sqrtDiff = Babylonian.sqrt(newTotalInterest).sub(sqrtOrigTotalInterest);
    uint256 sqrtMaxInterestDollarsEligible = Babylonian.sqrt(maxInterestDollarsEligible);

    require(sqrtMaxInterestDollarsEligible > 0, "maxInterestDollarsEligible must not be zero");

    uint256 newGrossRewards = sqrtDiff
      .mul(totalRewardPercentOfTotalGFI)
      .div(sqrtMaxInterestDollarsEligible)
      .div(100)
      .mul(totalGFISupply)
      .div(_gfiMantissa());

    // Extra safety check to make sure the logic is capped at a ceiling of potential rewards
    // Calculating the gfi/$ for first dollar of interest to the protocol, and multiplying by new interest amount
    uint256 absoluteMaxGfiCheckPerDollar = Babylonian
      .sqrt((uint256)(1).mul(_gfiMantissa()))
      .mul(totalRewardPercentOfTotalGFI)
      .div(sqrtMaxInterestDollarsEligible)
      .div(100)
      .mul(totalGFISupply)
      .div(_gfiMantissa());
    require(
      newGrossRewards < absoluteMaxGfiCheckPerDollar.mul(newTotalInterest),
      "newGrossRewards cannot be greater then the max gfi per dollar"
    );

    return newGrossRewards;
  }

<<<<<<< HEAD
  /**
   * @return Whether the provided `tokenInfo` is a token corresponding to a senior tranche.
   */
  function _isSeniorTrancheToken(IPoolTokens.TokenInfo memory tokenInfo) internal pure returns (bool) {
    return tokenInfo.tranche.mod(NUM_TRANCHES_PER_SLICE) == 1;
  }

  function mantissa() internal pure returns (uint256) {
=======
  function _gfiMantissa() internal pure returns (uint256) {
>>>>>>> 9a786b5c
    return uint256(10)**uint256(18);
  }

  function _usdcMantissa() internal pure returns (uint256) {
    return uint256(10)**uint256(6);
  }

  function _usdcToAtomic(uint256 amount) internal pure returns (uint256) {
    return amount.mul(_gfiMantissa()).div(_usdcMantissa());
  }

  function _atomicToUsdc(uint256 amount) internal pure returns (uint256) {
    return amount.div(_gfiMantissa().div(_usdcMantissa()));
  }

  function _fiduToUsdc(uint256 amount, uint256 sharePrice) internal pure returns (uint256) {
    return _usdcToAtomic(amount).mul(_gfiMantissa()).div(sharePrice);
  }

  function _sliceIndexToJuniorTrancheId(uint256 index) internal pure returns (uint256) {
    return index.add(1).mul(2);
  }

  function _juniorTrancheIdToSliceIndex(uint256 trancheId) internal pure returns (uint256) {
    return trancheId.sub(1).div(2);
  }

  function _checkpointAndGetStakingRewards() internal returns (IStakingRewards) {
    IStakingRewards stakingRewards = IStakingRewards(config.stakingRewardsAddress());
    if (stakingRewards.lastUpdateTime() != block.timestamp) {
      // NOTE(PR): in another version of this, I created an explicit
      // "updateRewards" function for staking rewards that is functionally
      // identical to this function. However I removed it because I didn't
      // beleive the the cost of deploying staking rewards again was worth it.
      // Calling this function triggers an update on StakingRewards
      stakingRewards.kick(0);
    }
    return stakingRewards;
  }

  function _poolRewardsHaveBeenInitialized(ITranchedPool pool) internal view returns (bool) {
    return poolStakingRewards[pool].accumulatedRewardsPerTokenAtLastCheckpoint != 0;
  }

  function _sliceRewardsHaveBeenInitialized(ITranchedPool pool, uint256 sliceIndex) internal view returns (bool) {
    return poolStakingRewards[pool].slicesInfo.length > sliceIndex;
  }

  function _getSliceAccumulatorAtLastCheckpoint(
    StakingRewardsSliceInfo memory sliceInfo,
    StakingRewardsPoolInfo memory poolInfo
  ) internal pure returns (uint256) {
    bool sliceHasNotReceivedAPayment = sliceInfo.accumulatedRewardsPerTokenAtLastCheckpoint == 0;
    return
      sliceHasNotReceivedAPayment
        ? poolInfo.accumulatedRewardsPerTokenAtLastCheckpoint
        : sliceInfo.accumulatedRewardsPerTokenAtLastCheckpoint;
  }

  function _getTokenAccumulatorAtLastCheckpoint(
    StakingRewardsTokenInfo memory tokenInfo,
    StakingRewardsSliceInfo memory sliceInfo
  ) internal pure returns (uint256) {
    bool hasNotWithdrawn = tokenInfo.accumulatedRewardsPerTokenAtLastWithdraw == 0;
    return
      hasNotWithdrawn
        ? sliceInfo.accumulatedRewardsPerTokenAtDrawdown
        : tokenInfo.accumulatedRewardsPerTokenAtLastWithdraw;
  }

  function _getJuniorTrancheForTranchedPoolSlice(ITranchedPool pool, uint256 sliceIndex)
    internal
    view
    returns (ITranchedPool.TrancheInfo memory)
  {
    uint256 trancheId = _sliceIndexToJuniorTrancheId(sliceIndex);
    return pool.getTranche(trancheId);
  }

  function _getPrincipalDeployedForTranche(ITranchedPool.TrancheInfo memory tranche) internal pure returns (uint256) {
    // TODO(PR): this should live in tranching logic
    return
      tranche.principalDeposited.sub(
        _atomicToUsdc(tranche.principalSharePrice.mul(_usdcToAtomic(tranche.principalDeposited)).div(_gfiMantissa()))
      );
  }

  function _initializeStakingRewardsSliceInfo(
    uint256 fiduSharePriceAtDrawdown,
    uint256 principalDeployedAtDrawdown,
    uint256 rewardsAccumulatorAtDrawdown
  ) internal pure returns (StakingRewardsSliceInfo memory) {
    return
      StakingRewardsSliceInfo({
        fiduSharePriceAtDrawdown: fiduSharePriceAtDrawdown,
        principalDeployedAtLastCheckpoint: principalDeployedAtDrawdown,
        accumulatedRewardsPerTokenAtDrawdown: rewardsAccumulatorAtDrawdown,
        accumulatedRewardsPerTokenAtLastCheckpoint: rewardsAccumulatorAtDrawdown,
        unrealizedAccumulatedRewardsPerTokenAtLastCheckpoint: rewardsAccumulatorAtDrawdown
      });
  }

  function updateGoldfinchConfig() external onlyAdmin {
    config = GoldfinchConfig(config.configAddress());
    emit GoldfinchConfigUpdated(_msgSender(), address(config));
  }

  /* ======== MODIFIERS  ======== */

  modifier onlyPool() {
    require(config.getPoolTokens().validPool(_msgSender()), "Invalid pool!");
    _;
  }

  /* ======== EVENTS ======== */
  event GoldfinchConfigUpdated(address indexed who, address configAddress);
  event BackerRewardsClaimed(address indexed owner, uint256 indexed tokenId, uint256 amount);
  event BackerStakingRewardsClaimed(address indexed owner, uint256 indexed tokenId, uint256 amount);
  event BackerRewardsSetTotalRewards(address indexed owner, uint256 totalRewards, uint256 totalRewardPercentOfTotalGFI);
  event BackerRewardsSetTotalInterestReceived(address indexed owner, uint256 totalInterestReceived);
  event BackerRewardsSetMaxInterestDollarsEligible(address indexed owner, uint256 maxInterestDollarsEligible);
}<|MERGE_RESOLUTION|>--- conflicted
+++ resolved
@@ -298,17 +298,11 @@
    * @return amount of rewards earned since the last token checkpoint.
    */
   function stakingRewardsEarnedSinceLastCheckpoint(uint256 tokenId) public view returns (uint256) {
-<<<<<<< HEAD
-    IPoolTokens poolTokens = config.getPoolTokens();
-    IPoolTokens.TokenInfo memory poolTokenInfo = poolTokens.getTokenInfo(tokenId);
-
+    IPoolTokens.TokenInfo memory poolTokenInfo = config.getPoolTokens().getTokenInfo(tokenId);
     if (_isSeniorTrancheToken(poolTokenInfo)) {
       return 0;
     }
 
-=======
-    IPoolTokens.TokenInfo memory poolTokenInfo = config.getPoolTokens().getTokenInfo(tokenId);
->>>>>>> 9a786b5c
     ITranchedPool pool = ITranchedPool(poolTokenInfo.pool);
     uint256 sliceIndex = _juniorTrancheIdToSliceIndex(poolTokenInfo.tranche);
 
@@ -458,21 +452,14 @@
   function _checkpointTokenStakingRewards(uint256 tokenId) internal {
     IPoolTokens poolTokens = config.getPoolTokens();
     IPoolTokens.TokenInfo memory tokenInfo = poolTokens.getTokenInfo(tokenId);
-<<<<<<< HEAD
     require(!_isSeniorTrancheToken(tokenInfo), "Ineligible senior tranche token");
 
-    uint256 sliceIndex = (tokenInfo.tranche - 1) / 2;
-    uint256 newStakingRewardsAccRewardsPerTokenAtLastWithdraw = poolStakingRewards[ITranchedPool(tokenInfo.pool)]
-      .slicesInfo[sliceIndex]
-      .scaledAccumulatedRewardsPerTokenAtLastCheckpoint;
-=======
     ITranchedPool pool = ITranchedPool(tokenInfo.pool);
     StakingRewardsPoolInfo memory poolInfo = poolStakingRewards[pool];
     uint256 sliceIndex = _juniorTrancheIdToSliceIndex(tokenInfo.tranche);
     StakingRewardsSliceInfo memory sliceInfo = poolInfo.slicesInfo[sliceIndex];
 
     uint256 newaccumulatedRewardsPerTokenAtLastWithdraw = _getSliceAccumulatorAtLastCheckpoint(sliceInfo, poolInfo);
->>>>>>> 9a786b5c
 
     tokenStakingRewards[tokenId].accumulatedRewardsPerTokenAtLastWithdraw = newaccumulatedRewardsPerTokenAtLastWithdraw;
   }
@@ -559,7 +546,6 @@
     return newGrossRewards;
   }
 
-<<<<<<< HEAD
   /**
    * @return Whether the provided `tokenInfo` is a token corresponding to a senior tranche.
    */
@@ -567,10 +553,7 @@
     return tokenInfo.tranche.mod(NUM_TRANCHES_PER_SLICE) == 1;
   }
 
-  function mantissa() internal pure returns (uint256) {
-=======
   function _gfiMantissa() internal pure returns (uint256) {
->>>>>>> 9a786b5c
     return uint256(10)**uint256(18);
   }
 
