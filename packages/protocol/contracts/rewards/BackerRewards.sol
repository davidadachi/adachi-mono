// SPDX-License-Identifier: MIT
pragma solidity 0.6.12;
pragma experimental ABIEncoderV2;

import "@openzeppelin/contracts-ethereum-package/contracts/math/Math.sol";
import "@openzeppelin/contracts-ethereum-package/contracts/math/SafeMath.sol";
import "@uniswap/lib/contracts/libraries/Babylonian.sol";

import "../library/SafeERC20Transfer.sol";
import "../protocol/core/ConfigHelper.sol";
import "../protocol/core/BaseUpgradeablePausable.sol";
import "../interfaces/IPoolTokens.sol";
import "../interfaces/IStakingRewards.sol";
import "../interfaces/ITranchedPool.sol";
import "../interfaces/IBackerRewards.sol";
import "../interfaces/ISeniorPool.sol";

// Basically, Every time a interest payment comes back
// we keep a running total of dollars (totalInterestReceived) until it reaches the maxInterestDollarsEligible limit
// Every dollar of interest received from 0->maxInterestDollarsEligible
// has a allocated amount of rewards based on a sqrt function.

// When a interest payment comes in for a given Pool or the pool balance increases
// we recalculate the pool's accRewardsPerPrincipalDollar

// equation ref `_calculateNewGrossGFIRewardsForInterestAmount()`:
// (sqrtNewTotalInterest - sqrtOrigTotalInterest) / sqrtMaxInterestDollarsEligible * (totalRewards / totalGFISupply)

// When a PoolToken is minted, we set the mint price to the pool's current accRewardsPerPrincipalDollar
// Every time a PoolToken withdraws rewards, we determine the allocated rewards,
// increase that PoolToken's rewardsClaimed, and transfer the owner the gfi

contract BackerRewards is IBackerRewards, BaseUpgradeablePausable, SafeERC20Transfer {
  GoldfinchConfig public config;
  using ConfigHelper for GoldfinchConfig;
  using SafeMath for uint256;

  struct BackerRewardsInfo {
    uint256 accRewardsPerPrincipalDollar; // accumulator gfi per interest dollar
  }

  struct BackerRewardsTokenInfo {
    uint256 rewardsClaimed; // gfi claimed
    uint256 accRewardsPerPrincipalDollarAtMint; // Pool's accRewardsPerPrincipalDollar at PoolToken mint()
  }

  /// @notice Staking rewards parameters relevant to a TranchedPool
  struct StakingRewardsPoolInfo {
    // @notice the value `StakingRewards.accumulatedRewardsPerToken()` at the last checkpoint
    uint256 accumulatedRewardsPerTokenAtLastCheckpoint;
    // @notice last time the rewards info was updated
    //
    // we need this in order to know how much to pro rate rewards after the term is over.
    uint256 lastUpdateTime;
    // @notice staking rewards parameters for each slice of the tranched pool
    StakingRewardsSliceInfo[] slicesInfo;
  }

  /// @notice Staking rewards paramters relevant to a TranchedPool slice
  struct StakingRewardsSliceInfo {
    // @notice fidu share price when the slice is first drawn down
    //
    // we need to save this to calculate what an equivalent position in
    // the senior pool would be at the time the slice is downdown
    uint256 fiduSharePriceAtDrawdown;
    // @notice the amount of principal deployed at the last checkpoint
    //
    // we use this to calculate the amount of principal that should
    // acctually accrue rewards during between the last checkpoint and
    // and subsequent updates
    uint256 principalDeployedAtLastCheckpoint;
    // @notice the value of StakingRewards.accumulatedRewardsPerToken() at time of drawdown
    //
    // we need to keep track of this to use this as a base value to accumulate rewards
    // for tokens. If the token has never claimed staking rewards, we use this value
    // and the current staking rewards accumulator
    uint256 accumulatedRewardsPerTokenAtDrawdown;
    // @notice amount of rewards per token accumulated over the lifetime of the slice that a backer
    //          can claim
    uint256 accumulatedRewardsPerTokenAtLastCheckpoint;
    // @notice the amount of rewards per token accumulated over the lifetime of the slice
    //
    // this value is "unrealized" because backers will be unable to claim against this value.
    // we keep this value so that we can always accumulate rewards for the amount of capital
    // deployed at any point in time, but not allow backers to withdraw them until a payment
    // is made. For example: we want to accumulate rewards when a backer does a drawdown. but
    // a backer shouldn't be allowed to claim rewards until a payment is made.
    //
    // this value is scaled depending on the current proportion of capital currently deployed
    // in the slice. For example, if the staking rewards contract accrued 10 rewards per token
    // between the current checkpoint and a new update, and only 20% of the capital was deployed
    // during that period, we would accumulate 2 (10 * 20%) rewards.
    uint256 unrealizedAccumulatedRewardsPerTokenAtLastCheckpoint;
  }

  /// @notice Staking rewards parameters relevant to a PoolToken
  struct StakingRewardsTokenInfo {
    // @notice the amount of rewards accumulated the last time a token's rewards were withdrawn
    uint256 accumulatedRewardsPerTokenAtLastWithdraw;
  }

  /// @notice total amount of GFI rewards available, times 1e18
  uint256 public totalRewards;

  /// @notice interest $ eligible for gfi rewards, times 1e18
  uint256 public maxInterestDollarsEligible;

  /// @notice counter of total interest repayments, times 1e6
  uint256 public totalInterestReceived;

  /// @notice totalRewards/totalGFISupply, times 1e18
  uint256 public totalRewardPercentOfTotalGFI;

  /// @notice poolTokenId -> BackerRewardsTokenInfo
  mapping(uint256 => BackerRewardsTokenInfo) public tokens;

  /// @notice pool.address -> BackerRewardsInfo
  mapping(address => BackerRewardsInfo) public pools;

  /// @notice Staking rewards info for each pool
  mapping(ITranchedPool => StakingRewardsPoolInfo) public poolStakingRewards; // pool.address -> StakingRewardsPoolInfo

  /// @notice Staking rewards info for each pool token
  mapping(uint256 => StakingRewardsTokenInfo) public tokenStakingRewards;

  // solhint-disable-next-line func-name-mixedcase
  function __initialize__(address owner, GoldfinchConfig _config) public initializer {
    require(owner != address(0) && address(_config) != address(0), "Owner and config addresses cannot be empty");
    __BaseUpgradeablePausable__init(owner);
    config = _config;
  }

  /// @notice intialize the first slice of a StakingRewardsPoolInfo
  /// @dev this is _only_ meant to be called on pools that didnt qualify for the backer rewards airdrop
  ///       but were deployed before this contract.
  function forceIntializeStakingRewardsPoolInfo(
    ITranchedPool pool,
    uint256 fiduSharePriceAtDrawdown,
    uint256 principalDeployedAtDrawdown,
    uint256 rewardsAccumulatorAtDrawdown
  ) external onlyAdmin {
    StakingRewardsPoolInfo storage poolInfo = poolStakingRewards[pool];
    require(poolInfo.slicesInfo.length <= 1, "trying to overwrite multi slice rewards info!");
    // NOTE: making this overwrite behavior to make it so that we have
    //           an escape hatch in case the incorrect value is set for some reason
    bool firstSliceHasAlreadyBeenInitialized = poolInfo.slicesInfo.length != 0;

    poolInfo.accumulatedRewardsPerTokenAtLastCheckpoint = rewardsAccumulatorAtDrawdown;
    StakingRewardsSliceInfo memory sliceInfo = _initializeStakingRewardsSliceInfo(
      fiduSharePriceAtDrawdown,
      principalDeployedAtDrawdown,
      rewardsAccumulatorAtDrawdown
    );

    if (firstSliceHasAlreadyBeenInitialized) {
      poolInfo.slicesInfo[0] = sliceInfo;
    } else {
      poolInfo.slicesInfo.push(sliceInfo);
    }
  }

  /**
   * @notice Calculates the accRewardsPerPrincipalDollar for a given pool,
   *          when a interest payment is received by the protocol
   * @param _interestPaymentAmount The amount of total dollars the interest payment, expects 10^6 value
   */
  function allocateRewards(uint256 _interestPaymentAmount) external override onlyPool nonReentrant {
    // note: do not use a require statment because that will TranchedPool kill execution
    if (_interestPaymentAmount > 0) {
      _allocateRewards(_interestPaymentAmount);
    }

    _allocateStakingRewards();
  }

  /**
   * @notice Set the total gfi rewards and the % of total GFI
   * @param _totalRewards The amount of GFI rewards available, expects 10^18 value
   */
  function setTotalRewards(uint256 _totalRewards) public onlyAdmin {
    totalRewards = _totalRewards;
    uint256 totalGFISupply = config.getGFI().totalSupply();
    totalRewardPercentOfTotalGFI = _totalRewards.mul(_gfiMantissa()).div(totalGFISupply).mul(100);
    emit BackerRewardsSetTotalRewards(_msgSender(), _totalRewards, totalRewardPercentOfTotalGFI);
  }

  /**
   * @notice Set the total interest received to date.
   * This should only be called once on contract deploy.
   * @param _totalInterestReceived The amount of interest the protocol has received to date, expects 10^6 value
   */
  function setTotalInterestReceived(uint256 _totalInterestReceived) public onlyAdmin {
    totalInterestReceived = _totalInterestReceived;
    emit BackerRewardsSetTotalInterestReceived(_msgSender(), _totalInterestReceived);
  }

  /**
   * @notice Set the max dollars across the entire protocol that are eligible for GFI rewards
   * @param _maxInterestDollarsEligible The amount of interest dollars eligible for GFI rewards, expects 10^18 value
   */
  function setMaxInterestDollarsEligible(uint256 _maxInterestDollarsEligible) public onlyAdmin {
    maxInterestDollarsEligible = _maxInterestDollarsEligible;
    emit BackerRewardsSetMaxInterestDollarsEligible(_msgSender(), _maxInterestDollarsEligible);
  }

  /**
   * @notice When a pool token is minted for multiple drawdowns,
   *  set accRewardsPerPrincipalDollarAtMint to the current accRewardsPerPrincipalDollar price
   * @param tokenId Pool token id
   */
  function setPoolTokenAccRewardsPerPrincipalDollarAtMint(address poolAddress, uint256 tokenId) external override {
    require(_msgSender() == config.poolTokensAddress(), "Invalid sender!");
    require(config.getPoolTokens().validPool(poolAddress), "Invalid pool!");
    if (tokens[tokenId].accRewardsPerPrincipalDollarAtMint != 0) {
      return;
    }
    IPoolTokens poolTokens = config.getPoolTokens();
    IPoolTokens.TokenInfo memory tokenInfo = poolTokens.getTokenInfo(tokenId);
    require(poolAddress == tokenInfo.pool, "PoolAddress must equal PoolToken pool address");

    tokens[tokenId].accRewardsPerPrincipalDollarAtMint = pools[tokenInfo.pool].accRewardsPerPrincipalDollar;
  }

  /// @notice callback for TranchedPools when they drawdown
  /// @dev initializes rewards info for the calling TranchedPool
  function onTranchedPoolDrawdown(uint256 sliceIndex) external override onlyPool nonReentrant {
    ITranchedPool pool = ITranchedPool(_msgSender());
    IStakingRewards stakingRewards = _getUpdatedStakingRewards();
    StakingRewardsPoolInfo storage poolInfo = poolStakingRewards[pool];
    ITranchedPool.TrancheInfo memory juniorTranche = _getJuniorTrancheForTranchedPoolSlice(pool, sliceIndex);
    uint256 newRewardsAccumulator = stakingRewards.accumulatedRewardsPerToken();

    // On the first drawdown in the lifetime of the pool, we need to initialize
    // the pool local accumulator
    bool poolRewardsHaventBeenInitialized = !_poolStakingRewardsInfoHaveBeenInitialized(poolInfo);
    if (poolRewardsHaventBeenInitialized) {
      _updateStakingRewardsPoolInfoAccumulator(poolInfo, newRewardsAccumulator);
    }

    bool isNewSlice = !_sliceRewardsHaveBeenInitialized(pool, sliceIndex);
    if (isNewSlice) {
      ISeniorPool seniorPool = ISeniorPool(config.seniorPoolAddress());
      uint256 principalDeployedAtDrawdown = _getPrincipalDeployedForTranche(juniorTranche);
      uint256 fiduSharePriceAtDrawdown = seniorPool.sharePrice();

      // initialize new slice params
      StakingRewardsSliceInfo memory sliceInfo = _initializeStakingRewardsSliceInfo(
        fiduSharePriceAtDrawdown,
        principalDeployedAtDrawdown,
        newRewardsAccumulator
      );

      poolStakingRewards[pool].slicesInfo.push(sliceInfo);
    } else {
      // otherwise, its nth drawdown of the slice
      // we need to checkpoint the values here to account for the amount of principal
      // that was at risk between the last checkpoint and now, but we don't publish
      // because backer's shouldn't be able to claim rewards for a drawdown.
      _checkpointSliceStakingRewards(pool, sliceIndex, false);
    }

    _updateStakingRewardsPoolInfoAccumulator(poolInfo, newRewardsAccumulator);
  }

  /**
   * @notice Calculate the gross available gfi rewards for a PoolToken
   * @param tokenId Pool token id
   * @return The amount of GFI claimable
   */
  function poolTokenClaimableRewards(uint256 tokenId) public view returns (uint256) {
    IPoolTokens poolTokens = config.getPoolTokens();
    IPoolTokens.TokenInfo memory tokenInfo = poolTokens.getTokenInfo(tokenId);

    // Note: If a TranchedPool is oversubscribed, reward allocation's scale down proportionately.

    uint256 diffOfAccRewardsPerPrincipalDollar = pools[tokenInfo.pool].accRewardsPerPrincipalDollar.sub(
      tokens[tokenId].accRewardsPerPrincipalDollarAtMint
    );
    uint256 rewardsClaimed = tokens[tokenId].rewardsClaimed.mul(_gfiMantissa());

    /*
      equation for token claimable rewards:
        token.principalAmount
        * (pool.accRewardsPerPrincipalDollar - token.accRewardsPerPrincipalDollarAtMint)
        - token.rewardsClaimed
    */

    return
      _usdcToAtomic(tokenInfo.principalAmount).mul(diffOfAccRewardsPerPrincipalDollar).sub(rewardsClaimed).div(
        _gfiMantissa()
      );
  }

  /**
   * @notice PoolToken request to withdraw multiple PoolTokens allocated rewards
   * @param tokenIds Array of pool token id
   */
  function withdrawMultiple(uint256[] calldata tokenIds) public {
    require(tokenIds.length > 0, "TokensIds length must not be 0");

    for (uint256 i = 0; i < tokenIds.length; i++) {
      withdraw(tokenIds[i]);
    }
  }

  /**
   * @notice PoolToken request to withdraw all allocated rewards
   * @param tokenId Pool token id
   */
  function withdraw(uint256 tokenId) public whenNotPaused nonReentrant {
    IPoolTokens poolTokens = config.getPoolTokens();
    IPoolTokens.TokenInfo memory tokenInfo = poolTokens.getTokenInfo(tokenId);

    address poolAddr = tokenInfo.pool;
    require(config.getPoolTokens().validPool(poolAddr), "Invalid pool!");
    require(msg.sender == poolTokens.ownerOf(tokenId), "Must be owner of PoolToken");

    BaseUpgradeablePausable pool = BaseUpgradeablePausable(poolAddr);
    require(!pool.paused(), "Pool withdraw paused");

    ITranchedPool tranchedPool = ITranchedPool(poolAddr);
    require(!tranchedPool.creditLine().isLate(), "Pool is late on payments");

    uint256 claimableBackerRewards = poolTokenClaimableRewards(tokenId);
    uint256 claimableStakingRewards = stakingRewardsEarnedSinceLastCheckpoint(tokenId);
    uint256 totalClaimableRewards = claimableBackerRewards.add(claimableStakingRewards);
    uint256 poolTokenRewardsClaimed = tokens[tokenId].rewardsClaimed;

    // Only account for claimed backer rewards, the staking rewards should not impact the
    // distribution of backer rewards
    tokens[tokenId].rewardsClaimed = poolTokenRewardsClaimed.add(claimableBackerRewards);

    if (claimableStakingRewards != 0) {
      _checkpointTokenStakingRewards(tokenId);
    }

    safeERC20Transfer(config.getGFI(), poolTokens.ownerOf(tokenId), totalClaimableRewards);
    emit BackerRewardsClaimed(_msgSender(), tokenId, claimableBackerRewards, claimableStakingRewards);
  }

  /**
   * @notice Returns staking rewards earned by a given token from its last checkpoint
   * @param tokenId token id to get rewards
   * @return amount of rewards earned since the last token checkpoint.
   */
  function stakingRewardsEarnedSinceLastCheckpoint(uint256 tokenId) public view returns (uint256) {
    IPoolTokens.TokenInfo memory poolTokenInfo = config.getPoolTokens().getTokenInfo(tokenId);
    ITranchedPool pool = ITranchedPool(poolTokenInfo.pool);
    uint256 sliceIndex = _juniorTrancheIdToSliceIndex(poolTokenInfo.tranche);

    if (!_poolRewardsHaveBeenInitialized(pool) || !_sliceRewardsHaveBeenInitialized(pool, sliceIndex)) {
      return 0;
    }

    StakingRewardsPoolInfo memory poolInfo = poolStakingRewards[pool];
    StakingRewardsSliceInfo memory sliceInfo = poolInfo.slicesInfo[sliceIndex];
    StakingRewardsTokenInfo memory tokenInfo = tokenStakingRewards[tokenId];

    uint256 sliceAccumulator = _getSliceAccumulatorAtLastCheckpoint(sliceInfo, poolInfo);
    uint256 tokenAccumulator = _getTokenAccumulatorAtLastWithdraw(tokenInfo, sliceInfo);
    uint256 rewardsPerFidu = sliceAccumulator.sub(tokenAccumulator);
    uint256 principalAsFidu = _fiduToUsdc(poolTokenInfo.principalAmount, sliceInfo.fiduSharePriceAtDrawdown);
    uint256 rewards = principalAsFidu.mul(rewardsPerFidu).div(_fiduMantissa());
    return rewards;
  }

  /* Internal functions  */
  function _allocateRewards(uint256 _interestPaymentAmount) internal {
    uint256 _totalInterestReceived = totalInterestReceived;
    if (_usdcToAtomic(_totalInterestReceived) >= maxInterestDollarsEligible) {
      return;
    }

    address _poolAddress = _msgSender();

    // Gross GFI Rewards earned for incoming interest dollars
    uint256 newGrossRewards = _calculateNewGrossGFIRewardsForInterestAmount(_interestPaymentAmount);

    ITranchedPool pool = ITranchedPool(_poolAddress);
    BackerRewardsInfo storage _poolInfo = pools[_poolAddress];

    uint256 totalJuniorDepositsAtomic = usdcToAtomic(pool.totalJuniorDeposits());
    // If total junior deposits are 0, or less than 1, allocate no rewards. The latter condition
    // is necessary to prevent a perverse, "infinite mint" scenario in which we'd allocate
    // an even greater amount of rewards than `newGrossRewards`, due to dividing by less than 1.
    // This scenario and its mitigation are analogous to that of
    // `StakingRewards.additionalRewardsPerTokenSinceLastUpdate()`.
    if (totalJuniorDepositsAtomic < mantissa()) {
      return;
    }

    // example: (6708203932437400000000 * 10^18) / (100000*10^18)
    _poolInfo.accRewardsPerPrincipalDollar = _poolInfo.accRewardsPerPrincipalDollar.add(
<<<<<<< HEAD
      newGrossRewards.mul(_gfiMantissa()).div(_usdcToAtomic(totalJuniorDeposits))
=======
      newGrossRewards.mul(mantissa()).div(totalJuniorDepositsAtomic)
>>>>>>> 4655f2f0
    );

    totalInterestReceived = _totalInterestReceived.add(_interestPaymentAmount);
  }

  function _allocateStakingRewards() internal {
    ITranchedPool pool = ITranchedPool(_msgSender());

    // only accrue rewards on a full repayment
    IV2CreditLine cl = pool.creditLine();
    bool wasFullRepayment = cl.lastFullPaymentTime() > 0 &&
      cl.lastFullPaymentTime() <= block.timestamp &&
      cl.principalOwed() == 0 &&
      cl.interestOwed() == 0;
    if (wasFullRepayment) {
      // in the case of a full repayment, we want to checkpoint rewards and make them claimable
      // to backers by publishing
      _checkpointPoolStakingRewards(pool, true);
    }
  }

  /**
   * @notice Checkpoints staking reward accounting for a given pool.
   * @param pool pool to checkpoint
   * @param publish if true, the updated rewards values will be immediately available for
   *                 backers to withdraw. otherwise, the accounting will be updated but backers
   *                 will not be able to withdraw
   */
  function _checkpointPoolStakingRewards(ITranchedPool pool, bool publish) internal {
    IStakingRewards stakingRewards = _getUpdatedStakingRewards();
    uint256 newStakingRewardsAccumulator = stakingRewards.accumulatedRewardsPerToken();
    StakingRewardsPoolInfo storage poolInfo = poolStakingRewards[pool];

    // If for any reason the new accumulator is less than our last one, abort for safety.
    if (newStakingRewardsAccumulator < poolInfo.accumulatedRewardsPerTokenAtLastCheckpoint) {
      return;
    }

    // iterate through all of the slices and checkpoint
    for (uint256 sliceIndex = 0; sliceIndex < poolInfo.slicesInfo.length; sliceIndex++) {
      _checkpointSliceStakingRewards(pool, sliceIndex, publish);
    }

    _updateStakingRewardsPoolInfoAccumulator(poolInfo, newStakingRewardsAccumulator);
  }

  /**
   * @notice checkpoint the staking rewards accounting for a single tranched pool slice
   * @param pool pool that the slice belongs to
   * @param sliceIndex index of slice to checkpoint rewards accounting for
   * @param publish if true, the updated rewards values will be immediately available for
   *                 backers to withdraw. otherwise, the accounting will be updated but backers
   *                 will not be able to withdraw
   */
  function _checkpointSliceStakingRewards(
    ITranchedPool pool,
    uint256 sliceIndex,
    bool publish
  ) internal {
    StakingRewardsPoolInfo storage poolInfo = poolStakingRewards[pool];
    StakingRewardsSliceInfo storage sliceInfo = poolInfo.slicesInfo[sliceIndex];
    IStakingRewards stakingRewards = _getUpdatedStakingRewards();
    ITranchedPool.TrancheInfo memory juniorTranche = _getJuniorTrancheForTranchedPoolSlice(pool, sliceIndex);
    uint256 newStakingRewardsAccumulator = stakingRewards.accumulatedRewardsPerToken();

    // If for any reason the new accumulator is less than our last one, abort for safety.
    if (newStakingRewardsAccumulator < poolInfo.accumulatedRewardsPerTokenAtLastCheckpoint) {
      return;
    }
    uint256 rewardsAccruedSinceLastCheckpoint = newStakingRewardsAccumulator.sub(
      poolInfo.accumulatedRewardsPerTokenAtLastCheckpoint
    );

    // We pro rate rewards if we're beyond the term date by approximating
    // taking the current reward rate and multiplying it by the time
    // that we left in the term divided by the time since we last updated
    bool shouldProRate = block.timestamp > pool.creditLine().termEndTime();
    if (shouldProRate) {
      rewardsAccruedSinceLastCheckpoint = _calculateProRatedRewardsForPeriod(
        rewardsAccruedSinceLastCheckpoint,
        poolInfo.lastUpdateTime,
        block.timestamp,
        pool.creditLine().termEndTime()
      );
    }

    uint256 newPrincipalDeployed = _getPrincipalDeployedForTranche(juniorTranche);

    // the percentage we need to scale the rewards accumualated by
    uint256 deployedScalingFactor = _usdcToAtomic(
      sliceInfo.principalDeployedAtLastCheckpoint.mul(_usdcMantissa()).div(juniorTranche.principalDeposited)
    );

    uint256 scaledRewardsForPeriod = rewardsAccruedSinceLastCheckpoint.mul(deployedScalingFactor).div(_fiduMantissa());

    sliceInfo.unrealizedAccumulatedRewardsPerTokenAtLastCheckpoint = sliceInfo
      .unrealizedAccumulatedRewardsPerTokenAtLastCheckpoint
      .add(scaledRewardsForPeriod);

    sliceInfo.principalDeployedAtLastCheckpoint = newPrincipalDeployed;
    if (publish) {
      sliceInfo.accumulatedRewardsPerTokenAtLastCheckpoint = sliceInfo
        .unrealizedAccumulatedRewardsPerTokenAtLastCheckpoint;
    }
  }

  /**
   * @notice Updates the staking rewards accounting for for a given tokenId
   * @param tokenId token id to checkpoint
   */
  function _checkpointTokenStakingRewards(uint256 tokenId) internal {
    IPoolTokens poolTokens = config.getPoolTokens();
    IPoolTokens.TokenInfo memory tokenInfo = poolTokens.getTokenInfo(tokenId);
    ITranchedPool pool = ITranchedPool(tokenInfo.pool);
    StakingRewardsPoolInfo memory poolInfo = poolStakingRewards[pool];
    uint256 sliceIndex = _juniorTrancheIdToSliceIndex(tokenInfo.tranche);
    StakingRewardsSliceInfo memory sliceInfo = poolInfo.slicesInfo[sliceIndex];

    uint256 newAccumulatedRewardsPerTokenAtLastWithdraw = _getSliceAccumulatorAtLastCheckpoint(sliceInfo, poolInfo);

    // If for any reason the new accumulator is less than our last one, abort for safety.
    if (
      newAccumulatedRewardsPerTokenAtLastWithdraw <
      tokenStakingRewards[tokenId].accumulatedRewardsPerTokenAtLastWithdraw
    ) {
      return;
    }

    tokenStakingRewards[tokenId].accumulatedRewardsPerTokenAtLastWithdraw = newAccumulatedRewardsPerTokenAtLastWithdraw;
  }

  /**
   * @notice Calculate the rewards earned for a given interest payment
   * @param _interestPaymentAmount interest payment amount times 1e6
   */
  function _calculateNewGrossGFIRewardsForInterestAmount(uint256 _interestPaymentAmount)
    internal
    view
    returns (uint256)
  {
    uint256 totalGFISupply = config.getGFI().totalSupply();

    // incoming interest payment, times * 1e18 divided by 1e6
    uint256 interestPaymentAmount = _usdcToAtomic(_interestPaymentAmount);

    // all-time interest payments prior to the incoming amount, times 1e18
    uint256 _previousTotalInterestReceived = _usdcToAtomic(totalInterestReceived);
    uint256 sqrtOrigTotalInterest = Babylonian.sqrt(_previousTotalInterestReceived);

    // sum of new interest payment + previous total interest payments, times 1e18
    uint256 newTotalInterest = _usdcToAtomic(
      _atomicToUsdc(_previousTotalInterestReceived).add(_atomicToUsdc(interestPaymentAmount))
    );

    // interest payment passed the maxInterestDollarsEligible cap, should only partially be rewarded
    if (newTotalInterest > maxInterestDollarsEligible) {
      newTotalInterest = maxInterestDollarsEligible;
    }

    /*
      equation:
        (sqrtNewTotalInterest-sqrtOrigTotalInterest)
        * totalRewardPercentOfTotalGFI
        / sqrtMaxInterestDollarsEligible
        / 100
        * totalGFISupply
        / 10^18

      example scenario:
      - new payment = 5000*10^18
      - original interest received = 0*10^18
      - total reward percent = 3 * 10^18
      - max interest dollars = 1 * 10^27 ($1 billion)
      - totalGfiSupply = 100_000_000 * 10^18

      example math:
        (70710678118 - 0)
        * 3000000000000000000
        / 31622776601683
        / 100
        * 100000000000000000000000000
        / 10^18
        = 6708203932437400000000 (6,708.2039 GFI)
    */
    uint256 sqrtDiff = Babylonian.sqrt(newTotalInterest).sub(sqrtOrigTotalInterest);
    uint256 sqrtMaxInterestDollarsEligible = Babylonian.sqrt(maxInterestDollarsEligible);

    require(sqrtMaxInterestDollarsEligible > 0, "maxInterestDollarsEligible must not be zero");

    uint256 newGrossRewards = sqrtDiff
      .mul(totalRewardPercentOfTotalGFI)
      .div(sqrtMaxInterestDollarsEligible)
      .div(100)
      .mul(totalGFISupply)
      .div(_gfiMantissa());

    // Extra safety check to make sure the logic is capped at a ceiling of potential rewards
    // Calculating the gfi/$ for first dollar of interest to the protocol, and multiplying by new interest amount
    uint256 absoluteMaxGfiCheckPerDollar = Babylonian
      .sqrt((uint256)(1).mul(_gfiMantissa()))
      .mul(totalRewardPercentOfTotalGFI)
      .div(sqrtMaxInterestDollarsEligible)
      .div(100)
      .mul(totalGFISupply)
      .div(_gfiMantissa());
    require(
      newGrossRewards < absoluteMaxGfiCheckPerDollar.mul(newTotalInterest),
      "newGrossRewards cannot be greater then the max gfi per dollar"
    );

    return newGrossRewards;
  }

  function _gfiMantissa() internal pure returns (uint256) {
    return uint256(10)**uint256(18);
  }

  function _fiduMantissa() internal pure returns (uint256) {
    return uint256(10)**uint256(18);
  }

  function _usdcMantissa() internal pure returns (uint256) {
    return uint256(10)**uint256(6);
  }

  /// @notice Returns an amount with the base of usdc (1e6) as an 1e18 number
  function _usdcToAtomic(uint256 amount) internal pure returns (uint256) {
    return amount.mul(_gfiMantissa()).div(_usdcMantissa());
  }

  /// @notice Returns an amount with the base 1e18 as a usdc amount (1e6)
  function _atomicToUsdc(uint256 amount) internal pure returns (uint256) {
    return amount.div(_gfiMantissa().div(_usdcMantissa()));
  }

  /// @notice Returns the equivalent amount of USDC given an amount of fidu and a share price
  /// @param amount amount of FIDU
  /// @param sharePrice share price of FIDU
  /// @return equivalent amount of USDC
  function _fiduToUsdc(uint256 amount, uint256 sharePrice) internal pure returns (uint256) {
    return _usdcToAtomic(amount).mul(_fiduMantissa()).div(sharePrice);
  }

  /// @notice Returns the junior tranche id for the given slice index
  /// @param index slice index
  /// @return junior tranche id of given slice index
  function _sliceIndexToJuniorTrancheId(uint256 index) internal pure returns (uint256) {
    return index.add(1).mul(2);
  }

  /// @notice Returns the slice index for the given junior tranche id
  /// @param trancheId tranche id
  /// @return slice index that the given tranche id belongs to
  function _juniorTrancheIdToSliceIndex(uint256 trancheId) internal pure returns (uint256) {
    return trancheId.sub(1).div(2);
  }

  /// @notice get the StakingRewards contract after checkpoint the rewards values
  /// @return StakingRewards with updated rewards values
  function _getUpdatedStakingRewards() internal returns (IStakingRewards) {
    IStakingRewards stakingRewards = IStakingRewards(config.stakingRewardsAddress());
    if (stakingRewards.lastUpdateTime() != block.timestamp) {
      // This triggers rewards to update
      stakingRewards.kick(0);
    }
    return stakingRewards;
  }

  /// @notice Returns true if a TranchedPool's rewards parameters have been initialized, otherwise false
  /// @param pool pool to check rewards info
  function _poolRewardsHaveBeenInitialized(ITranchedPool pool) internal view returns (bool) {
    StakingRewardsPoolInfo memory poolInfo = poolStakingRewards[pool];
    return _poolStakingRewardsInfoHaveBeenInitialized(poolInfo);
  }

  /// @notice Returns true if a given pool's staking rewards parameters have been initialized
  function _poolStakingRewardsInfoHaveBeenInitialized(StakingRewardsPoolInfo memory poolInfo)
    internal
    pure
    returns (bool)
  {
    return poolInfo.accumulatedRewardsPerTokenAtLastCheckpoint != 0;
  }

  /// @notice Returns true if a TranchedPool's slice's rewards parameters have been initialized, otherwise false
  function _sliceRewardsHaveBeenInitialized(ITranchedPool pool, uint256 sliceIndex) internal view returns (bool) {
    StakingRewardsPoolInfo memory poolInfo = poolStakingRewards[pool];
    return
      poolInfo.slicesInfo.length > sliceIndex &&
      poolInfo.slicesInfo[sliceIndex].unrealizedAccumulatedRewardsPerTokenAtLastCheckpoint != 0;
  }

  /// @notice Return a slice's rewards accumulator if it has been intialized,
  ///           otherwise return the TranchedPool's accumulator
  function _getSliceAccumulatorAtLastCheckpoint(
    StakingRewardsSliceInfo memory sliceInfo,
    StakingRewardsPoolInfo memory poolInfo
  ) internal pure returns (uint256) {
    require(
      poolInfo.accumulatedRewardsPerTokenAtLastCheckpoint != 0,
      "unsafe: pool accumulator hasn't been initialized"
    );
    bool sliceHasNotReceivedAPayment = sliceInfo.accumulatedRewardsPerTokenAtLastCheckpoint == 0;
    return
      sliceHasNotReceivedAPayment
        ? poolInfo.accumulatedRewardsPerTokenAtLastCheckpoint
        : sliceInfo.accumulatedRewardsPerTokenAtLastCheckpoint;
  }

  /// @notice Return a tokenss rewards accumulator if its been initialized, otherwise return the slice's accumulator
  function _getTokenAccumulatorAtLastWithdraw(
    StakingRewardsTokenInfo memory tokenInfo,
    StakingRewardsSliceInfo memory sliceInfo
  ) internal pure returns (uint256) {
    require(sliceInfo.accumulatedRewardsPerTokenAtDrawdown != 0, "unsafe: slice accumulator hasn't been initialized");
    bool hasNotWithdrawn = tokenInfo.accumulatedRewardsPerTokenAtLastWithdraw == 0;
    if (hasNotWithdrawn) {
      return sliceInfo.accumulatedRewardsPerTokenAtDrawdown;
    } else {
      require(
        tokenInfo.accumulatedRewardsPerTokenAtLastWithdraw >= sliceInfo.accumulatedRewardsPerTokenAtDrawdown,
        "Unexpected token accumulator"
      );
      return tokenInfo.accumulatedRewardsPerTokenAtLastWithdraw;
    }
  }

  /// @notice Returns the junior tranche of a pool given a slice index
  function _getJuniorTrancheForTranchedPoolSlice(ITranchedPool pool, uint256 sliceIndex)
    internal
    view
    returns (ITranchedPool.TrancheInfo memory)
  {
    uint256 trancheId = _sliceIndexToJuniorTrancheId(sliceIndex);
    return pool.getTranche(trancheId);
  }

  /// @notice Return the amount of principal currently deployed in a given slice
  /// @param tranche tranche to get principal outstanding of
  function _getPrincipalDeployedForTranche(ITranchedPool.TrancheInfo memory tranche) internal pure returns (uint256) {
    return
      tranche.principalDeposited.sub(
        _atomicToUsdc(tranche.principalSharePrice.mul(_usdcToAtomic(tranche.principalDeposited)).div(_fiduMantissa()))
      );
  }

  /// @notice Return an initialized StakingRewardsSliceInfo with the given parameters
  function _initializeStakingRewardsSliceInfo(
    uint256 fiduSharePriceAtDrawdown,
    uint256 principalDeployedAtDrawdown,
    uint256 rewardsAccumulatorAtDrawdown
  ) internal pure returns (StakingRewardsSliceInfo memory) {
    return
      StakingRewardsSliceInfo({
        fiduSharePriceAtDrawdown: fiduSharePriceAtDrawdown,
        principalDeployedAtLastCheckpoint: principalDeployedAtDrawdown,
        accumulatedRewardsPerTokenAtDrawdown: rewardsAccumulatorAtDrawdown,
        accumulatedRewardsPerTokenAtLastCheckpoint: rewardsAccumulatorAtDrawdown,
        unrealizedAccumulatedRewardsPerTokenAtLastCheckpoint: rewardsAccumulatorAtDrawdown
      });
  }

  /// @notice Returns the amount of rewards accrued from `lastUpdatedTime` to `endTime`
  ///           We assume the reward rate was linear during this time
  /// @param rewardsAccruedSinceLastCheckpoint rewards accumulated between `lastUpdatedTime` and `currentTime`
  /// @param lastUpdatedTime the last timestamp the rewards accumulator was updated
  /// @param currentTime the current timestamp
  /// @param endTime the end time of the period that is elligible to accrue rewards
  /// @return approximate rewards accrued from `lastUpdateTime` to `endTime`
  function _calculateProRatedRewardsForPeriod(
    uint256 rewardsAccruedSinceLastCheckpoint,
    uint256 lastUpdatedTime,
    uint256 currentTime,
    uint256 endTime
  ) internal pure returns (uint256) {
    uint256 slopeNumerator = rewardsAccruedSinceLastCheckpoint.mul(_fiduMantissa());
    uint256 slopeDivisor = currentTime.sub(lastUpdatedTime);

    uint256 slope = slopeNumerator.div(slopeDivisor);
    uint256 span = endTime.sub(lastUpdatedTime);
    uint256 rewards = slope.mul(span).div(_fiduMantissa());
    return rewards;
  }

  /// @notice update a Pool's staking rewards accumulator
  function _updateStakingRewardsPoolInfoAccumulator(
    StakingRewardsPoolInfo storage poolInfo,
    uint256 newAccumulatorValue
  ) internal {
    poolInfo.accumulatedRewardsPerTokenAtLastCheckpoint = newAccumulatorValue;
    poolInfo.lastUpdateTime = block.timestamp;
  }

  function updateGoldfinchConfig() external onlyAdmin {
    config = GoldfinchConfig(config.configAddress());
    emit GoldfinchConfigUpdated(_msgSender(), address(config));
  }

  /* ======== MODIFIERS  ======== */

  modifier onlyPool() {
    require(config.getPoolTokens().validPool(_msgSender()), "Invalid pool!");
    _;
  }

  /* ======== EVENTS ======== */
  event GoldfinchConfigUpdated(address indexed who, address configAddress);
  event BackerRewardsClaimed(
    address indexed owner,
    uint256 indexed tokenId,
    uint256 amountOfTranchedPoolRewards,
    uint256 amountOfSeniorPoolRewards
  );
  event BackerRewardsSetTotalRewards(address indexed owner, uint256 totalRewards, uint256 totalRewardPercentOfTotalGFI);
  event BackerRewardsSetTotalInterestReceived(address indexed owner, uint256 totalInterestReceived);
  event BackerRewardsSetMaxInterestDollarsEligible(address indexed owner, uint256 maxInterestDollarsEligible);
}<|MERGE_RESOLUTION|>--- conflicted
+++ resolved
@@ -379,23 +379,19 @@
     ITranchedPool pool = ITranchedPool(_poolAddress);
     BackerRewardsInfo storage _poolInfo = pools[_poolAddress];
 
-    uint256 totalJuniorDepositsAtomic = usdcToAtomic(pool.totalJuniorDeposits());
+    uint256 totalJuniorDepositsAtomic = _usdcToAtomic(pool.totalJuniorDeposits());
     // If total junior deposits are 0, or less than 1, allocate no rewards. The latter condition
     // is necessary to prevent a perverse, "infinite mint" scenario in which we'd allocate
     // an even greater amount of rewards than `newGrossRewards`, due to dividing by less than 1.
     // This scenario and its mitigation are analogous to that of
     // `StakingRewards.additionalRewardsPerTokenSinceLastUpdate()`.
-    if (totalJuniorDepositsAtomic < mantissa()) {
+    if (totalJuniorDepositsAtomic < _gfiMantissa()) {
       return;
     }
 
     // example: (6708203932437400000000 * 10^18) / (100000*10^18)
     _poolInfo.accRewardsPerPrincipalDollar = _poolInfo.accRewardsPerPrincipalDollar.add(
-<<<<<<< HEAD
-      newGrossRewards.mul(_gfiMantissa()).div(_usdcToAtomic(totalJuniorDeposits))
-=======
-      newGrossRewards.mul(mantissa()).div(totalJuniorDepositsAtomic)
->>>>>>> 4655f2f0
+      newGrossRewards.mul(_gfiMantissa()).div(totalJuniorDepositsAtomic)
     );
 
     totalInterestReceived = _totalInterestReceived.add(_interestPaymentAmount);
