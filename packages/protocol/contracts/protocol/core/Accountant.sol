// SPDX-License-Identifier: MIT

pragma solidity 0.6.12;
pragma experimental ABIEncoderV2;

import {ICreditLine} from "../../interfaces/ICreditLine.sol";
import {FixedPoint} from "../../external/FixedPoint.sol";
import {SafeMath} from "../../library/SafeMath.sol";
import {Math} from "@openzeppelin/contracts-ethereum-package/contracts/math/Math.sol";

/**
 * @title The Accountant
 * @notice Library for handling key financial calculations, such as interest and principal accrual.
 * @author Goldfinch
 */

library Accountant {
  using SafeMath for uint256;
  using FixedPoint for FixedPoint.Signed;
  using FixedPoint for FixedPoint.Unsigned;
  using FixedPoint for int256;
  using FixedPoint for uint256;

  // Scaling factor used by FixedPoint.sol. We need this to convert the fixed point raw values back to unscaled
  uint256 private constant FP_SCALING_FACTOR = 10 ** 18;
  uint256 private constant INTEREST_DECIMALS = 1e18;
  uint256 private constant SECONDS_PER_DAY = 60 * 60 * 24;
  uint256 private constant SECONDS_PER_YEAR = (SECONDS_PER_DAY * 365);

  struct PaymentAllocation {
    uint256 interestPayment;
    uint256 principalPayment;
    uint256 additionalBalancePayment;
  }

  function calculateInterestAndPrincipalAccrued(
    ICreditLine cl,
    uint256 timestamp,
    uint256 lateFeeGracePeriod
  ) public view returns (uint256, uint256) {
    uint256 balance = cl.balance(); // gas optimization
    uint256 interestAccrued = calculateInterestAccrued(cl, balance, timestamp, lateFeeGracePeriod);
    uint256 principalAccrued = calculatePrincipalAccrued(cl, balance, timestamp);
    return (interestAccrued, principalAccrued);
  }

  function calculateInterestAndPrincipalAccruedOverPeriod(
    ICreditLine cl,
    uint256 balance,
    uint256 startTime,
    uint256 endTime,
    uint256 lateFeeGracePeriod
  ) public view returns (uint256, uint256) {
    uint256 interestAccrued = calculateInterestAccruedOverPeriod(
      cl,
      balance,
      startTime,
      endTime,
      lateFeeGracePeriod
    );
    uint256 principalAccrued = calculatePrincipalAccrued(cl, balance, endTime);
    return (interestAccrued, principalAccrued);
  }

  function calculatePrincipalAccrued(
    ICreditLine cl,
    uint256 balance,
    uint256 timestamp
  ) public view returns (uint256) {
    // If we've already accrued principal as of the term end time, then don't accrue more principal
    uint256 termEndTime = cl.termEndTime();
    if (cl.interestAccruedAsOf() >= termEndTime) {
      return 0;
    }
    if (timestamp >= termEndTime) {
      return balance;
    } else {
      return 0;
    }
  }

  function calculateWritedownFor(
    ICreditLine cl,
    uint256 timestamp,
    uint256 gracePeriodInDays,
    uint256 maxDaysLate
  ) public view returns (uint256, uint256) {
    return
      calculateWritedownForPrincipal(cl, cl.balance(), timestamp, gracePeriodInDays, maxDaysLate);
  }

  function calculateWritedownForPrincipal(
    ICreditLine cl,
    uint256 principal,
    uint256 timestamp,
    uint256 gracePeriodInDays,
    uint256 maxDaysLate
  ) public view returns (uint256, uint256) {
    FixedPoint.Unsigned memory amountOwedPerDay = calculateAmountOwedForOneDay(cl);
    if (amountOwedPerDay.isEqual(0)) {
      return (0, 0);
    }
    FixedPoint.Unsigned memory fpGracePeriod = FixedPoint.fromUnscaledUint(gracePeriodInDays);
    FixedPoint.Unsigned memory daysLate;

    // Excel math: =min(1,max(0,periods_late_in_days-graceperiod_in_days)/MAX_ALLOWED_DAYS_LATE) grace_period = 30,
    // Before the term end date, we use the interestOwed to calculate the periods late. However, after the loan term
    // has ended, since the interest is a much smaller fraction of the principal, we cannot reliably use interest to
    // calculate the periods later.
    uint256 totalOwed = cl.interestOwed().add(cl.principalOwed());
    daysLate = FixedPoint.fromUnscaledUint(totalOwed).div(amountOwedPerDay);
    if (timestamp > cl.termEndTime()) {
      uint256 secondsLate = timestamp.sub(cl.termEndTime());
      daysLate = daysLate.add(FixedPoint.fromUnscaledUint(secondsLate).div(SECONDS_PER_DAY));
    }

    FixedPoint.Unsigned memory maxLate = FixedPoint.fromUnscaledUint(maxDaysLate);
    FixedPoint.Unsigned memory writedownPercent;
    if (daysLate.isLessThanOrEqual(fpGracePeriod)) {
      // Within the grace period, we don't have to write down, so assume 0%
      writedownPercent = FixedPoint.fromUnscaledUint(0);
    } else {
      writedownPercent = FixedPoint.min(
        FixedPoint.fromUnscaledUint(1),
        (daysLate.sub(fpGracePeriod)).div(maxLate)
      );
    }

    FixedPoint.Unsigned memory writedownAmount = writedownPercent.mul(principal).div(
      FP_SCALING_FACTOR
    );
    // This will return a number between 0-100 representing the write down percent with no decimals
    uint256 unscaledWritedownPercent = writedownPercent.mul(100).div(FP_SCALING_FACTOR).rawValue;
    return (unscaledWritedownPercent, writedownAmount.rawValue);
  }

  function calculateAmountOwedForOneDay(
    ICreditLine cl
  ) public view returns (FixedPoint.Unsigned memory) {
    // Determine theoretical interestOwed for one full day
    uint256 totalInterestPerYear = cl.balance().mul(cl.interestApr()).div(INTEREST_DECIMALS);
    FixedPoint.Unsigned memory interestOwedForOneDay = FixedPoint
      .fromUnscaledUint(totalInterestPerYear)
      .div(365);
    return interestOwedForOneDay.add(cl.principalOwed());
  }

  function calculateInterestAccrued(
    ICreditLine cl,
    uint256 balance,
    uint256 timestamp,
    uint256 lateFeeGracePeriodInDays
  ) public view returns (uint256) {
    // We use Math.min here to prevent integer overflow (ie. go negative) when calculating
    // numSecondsElapsed. Typically this shouldn't be possible, because
    // the interestAccruedAsOf couldn't be *after* the current timestamp. However, when assessing
    // we allow this function to be called with a past timestamp, which raises the possibility
    // of overflow.
    // This use of min should not generate incorrect interest calculations, since
    // this function's purpose is just to normalize balances, and handing in a past timestamp
    // will necessarily return zero interest accrued (because zero elapsed time), which is correct.
    uint256 startTime = Math.min(timestamp, cl.interestAccruedAsOf());
    return
      calculateInterestAccruedOverPeriod(
        cl,
        balance,
        startTime,
        timestamp,
        lateFeeGracePeriodInDays
      );
  }

  function calculateInterestAccruedOverPeriod(
    ICreditLine cl,
    uint256 balance,
    uint256 startTime,
    uint256 endTime,
    uint256 lateFeeGracePeriodInDays
  ) public view returns (uint256 interestOwed) {
    uint256 secondsElapsed = endTime.sub(startTime);
    uint256 totalInterestPerYear = balance.mul(cl.interestApr()).div(INTEREST_DECIMALS);
    uint256 normalInterestOwed = totalInterestPerYear.mul(secondsElapsed).div(SECONDS_PER_YEAR);

    // Interest accrued in the current period isn't owed until nextDueTime. After that the borrower
    // has a grace period before late fee interest starts to accrue. This grace period applies for
    // every due time (termEndTime is not a special case).
    uint256 lateFeeInterestOwed = 0;
    uint256 lateFeeStartsAt = Math.max(
      startTime,
      cl.nextDueTime().add(lateFeeGracePeriodInDays.mul(SECONDS_PER_DAY))
    );
    if (lateFeeStartsAt < endTime) {
      uint256 lateSecondsElapsed = endTime.sub(lateFeeStartsAt);
      uint256 lateFeeInterestPerYear = balance.mul(cl.lateFeeApr()).div(INTEREST_DECIMALS);
      lateFeeInterestOwed = lateFeeInterestPerYear.mul(lateSecondsElapsed).div(SECONDS_PER_YEAR);
    }

<<<<<<< HEAD
    return normalInterestOwed.add(lateFeeInterestOwed);
=======
    return interestOwed;
  }

  function lateFeeApplicable(
    ICreditLine cl,
    uint256 timestamp,
    uint256 gracePeriodInDays
  ) public view returns (bool) {
    uint256 secondsLate = timestamp.sub(cl.lastFullPaymentTime());
    return cl.lateFeeApr() > 0 && secondsLate > gracePeriodInDays.mul(SECONDS_PER_DAY);
>>>>>>> 3b2686ae
  }

  function allocatePayment(
    uint256 paymentAmount,
    uint256 balance,
    uint256 interestOwed,
    uint256 principalOwed
  ) public pure returns (PaymentAllocation memory) {
    uint256 paymentRemaining = paymentAmount;
    uint256 interestPayment = Math.min(interestOwed, paymentRemaining);
    paymentRemaining = paymentRemaining.sub(interestPayment);

    uint256 principalPayment = Math.min(principalOwed, paymentRemaining);
    paymentRemaining = paymentRemaining.sub(principalPayment);

    uint256 balanceRemaining = balance.sub(principalPayment);
    uint256 additionalBalancePayment = Math.min(paymentRemaining, balanceRemaining);

    return
      PaymentAllocation({
        interestPayment: interestPayment,
        principalPayment: principalPayment,
        additionalBalancePayment: additionalBalancePayment
      });
  }
}<|MERGE_RESOLUTION|>--- conflicted
+++ resolved
@@ -195,20 +195,7 @@
       lateFeeInterestOwed = lateFeeInterestPerYear.mul(lateSecondsElapsed).div(SECONDS_PER_YEAR);
     }
 
-<<<<<<< HEAD
     return normalInterestOwed.add(lateFeeInterestOwed);
-=======
-    return interestOwed;
-  }
-
-  function lateFeeApplicable(
-    ICreditLine cl,
-    uint256 timestamp,
-    uint256 gracePeriodInDays
-  ) public view returns (bool) {
-    uint256 secondsLate = timestamp.sub(cl.lastFullPaymentTime());
-    return cl.lateFeeApr() > 0 && secondsLate > gracePeriodInDays.mul(SECONDS_PER_DAY);
->>>>>>> 3b2686ae
   }
 
   function allocatePayment(
