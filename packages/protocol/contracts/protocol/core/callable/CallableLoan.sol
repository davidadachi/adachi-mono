--- conflicted
+++ resolved
@@ -398,10 +398,7 @@
     return pa;
   }
 
-<<<<<<< HEAD
-=======
-  // Pass 1
->>>>>>> c7cc0548
+  // Pass 1
   function nextDueTimeAt(uint256 timestamp) public view returns (uint256) {
     PaymentSchedule storage ps = _staleCreditLine.paymentSchedule();
     return ps.nextDueTimeAt(timestamp);
