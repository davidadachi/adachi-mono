--- conflicted
+++ resolved
@@ -245,12 +245,9 @@
       clToMigrate.paymentPeriodInDays(),
       clToMigrate.termInDays(),
       clToMigrate.lateFeeApr(),
-<<<<<<< HEAD
+      0,
+      0,
       allowedUIDTypes
-=======
-      0,
-      0
->>>>>>> 308ba2d8
     );
 
     IV2CreditLine newCl = IMigratedTranchedPool(pool).migrateCreditLineToV2(
