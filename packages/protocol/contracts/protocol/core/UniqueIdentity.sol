// SPDX-License-Identifier: MIT
pragma solidity 0.8.4;

import "@openzeppelin/contracts-upgradeable/utils/cryptography/ECDSAUpgradeable.sol";
import "../../external/ERC1155PresetPauserUpgradeable.sol";
import "../../interfaces/IUniqueIdentity.sol";

/**
 * @title UniqueIdentity
 * @notice UniqueIdentity is an ERC1155-compliant contract for representing
 * the identity verification status of addresses.
 * @author Goldfinch
 */

contract UniqueIdentity is ERC1155PresetPauserUpgradeable, IUniqueIdentity {
  bytes32 public constant SIGNER_ROLE = keccak256("SIGNER_ROLE");

  uint256 public constant ID_TYPE_0 = 0; // non-US individual
  uint256 public constant ID_TYPE_1 = 1; // US accredited individual
  uint256 public constant ID_TYPE_2 = 2; // US non accredited individual
  uint256 public constant ID_TYPE_3 = 3; // US entity
  uint256 public constant ID_TYPE_4 = 4; // non-US entity
  uint256 public constant ID_TYPE_5 = 5;
  uint256 public constant ID_TYPE_6 = 6;
  uint256 public constant ID_TYPE_7 = 7;
  uint256 public constant ID_TYPE_8 = 8;
  uint256 public constant ID_TYPE_9 = 9;
  uint256 public constant ID_TYPE_10 = 10;

  uint256 public constant MINT_COST_PER_TOKEN = 830000 gwei;

  /// @dev We include a nonce in every hashed message, and increment the nonce as part of a
  /// state-changing operation, so as to prevent replay attacks, i.e. the reuse of a signature.
  mapping(address => uint256) public nonces;
  mapping(uint256 => bool) public supportedUIDTypes;

  function initialize(address owner, string memory uri) public initializer {
    require(owner != address(0), "Owner address cannot be empty");

    __ERC1155PresetPauser_init(owner, uri);
    __UniqueIdentity_init(owner);
  }

  // solhint-disable-next-line func-name-mixedcase
  function __UniqueIdentity_init(address owner) internal initializer {
    __UniqueIdentity_init_unchained(owner);
  }

  // solhint-disable-next-line func-name-mixedcase
  function __UniqueIdentity_init_unchained(address owner) internal initializer {
    _setupRole(SIGNER_ROLE, owner);
    _setRoleAdmin(SIGNER_ROLE, OWNER_ROLE);
  }

  function setSupportedUIDTypes(uint256[] calldata ids, bool[] calldata values) public onlyAdmin {
    require(ids.length == values.length, "accounts and ids length mismatch");
    for (uint256 i = 0; i < ids.length; ++i) {
      supportedUIDTypes[ids[i]] = values[i];
    }
  }

  /**
   * @dev Gets the token name.
   * @return string representing the token name
   */
  function name() public pure returns (string memory) {
    return "Unique Identity";
  }

  /**
   * @dev Gets the token symbol.
   * @return string representing the token symbol
   */
  function symbol() public pure returns (string memory) {
    return "UID";
  }

  function mint(
    uint256 id,
    uint256 expiresAt,
    bytes calldata signature
<<<<<<< HEAD
  ) public payable override onlySigner(_msgSender(), id, expiresAt, signature) incrementNonce(_msgSender()) {
    _mintTo(_msgSender(), id);
  }

  function mintTo(
    address recipient,
    uint256 id,
    uint256 expiresAt,
    bytes calldata signature
  ) public payable override onlySignerMintTo(recipient, id, expiresAt, signature) incrementNonce(_msgSender()) {
    require(balanceOf(_msgSender(), id) == 0, "msgSender already owns UID");
    _mintTo(recipient, id);
  }

  function _mintTo(address mintToAddress, uint256 id) private {
=======
  )
    public
    payable
    override
    onlySigner(_msgSender(), id, expiresAt, signature)
    incrementNonce(_msgSender())
  {
>>>>>>> f26cefdc
    require(msg.value >= MINT_COST_PER_TOKEN, "Token mint requires 0.00083 ETH");
    require(supportedUIDTypes[id] == true, "Token id not supported");
    require(balanceOf(mintToAddress, id) == 0, "Balance before mint must be 0");

    _mint(mintToAddress, id, 1, "");
  }

  function burn(
    address account,
    uint256 id,
    uint256 expiresAt,
    bytes calldata signature
  ) public override onlySigner(account, id, expiresAt, signature) incrementNonce(account) {
    _burn(account, id, 1);

    uint256 accountBalance = balanceOf(account, id);
    require(accountBalance == 0, "Balance after burn must be 0");
  }

  function _beforeTokenTransfer(
    address operator,
    address from,
    address to,
    uint256[] memory ids,
    uint256[] memory amounts,
    bytes memory data
  ) internal override(ERC1155PresetPauserUpgradeable) {
    require(
      (from == address(0) && to != address(0)) || (from != address(0) && to == address(0)),
      "Only mint or burn transfers are allowed"
    );
    super._beforeTokenTransfer(operator, from, to, ids, amounts, data);
  }

  modifier onlySigner(
    address account,
    uint256 id,
    uint256 expiresAt,
    bytes calldata signature
  ) {
    require(block.timestamp < expiresAt, "Signature has expired");

    bytes32 hash = keccak256(
      abi.encodePacked(account, id, expiresAt, address(this), nonces[account], block.chainid)
    );
    bytes32 ethSignedMessage = ECDSAUpgradeable.toEthSignedMessageHash(hash);
    require(
      hasRole(SIGNER_ROLE, ECDSAUpgradeable.recover(ethSignedMessage, signature)),
      "Invalid signer"
    );
    _;
  }

  modifier onlySignerMintTo(
    address mintToAddress,
    uint256 id,
    uint256 expiresAt,
    bytes calldata signature
  ) {
    require(block.timestamp < expiresAt, "Signature has expired");

    bytes32 hash = keccak256(
      abi.encodePacked(_msgSender(), mintToAddress, id, expiresAt, address(this), nonces[_msgSender()], block.chainid)
    );

    bytes32 ethSignedMessage = ECDSAUpgradeable.toEthSignedMessageHash(hash);
    require(hasRole(SIGNER_ROLE, ECDSAUpgradeable.recover(ethSignedMessage, signature)), "Invalid signer");
    _;
  }

  modifier incrementNonce(address account) {
    nonces[account] += 1;
    _;
  }
}<|MERGE_RESOLUTION|>--- conflicted
+++ resolved
@@ -79,8 +79,13 @@
     uint256 id,
     uint256 expiresAt,
     bytes calldata signature
-<<<<<<< HEAD
-  ) public payable override onlySigner(_msgSender(), id, expiresAt, signature) incrementNonce(_msgSender()) {
+  )
+    public
+    payable
+    override
+    onlySigner(_msgSender(), id, expiresAt, signature)
+    incrementNonce(_msgSender())
+  {
     _mintTo(_msgSender(), id);
   }
 
@@ -89,21 +94,18 @@
     uint256 id,
     uint256 expiresAt,
     bytes calldata signature
-  ) public payable override onlySignerMintTo(recipient, id, expiresAt, signature) incrementNonce(_msgSender()) {
+  )
+    public
+    payable
+    override
+    onlySignerMintTo(recipient, id, expiresAt, signature)
+    incrementNonce(_msgSender())
+  {
     require(balanceOf(_msgSender(), id) == 0, "msgSender already owns UID");
     _mintTo(recipient, id);
   }
 
   function _mintTo(address mintToAddress, uint256 id) private {
-=======
-  )
-    public
-    payable
-    override
-    onlySigner(_msgSender(), id, expiresAt, signature)
-    incrementNonce(_msgSender())
-  {
->>>>>>> f26cefdc
     require(msg.value >= MINT_COST_PER_TOKEN, "Token mint requires 0.00083 ETH");
     require(supportedUIDTypes[id] == true, "Token id not supported");
     require(balanceOf(mintToAddress, id) == 0, "Balance before mint must be 0");
@@ -166,11 +168,22 @@
     require(block.timestamp < expiresAt, "Signature has expired");
 
     bytes32 hash = keccak256(
-      abi.encodePacked(_msgSender(), mintToAddress, id, expiresAt, address(this), nonces[_msgSender()], block.chainid)
+      abi.encodePacked(
+        _msgSender(),
+        mintToAddress,
+        id,
+        expiresAt,
+        address(this),
+        nonces[_msgSender()],
+        block.chainid
+      )
     );
 
     bytes32 ethSignedMessage = ECDSAUpgradeable.toEthSignedMessageHash(hash);
-    require(hasRole(SIGNER_ROLE, ECDSAUpgradeable.recover(ethSignedMessage, signature)), "Invalid signer");
+    require(
+      hasRole(SIGNER_ROLE, ECDSAUpgradeable.recover(ethSignedMessage, signature)),
+      "Invalid signer"
+    );
     _;
   }
 
