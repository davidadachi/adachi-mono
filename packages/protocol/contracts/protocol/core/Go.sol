// SPDX-License-Identifier: MIT

pragma solidity 0.6.12;
pragma experimental ABIEncoderV2;

import "@openzeppelin/contracts-ethereum-package/contracts/math/SafeMath.sol";

import "./BaseUpgradeablePausable.sol";
import "./ConfigHelper.sol";
import "../../interfaces/IGo.sol";
import "../../interfaces/IUniqueIdentity0612.sol";

contract Go is IGo, BaseUpgradeablePausable {
  bytes32 public constant ZAPPER_ROLE = keccak256("ZAPPER_ROLE");

  address public override uniqueIdentity;

  using SafeMath for uint256;

  GoldfinchConfig public config;
  using ConfigHelper for GoldfinchConfig;

  GoldfinchConfig public legacyGoList;
  uint256[11] public allIdTypes;
  event GoldfinchConfigUpdated(address indexed who, address configAddress);

  function initialize(
    address owner,
    GoldfinchConfig _config,
    address _uniqueIdentity
  ) public initializer {
    require(
      owner != address(0) && address(_config) != address(0) && _uniqueIdentity != address(0),
      "Owner and config and UniqueIdentity addresses cannot be empty"
    );
    __BaseUpgradeablePausable__init(owner);
    _performUpgrade();
    config = _config;
    uniqueIdentity = _uniqueIdentity;
  }

  function performUpgrade() external onlyAdmin {
    return _performUpgrade();
  }

  function _performUpgrade() internal {
    allIdTypes[0] = ID_TYPE_0;
    allIdTypes[1] = ID_TYPE_1;
    allIdTypes[2] = ID_TYPE_2;
    allIdTypes[3] = ID_TYPE_3;
    allIdTypes[4] = ID_TYPE_4;
    allIdTypes[5] = ID_TYPE_5;
    allIdTypes[6] = ID_TYPE_6;
    allIdTypes[7] = ID_TYPE_7;
    allIdTypes[8] = ID_TYPE_8;
    allIdTypes[9] = ID_TYPE_9;
    allIdTypes[10] = ID_TYPE_10;
  }

  /**
   * @notice sets the config that will be used as the source of truth for the go
   * list instead of the config currently associated. To use the associated config for to list, set the override
   * to the null address.
   */
  function setLegacyGoList(GoldfinchConfig _legacyGoList) external onlyAdmin {
    legacyGoList = _legacyGoList;
  }

  /**
   * @notice Returns whether the provided account is:
   * 1. go-listed for use of the Goldfinch protocol for any of the provided UID token types
   * 2. is allowed to act on behalf of the go-listed EOA initiating this transaction
   * Go-listed is defined as: whether `balanceOf(account, id)` on the UniqueIdentity
   * contract is non-zero (where `id` is a supported token id on UniqueIdentity), falling back to the
   * account's status on the legacy go-list maintained on GoldfinchConfig.
   * @param account The account whose go status to obtain
<<<<<<< HEAD
=======
   * @return The account's go status
   */
  function go(address account) public view override returns (bool) {
    require(account != address(0), "Zero address is not go-listed");

    if (
      _getLegacyGoList().goList(account) ||
      IUniqueIdentity0612(uniqueIdentity).balanceOf(account, ID_TYPE_0) > 0
    ) {
      return true;
    }

    // start loop at index 1 because we checked index 0 above
    for (uint256 i = 1; i < allIdTypes.length; ++i) {
      uint256 idTypeBalance = IUniqueIdentity0612(uniqueIdentity).balanceOf(account, allIdTypes[i]);
      if (idTypeBalance > 0) {
        return true;
      }
    }
    return false;
  }

  /**
   * @notice Returns whether the provided account is go-listed for use of the Goldfinch protocol
   * for defined UID token types
   * @param account The account whose go status to obtain
>>>>>>> f26cefdc
   * @param onlyIdTypes Array of id types to check balances
   * @return The account's go status
   */
  function goOnlyIdTypes(
    address account,
    uint256[] memory onlyIdTypes
  ) public view override returns (bool) {
    require(account != address(0), "Zero address is not go-listed");

    if (hasRole(ZAPPER_ROLE, account)) {
      return true;
    }

    GoldfinchConfig legacyGoListConfig = _getLegacyGoList();
    for (uint256 i = 0; i < onlyIdTypes.length; ++i) {
      uint256 idType = onlyIdTypes[i];

      /// @dev Legacy logic. The old contract only holds the equivalent of ID_TYPE_0 accounts, so when checking
      ///   that type, look in the old contract first, then check UID nfts.
      if (idType == ID_TYPE_0 && legacyGoListConfig.goList(account)) {
        return true;
      }
<<<<<<< HEAD

      uint256 accountIdBalance = IUniqueIdentity0612(uniqueIdentity).balanceOf(account, idType);
      if (accountIdBalance > 0) {
=======
      uint256 idTypeBalance = IUniqueIdentity0612(uniqueIdentity).balanceOf(
        account,
        onlyIdTypes[i]
      );
      if (idTypeBalance > 0) {
>>>>>>> f26cefdc
        return true;
      }

      // Check if tx.origin has the UID, and has delegated that to `account`
      // tx.origin should only ever be used for access control - it should never be used to determine
      // the target address for any economic actions
      // e.g. tx.origin should never be used as the source of truth for the target address to
      // credit/debit/mint/burn any tokens to/from
      /* solhint-disable avoid-tx-origin */
      uint256 txOriginIdBalance = IUniqueIdentity0612(uniqueIdentity).balanceOf(tx.origin, idType);
      if (txOriginIdBalance > 0) {
        return IUniqueIdentity0612(uniqueIdentity).isApprovedForAll(tx.origin, account);
      }
      /* solhint-enable avoid-tx-origin */
    }

    return false;
  }

  /**
   * @notice Returns a dynamic array of all UID types
   */
  function getAllIdTypes() public view returns (uint256[] memory) {
    // create a dynamic array and copy the fixed array over so we return a dynamic array
    uint256[] memory _allIdTypes = new uint256[](allIdTypes.length);
    for (uint256 i = 0; i < allIdTypes.length; i++) {
      _allIdTypes[i] = allIdTypes[i];
    }

    return _allIdTypes;
  }

  /**
   * @notice Returns a dynamic array of UID types accepted by the senior pool
   */
  function getSeniorPoolIdTypes() public pure returns (uint256[] memory) {
    // using a fixed size array because you can only define fixed size array literals.
    uint256[4] memory allowedSeniorPoolIdTypesStaging = [
      ID_TYPE_0,
      ID_TYPE_1,
      ID_TYPE_3,
      ID_TYPE_4
    ];

    // create a dynamic array and copy the fixed array over so we return a dynamic array
    uint256[] memory allowedSeniorPoolIdTypes = new uint256[](
      allowedSeniorPoolIdTypesStaging.length
    );
    for (uint256 i = 0; i < allowedSeniorPoolIdTypesStaging.length; i++) {
      allowedSeniorPoolIdTypes[i] = allowedSeniorPoolIdTypesStaging[i];
    }

    return allowedSeniorPoolIdTypes;
  }

  /**
   * @notice Returns whether the provided account is go-listed for any UID type
   * @param account The account whose go status to obtain
   * @return The account's go status
   */
  function go(address account) public view override returns (bool) {
    return goOnlyIdTypes(account, getAllIdTypes());
  }

  /**
   * @notice Returns whether the provided account is go-listed for use of the SeniorPool on the Goldfinch protocol.
   * @param account The account whose go status to obtain
   * @return The account's go status
   */
  function goSeniorPool(address account) public view override returns (bool) {
<<<<<<< HEAD
    if (account == config.stakingRewardsAddress()) {
      return true;
    }

    return goOnlyIdTypes(account, getSeniorPoolIdTypes());
=======
    require(account != address(0), "Zero address is not go-listed");
    if (
      account == config.stakingRewardsAddress() ||
      hasRole(ZAPPER_ROLE, account) ||
      _getLegacyGoList().goList(account)
    ) {
      return true;
    }
    uint256[] memory seniorPoolIdTypes = getSeniorPoolIdTypes();
    for (uint256 i = 0; i < seniorPoolIdTypes.length; ++i) {
      uint256 idTypeBalance = IUniqueIdentity0612(uniqueIdentity).balanceOf(
        account,
        seniorPoolIdTypes[i]
      );
      if (idTypeBalance > 0) {
        return true;
      }
    }
    return false;
>>>>>>> f26cefdc
  }

  function _getLegacyGoList() internal view returns (GoldfinchConfig) {
    return address(legacyGoList) == address(0) ? config : legacyGoList;
  }

  function initZapperRole() external onlyAdmin {
    _setRoleAdmin(ZAPPER_ROLE, OWNER_ROLE);
  }
}<|MERGE_RESOLUTION|>--- conflicted
+++ resolved
@@ -74,42 +74,15 @@
    * contract is non-zero (where `id` is a supported token id on UniqueIdentity), falling back to the
    * account's status on the legacy go-list maintained on GoldfinchConfig.
    * @param account The account whose go status to obtain
-<<<<<<< HEAD
-=======
-   * @return The account's go status
-   */
-  function go(address account) public view override returns (bool) {
-    require(account != address(0), "Zero address is not go-listed");
-
-    if (
-      _getLegacyGoList().goList(account) ||
-      IUniqueIdentity0612(uniqueIdentity).balanceOf(account, ID_TYPE_0) > 0
-    ) {
-      return true;
-    }
-
-    // start loop at index 1 because we checked index 0 above
-    for (uint256 i = 1; i < allIdTypes.length; ++i) {
-      uint256 idTypeBalance = IUniqueIdentity0612(uniqueIdentity).balanceOf(account, allIdTypes[i]);
-      if (idTypeBalance > 0) {
-        return true;
-      }
-    }
-    return false;
-  }
-
-  /**
-   * @notice Returns whether the provided account is go-listed for use of the Goldfinch protocol
-   * for defined UID token types
-   * @param account The account whose go status to obtain
->>>>>>> f26cefdc
    * @param onlyIdTypes Array of id types to check balances
    * @return The account's go status
    */
-  function goOnlyIdTypes(
-    address account,
-    uint256[] memory onlyIdTypes
-  ) public view override returns (bool) {
+  function goOnlyIdTypes(address account, uint256[] memory onlyIdTypes)
+    public
+    view
+    override
+    returns (bool)
+  {
     require(account != address(0), "Zero address is not go-listed");
 
     if (hasRole(ZAPPER_ROLE, account)) {
@@ -125,17 +98,9 @@
       if (idType == ID_TYPE_0 && legacyGoListConfig.goList(account)) {
         return true;
       }
-<<<<<<< HEAD
 
       uint256 accountIdBalance = IUniqueIdentity0612(uniqueIdentity).balanceOf(account, idType);
       if (accountIdBalance > 0) {
-=======
-      uint256 idTypeBalance = IUniqueIdentity0612(uniqueIdentity).balanceOf(
-        account,
-        onlyIdTypes[i]
-      );
-      if (idTypeBalance > 0) {
->>>>>>> f26cefdc
         return true;
       }
 
@@ -206,33 +171,11 @@
    * @return The account's go status
    */
   function goSeniorPool(address account) public view override returns (bool) {
-<<<<<<< HEAD
     if (account == config.stakingRewardsAddress()) {
       return true;
     }
 
     return goOnlyIdTypes(account, getSeniorPoolIdTypes());
-=======
-    require(account != address(0), "Zero address is not go-listed");
-    if (
-      account == config.stakingRewardsAddress() ||
-      hasRole(ZAPPER_ROLE, account) ||
-      _getLegacyGoList().goList(account)
-    ) {
-      return true;
-    }
-    uint256[] memory seniorPoolIdTypes = getSeniorPoolIdTypes();
-    for (uint256 i = 0; i < seniorPoolIdTypes.length; ++i) {
-      uint256 idTypeBalance = IUniqueIdentity0612(uniqueIdentity).balanceOf(
-        account,
-        seniorPoolIdTypes[i]
-      );
-      if (idTypeBalance > 0) {
-        return true;
-      }
-    }
-    return false;
->>>>>>> f26cefdc
   }
 
   function _getLegacyGoList() internal view returns (GoldfinchConfig) {
