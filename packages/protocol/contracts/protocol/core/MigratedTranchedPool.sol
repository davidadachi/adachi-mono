// SPDX-License-Identifier: MIT

pragma solidity 0.6.12;
pragma experimental ABIEncoderV2;

import "./TranchedPool.sol";
import "../../interfaces/IV1CreditLine.sol";
import "../../interfaces/IMigratedTranchedPool.sol";

contract MigratedTranchedPool is TranchedPool, IMigratedTranchedPool {
  bool public migrated;

  function migrateCreditLineToV2(
    IV1CreditLine clToMigrate,
    uint256 termEndTime,
    uint256 nextDueTime,
    uint256 interestAccruedAsOf,
    uint256 lastFullPaymentTime,
    uint256 totalInterestPaid
  ) external override returns (IV2CreditLine) {
    require(msg.sender == config.creditDeskAddress(), "Only credit desk can call this");
    require(!migrated, "Already migrated");

    // Set accounting state vars.
    IV2CreditLine newCl = creditLine;
    newCl.setBalance(clToMigrate.balance());
    newCl.setInterestOwed(clToMigrate.interestOwed());
    newCl.setPrincipalOwed(clToMigrate.principalOwed());
    newCl.setTermEndTime(termEndTime);
    newCl.setNextDueTime(nextDueTime);
    newCl.setInterestAccruedAsOf(interestAccruedAsOf);
    newCl.setLastFullPaymentTime(lastFullPaymentTime);
    newCl.setTotalInterestAccrued(totalInterestPaid.add(clToMigrate.interestOwed()));

    migrateDeposits(clToMigrate, totalInterestPaid);

    migrated = true;

    return newCl;
  }

  function migrateDeposits(IV1CreditLine clToMigrate, uint256 totalInterestPaid) internal {
    // Mint junior tokens to the SeniorPool, equal to current cl balance;
    require(!locked(), "Pool has been locked");
    // Hardcode to always get the JuniorTranche, since the migration case is when
    // the senior pool took the entire investment. Which we're expressing as the junior tranche
    uint256 tranche = uint256(ITranchedPool.Tranches.Junior);
    TrancheInfo storage trancheInfo = getTrancheInfo(tranche);
    require(trancheInfo.lockedUntil == 0, "Tranche has been locked");
    trancheInfo.principalDeposited = clToMigrate.limit();
    IPoolTokens.MintParams memory params = IPoolTokens.MintParams({
      tranche: tranche,
      principalAmount: trancheInfo.principalDeposited
    });
    IPoolTokens poolTokens = config.getPoolTokens();

    uint256 tokenId = poolTokens.mint(params, config.seniorPoolAddress());
    uint256 balancePaid = creditLine.limit().sub(creditLine.balance());

    // Account for the implicit redemptions already made by the Legacy Pool
<<<<<<< HEAD
    _lockJuniorCapital(numSlices - 1);
    _lockPool();
    PoolSlice storage currentSlice = poolSlices[numSlices - 1];
=======
    _lockJuniorCapital(poolSlices.length - 1);
    _lockPool();
    PoolSlice storage currentSlice = poolSlices[poolSlices.length - 1];
>>>>>>> 0124a248
    currentSlice.juniorTranche.lockedUntil = block.timestamp - 1;
    poolTokens.redeem(tokenId, balancePaid, totalInterestPaid);

    // Simulate the drawdown
    currentSlice.juniorTranche.principalSharePrice = 0;
    currentSlice.seniorTranche.principalSharePrice = 0;

    // Set junior's sharePrice correctly
    applyToTrancheByAmount(totalInterestPaid, balancePaid, totalInterestPaid, balancePaid, currentSlice.juniorTranche);
  }
}<|MERGE_RESOLUTION|>--- conflicted
+++ resolved
@@ -58,15 +58,9 @@
     uint256 balancePaid = creditLine.limit().sub(creditLine.balance());
 
     // Account for the implicit redemptions already made by the Legacy Pool
-<<<<<<< HEAD
-    _lockJuniorCapital(numSlices - 1);
-    _lockPool();
-    PoolSlice storage currentSlice = poolSlices[numSlices - 1];
-=======
     _lockJuniorCapital(poolSlices.length - 1);
     _lockPool();
     PoolSlice storage currentSlice = poolSlices[poolSlices.length - 1];
->>>>>>> 0124a248
     currentSlice.juniorTranche.lockedUntil = block.timestamp - 1;
     poolTokens.redeem(tokenId, balancePaid, totalInterestPaid);
 
