// SPDX-License-Identifier: MIT

pragma solidity 0.6.12;
pragma experimental ABIEncoderV2;

import "../interfaces/IERC20withDec.sol";
import "../protocol/core/GoldfinchConfig.sol";
import "../protocol/core/ConfigHelper.sol";
import "../protocol/core/TranchedPool.sol";

contract TestTranchedPool is TranchedPool {
  function _collectInterestAndPrincipal(
    address from,
    uint256 interest,
    uint256 principal
  ) public {
    collectInterestAndPrincipal(from, interest, principal);
  }

  function _setSeniorTranchePrincipalDeposited(uint256 principalDeposited) public {
<<<<<<< HEAD
    poolSlices[numSlices - 1].seniorTranche.principalDeposited = principalDeposited;
=======
    poolSlices[poolSlices.length - 1].seniorTranche.principalDeposited = principalDeposited;
>>>>>>> 308ba2d8
  }

  function _setLimit(uint256 limit) public {
    creditLine.setLimit(limit);
  }

  function _modifyJuniorTrancheLockedUntil(uint256 lockedUntil) public {
<<<<<<< HEAD
    poolSlices[numSlices - 1].juniorTranche.lockedUntil = lockedUntil;
=======
    poolSlices[poolSlices.length - 1].juniorTranche.lockedUntil = lockedUntil;
>>>>>>> 308ba2d8
  }
}<|MERGE_RESOLUTION|>--- conflicted
+++ resolved
@@ -18,11 +18,7 @@
   }
 
   function _setSeniorTranchePrincipalDeposited(uint256 principalDeposited) public {
-<<<<<<< HEAD
-    poolSlices[numSlices - 1].seniorTranche.principalDeposited = principalDeposited;
-=======
     poolSlices[poolSlices.length - 1].seniorTranche.principalDeposited = principalDeposited;
->>>>>>> 308ba2d8
   }
 
   function _setLimit(uint256 limit) public {
@@ -30,10 +26,6 @@
   }
 
   function _modifyJuniorTrancheLockedUntil(uint256 lockedUntil) public {
-<<<<<<< HEAD
-    poolSlices[numSlices - 1].juniorTranche.lockedUntil = lockedUntil;
-=======
     poolSlices[poolSlices.length - 1].juniorTranche.lockedUntil = lockedUntil;
->>>>>>> 308ba2d8
   }
 }