--- conflicted
+++ resolved
@@ -137,22 +137,14 @@
 
     // if the proxy were delegate calling on creation it would fail here because
     // the data we passed to delegate call unconditionally reverts
-<<<<<<< HEAD
     new UcuProxy(repo, PROXY_OWNER, repo.currentLineageId());
-=======
-    new UcuProxy(repo, proxyOwner);
->>>>>>> 4a95be7d
   }
 
   function testProxyUpgradeRevertsWhenUpgradeDataDelegateCallFails()
     public
     impersonating(REPO_OWNER)
   {
-<<<<<<< HEAD
     UcuProxy proxy = new UcuProxy(repo, PROXY_OWNER, repo.currentLineageId());
-=======
-    UcuProxy newProxy = new UcuProxy(repo, proxyOwner);
->>>>>>> 4a95be7d
 
     repo.append(address(failingImpl));
     repo.setUpgradeDataFor(
