--- conflicted
+++ resolved
@@ -246,15 +246,8 @@
     withFakeContract(b)
     // none of these should be equal eachother
     assume(a != b)
-<<<<<<< HEAD
-    // none of them should be the initial impl
-    assume(a != initialImpl && b != initialImpl)
-    // none of them should be the repo
-    assume(a != address(repo) && b != address(repo))
-=======
     filterAddress(a)
     filterAddress(b)
->>>>>>> 2b72526a
   {
     vm.label(a, "a");
     vm.label(b, "b");
