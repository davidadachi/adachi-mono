--- conflicted
+++ resolved
@@ -29,18 +29,12 @@
   function testWritedownWhenPaymentPeriodGtGracePeriodInDays() public {
     cl.setBalance(usdcVal(10));
     cl.setInterestApr(30000000000000000);
-<<<<<<< HEAD
-    cl.setInterestOwed(
-      getInterestAccrued({start: 0, end: 30 days, amount: cl.balance(), apr: cl.interestApr()})
-    );
-=======
     cl.setInterestOwed(getInterestAccrued({
       start: 0,
       end: 30 days,
       amount: cl.balance(),
       apr: cl.interestApr()
     }));
->>>>>>> 3eda0e06
     cl.setTermEndTime(block.timestamp);
 
     // Calculate for 100 seconds in the future
@@ -58,11 +52,7 @@
     assertEq(writedownPercent, 16, "writedownPercent should be 50%");
     assertApproxEqAbs(
       writedownAmount,
-<<<<<<< HEAD
-      (cl.balance() * 1667) / 10000,
-=======
       cl.balance() * 1667 / 10000,
->>>>>>> 3eda0e06
       TOLERANCE,
       "writedownAmount should be half the balance"
     );
@@ -72,14 +62,7 @@
   If we are past termEndTime, owe interest and/or balance, and before the grace period,
   then the principal should not be written down
   */
-<<<<<<< HEAD
-  function testZeroWritedownWithinGracePeriod(
-    uint256 gracePeriodInDays,
-    uint256 daysOfInterestOwed
-  ) public {
-=======
   function testZeroWritedownWithinGracePeriod(uint256 gracePeriodInDays, uint256 daysOfInterestOwed) public {
->>>>>>> 3eda0e06
     cl.setTermEndTime(block.timestamp + 1);
     // Set gracePeriodInDays within reasonable bounds
     gracePeriodInDays = bound(gracePeriodInDays, 7, 90);
@@ -87,23 +70,12 @@
 
     cl.setBalance(usdcVal(100));
     cl.setInterestApr(30000000000000000);
-<<<<<<< HEAD
-    cl.setInterestOwed(
-      getInterestAccrued({
-        start: 0,
-        end: daysOfInterestOwed * 1 days,
-        amount: cl.balance(),
-        apr: cl.interestApr()
-      })
-    );
-=======
     cl.setInterestOwed(getInterestAccrued({
       start: 0,
       end: daysOfInterestOwed * 1 days,
       amount: cl.balance(),
       apr: cl.interestApr()
     }));
->>>>>>> 3eda0e06
 
     (uint256 writedownPercent, uint256 writedownAmount) = Accountant.calculateWritedownFor(
       cl,
@@ -125,24 +97,6 @@
 
     uint256 gracePeriodInDays = 15;
     uint256 maxDaysLate = 40;
-<<<<<<< HEAD
-    daysOfInterestOwed = bound(
-      daysOfInterestOwed,
-      gracePeriodInDays + 1,
-      maxDaysLate + gracePeriodInDays
-    );
-
-    cl.setBalance(usdcVal(100));
-    cl.setInterestApr(30000000000000000);
-    cl.setInterestOwed(
-      getInterestAccrued({
-        start: 0,
-        end: daysOfInterestOwed * 1 days,
-        amount: cl.balance(),
-        apr: cl.interestApr()
-      })
-    );
-=======
     daysOfInterestOwed = bound(daysOfInterestOwed, gracePeriodInDays + 1, maxDaysLate + gracePeriodInDays);
 
     cl.setBalance(usdcVal(100));
@@ -153,7 +107,6 @@
       amount: cl.balance(),
       apr: cl.interestApr()
     }));
->>>>>>> 3eda0e06
 
     log("HERE 1");
     (uint256 writedownPercent, uint256 writedownAmount) = Accountant.calculateWritedownFor(
@@ -200,23 +153,12 @@
     uint256 gracePeriodInDays = 15;
     uint256 maxDaysLate = 40;
     vm.assume(daysLate > maxDaysLate + gracePeriodInDays && daysLate <= maxDaysLate * 100);
-<<<<<<< HEAD
-    cl.setInterestOwed(
-      getInterestAccrued({
-        start: 0,
-        end: daysLate * (1 days),
-        amount: cl.balance(),
-        apr: cl.interestApr()
-      })
-    );
-=======
     cl.setInterestOwed(getInterestAccrued({
       start: 0,
       end: daysLate * (1 days),
       amount: cl.balance(),
       apr: cl.interestApr()
     }));
->>>>>>> 3eda0e06
 
     (uint256 writedownPercent, uint256 writedownAmount) = Accountant.calculateWritedownFor(
       cl,
@@ -328,17 +270,6 @@
   We should have proportional writedowns after termEndTime, same as before. The
   main difference here is that daysLate will include the seconds elapsed after termEndTime.
   */
-<<<<<<< HEAD
-  function testWritedownPastTermEndTimeUsesTimestampToWritedownLinearly(
-    uint256 daysAfterTermEndTime
-  ) public {
-    cl.setTermEndTime(block.timestamp);
-    cl.setBalance(usdcVal(100));
-    cl.setInterestApr(usdcVal(30000000000000000));
-    cl.setInterestOwed(
-      getInterestAccrued({start: 0, end: 30 days + 10, amount: cl.balance(), apr: cl.interestApr()})
-    );
-=======
   function testWritedownPastTermEndTimeUsesTimestampToWritedownLinearly(uint256 daysAfterTermEndTime) public {
     cl.setTermEndTime(block.timestamp);
     cl.setBalance(usdcVal(100));
@@ -349,7 +280,6 @@
       amount: cl.balance(),
       apr: cl.interestApr() 
     }));
->>>>>>> 3eda0e06
 
     uint256 gracePeriodInDays = 30;
     uint256 maxDaysLate = 120;
@@ -394,18 +324,12 @@
   */
   function testWritedownPastTermEndTimeCapsAt100Percent(uint256 daysAfterTermEndTime) public {
     cl.setTermEndTime(block.timestamp);
-<<<<<<< HEAD
-    cl.setInterestOwed(
-      getInterestAccrued({start: 0, end: 30 days, amount: usdcVal(10), apr: 30000000000000000})
-    );
-=======
     cl.setInterestOwed(getInterestAccrued({
       start: 0,
       end: 30 days,
       amount: usdcVal(10),
       apr: 30000000000000000
     }));
->>>>>>> 3eda0e06
     cl.setBalance(usdcVal(100));
     cl.setPrincipalOwed(usdcVal(100));
 
@@ -464,11 +388,7 @@
     return (totalIntPerYear * secondsElapsed) / TestConstants.SECONDS_PER_YEAR;
   }
 
-<<<<<<< HEAD
-  function getPercentage(
-=======
    function getPercentage(
->>>>>>> 3eda0e06
     MockCreditLine cl,
     uint256 gracePeriodInDays,
     uint256 maxDaysLate
