// SPDX-License-Identifier: MIT

pragma solidity ^0.8.0;

import {console2 as console} from "forge-std/console2.sol";
import {MathUpgradeable as Math} from "@openzeppelin/contracts-upgradeable/utils/math/MathUpgradeable.sol";
import {CallableLoan} from "../../../protocol/core/callable/CallableLoan.sol";
import {ICallableLoan, LoanPhase} from "../../../interfaces/ICallableLoan.sol";
import {ICallableLoanErrors} from "../../../interfaces/ICallableLoanErrors.sol";
import {IPoolTokens} from "../../../interfaces/IPoolTokens.sol";
import {ICreditLine} from "../../../interfaces/ICreditLine.sol";
import {SaturatingSub} from "../../../library/SaturatingSub.sol";

import {CallableLoanBaseTest} from "./BaseCallableLoan.t.sol";
import {StdCheats} from "forge-std/Test.sol";

contract CallableLoanSubmitCallTest is CallableLoanBaseTest {
  using SaturatingSub for uint256;

  CallableLoan callableLoan;
  ICreditLine cl;

  // Used to avoid stack too deep errors in more complicated tests
  uint256 private availableInterest;
  uint256 private availablePrincipal;
  uint256 private calledTokenId;
  uint256 private remainderTokenId;
  uint256 private previousBalance;

  function testPoolTokenDustLimit() public {
    // TODO
  }

  function testDoesNotLetYouSubmitCallForPoolTokenYouDontOwn(
    address poolTokenOwner,
    address rando,
    uint256 depositAmount,
    uint256 drawdownAmount,
    uint256 callAmount,
    uint256 secondsElapsedSinceDrawdownPeriod
  ) public {
    vm.assume(rando != poolTokenOwner);
    depositAmount = bound(depositAmount, usdcVal(10), usdcVal(100_000_000));
    (callableLoan, cl) = callableLoanWithLimit(depositAmount);
    // vm.assume after building callable loan to properly exclude contracts.
    vm.assume(fuzzHelper.isAllowed(poolTokenOwner));
    vm.assume(fuzzHelper.isAllowed(rando));

    uid._mintForTest(poolTokenOwner, 1, 1, "");
    uid._mintForTest(rando, 1, 1, "");
    uint256 token = deposit(callableLoan, 3, depositAmount, poolTokenOwner);
    uint256 drawdownAmount = bound(drawdownAmount, 1, depositAmount - 1);
    drawdown(callableLoan, drawdownAmount);
    secondsElapsedSinceDrawdownPeriod = bound(
      secondsElapsedSinceDrawdownPeriod,
      DEFAULT_DRAWDOWN_PERIOD_IN_SECONDS,
      callableLoan.termEndTime()
    );
    vm.warp(block.timestamp + secondsElapsedSinceDrawdownPeriod);
    vm.expectRevert(
      abi.encodeWithSelector(ICallableLoanErrors.NotAuthorizedToSubmitCall.selector, rando, token)
    );
    submitCall(callableLoan, depositAmount - drawdownAmount, token, rando);
  }

  function testDoesNotLetYouSubmitCallBeforeFirstDeposit(
    uint256 loanLimit,
    uint256 tokenId,
    uint256 callAmount,
    uint128 secondsElapsedSinceLoanConstruction,
    address caller
  ) public {
    (callableLoan, cl) = callableLoanWithLimit(loanLimit);
    vm.warp(block.timestamp + secondsElapsedSinceLoanConstruction);
    // This state is so invalid there are many reasons it could revert.
    vm.expectRevert();
    submitCall(callableLoan, callAmount, tokenId, caller);
  }

  function testDoesNotLetYouSubmitCallBeforeFirstDrawdown(
    address depositor,
    uint256 depositAmount,
    uint256 callAmount,
    uint128 secondsElapsedSinceDeposit
  ) public {
    depositAmount = bound(depositAmount, usdcVal(10), usdcVal(100_000_000));
    (callableLoan, cl) = callableLoanWithLimit(depositAmount);
    vm.assume(fuzzHelper.isAllowed(depositor)); // Assume after building callable loan to properly exclude contracts.

    uid._mintForTest(depositor, 1, 1, "");
    uint256 token = deposit(callableLoan, 3, depositAmount, depositor);
    uint256 callAmount = bound(callAmount, 1, depositAmount);
    vm.warp(block.timestamp + secondsElapsedSinceDeposit);
    vm.expectRevert(
      abi.encodeWithSelector(
        ICallableLoanErrors.ExcessiveCallSubmissionAmount.selector,
        token,
        callAmount,
        0
      )
    );
    submitCall(callableLoan, callAmount, token, depositor);
  }

  function testDoesNotLetYouSubmitCallAfterDrawdownBeforeLockupEnds(
    address depositor,
    uint256 depositAmount,
    uint256 drawdownAmount,
    uint256 callAmount,
    uint256 secondsElapsedSinceDrawdown
  ) public {
    secondsElapsedSinceDrawdown = bound(
      secondsElapsedSinceDrawdown,
      0,
      DEFAULT_DRAWDOWN_PERIOD_IN_SECONDS
    );
    depositAmount = bound(depositAmount, usdcVal(10), usdcVal(100_000_000));
    (callableLoan, cl) = callableLoanWithLimit(depositAmount);
    vm.assume(fuzzHelper.isAllowed(depositor)); // Assume after building callable loan to properly exclude contracts.

    uid._mintForTest(depositor, 1, 1, "");
    uint256 token = deposit(callableLoan, 3, depositAmount, depositor);
    uint256 drawdownAmount = bound(drawdownAmount, 1, depositAmount);
    uint256 callAmount = bound(callAmount, 1, drawdownAmount);
    drawdown(callableLoan, drawdownAmount);
    vm.warp(block.timestamp + secondsElapsedSinceDrawdown);

    if (depositAmount == drawdownAmount) {
      vm.expectRevert(
        abi.encodeWithSelector(
          ICallableLoanErrors.InvalidLoanPhase.selector,
          LoanPhase.DrawdownPeriod,
          LoanPhase.InProgress
        )
      );
    } else {
      vm.expectRevert(
        abi.encodeWithSelector(ICallableLoanErrors.CannotWithdrawInDrawdownPeriod.selector)
      );
    }

    submitCall(callableLoan, callAmount, token, depositor);
  }

  function testDoesNotLetYouSubmitCallDuringLockupPeriods(
    address user,
    uint256 depositAmount,
    uint256 drawdownAmount,
    uint256 callAmount,
    uint256 secondsElapsedAfterLockup,
    uint256 secondsElapsedAfterLastLockup
  ) public {
    secondsElapsedAfterLastLockup = bound(secondsElapsedAfterLastLockup, 0, 3650 days);
    depositAmount = bound(depositAmount, usdcVal(10), usdcVal(100_000_000));
    (callableLoan, cl) = callableLoanWithLimit(depositAmount);
    vm.assume(fuzzHelper.isAllowed(user)); // Assume after building callable loan to properly exclude contracts.
    uid._mintForTest(user, 1, 1, "");
    uint256 token = deposit(callableLoan, 3, depositAmount, user);
    drawdownAmount = bound(drawdownAmount, 1, depositAmount);
    callAmount = bound(callAmount, 1, drawdownAmount);
    drawdown(callableLoan, drawdownAmount);

    // Lockup period of call request period 1
    vm.warp(callableLoan.nextDueTime());
    secondsElapsedAfterLockup = bound(
      secondsElapsedAfterLockup,
      block.timestamp,
      callableLoan.nextPrincipalDueTime() - 1
    );
    vm.warp(secondsElapsedAfterLockup);
    vm.expectRevert(ICallableLoanErrors.CannotSubmitCallInLockupPeriod.selector);
    submitCall(callableLoan, callAmount, token, user);

    // Lockup period of call request period 2
    vm.warp(callableLoan.nextPrincipalDueTime());
    vm.warp(callableLoan.nextDueTime());
    secondsElapsedAfterLockup = bound(
      secondsElapsedAfterLockup,
      block.timestamp,
      callableLoan.nextPrincipalDueTime() - 1
    );
    vm.warp(secondsElapsedAfterLockup);
    vm.expectRevert(ICallableLoanErrors.CannotSubmitCallInLockupPeriod.selector);
    submitCall(callableLoan, callAmount, token, user);

    // Lockup period of call request period 3
    vm.warp(callableLoan.nextPrincipalDueTime());
    vm.warp(callableLoan.nextDueTime());

    // Anything after call request period 3 would submit to uncalled tranche, and should be prohibited.
    vm.warp(block.timestamp + secondsElapsedAfterLastLockup);
    vm.expectRevert(ICallableLoanErrors.TooLateToSubmitCallRequests.selector);
    submitCall(callableLoan, callAmount, token, user);
  }

<<<<<<< HEAD
  function testDoesNotLetYouSubmitCallAfterLoanIsPaidBack(address user) public {
    (CallableLoan callableLoan, ICreditLine cl) = callableLoanWithLimit(80);
    vm.assume(fuzzHelper.isAllowed(user)); // Assume after building callable loan to properly exclude contracts.
    uid._mintForTest(user, 1, 1, "");
    uint256 token = deposit(callableLoan, 3, 80, user);
    drawdown(callableLoan, 80);

    vm.warp(callableLoan.nextPrincipalDueTime());
    vm.warp(callableLoan.nextPrincipalDueTime());

    uint256 guaranteedFutureInterest = 1;
    pay(
      callableLoan,
      callableLoan.balance() +
        callableLoan.interestOwed() +
        cl.interestAccrued() +
        guaranteedFutureInterest
    );

    assertZero(callableLoan.balance(), "balance");
    assertZero(callableLoan.principalOwed(), "principalOwed");
    assertZero(callableLoan.interestOwed(), "interestOwed");

    vm.expectRevert();
    submitCall(callableLoan, 1, token, user);
=======
  function testDoesNotLetYouSubmitCallForRepaidLoans(address user, uint256 amount) public {
    amount = bound(amount, usdcVal(24), usdcVal(1_000_000_000));

    (CallableLoan callableLoan, ) = callableLoanWithLimit(amount);
    vm.assume(fuzzHelper.isAllowed(user));
    uid._mintForTest(user, 1, 1, "");

    uint256 token = deposit(callableLoan, 3, amount, user);

    drawdown(callableLoan, amount);
    warpToAfterDrawdownPeriod(callableLoan);

    // Fully pay back loan
    _startImpersonation(BORROWER);
    uint256 interestOwed = callableLoan.interestOwedAt(callableLoan.nextPrincipalDueTime());
    StdCheats.deal(address(usdc), BORROWER, amount + interestOwed);
    usdc.approve(address(callableLoan), interestOwed + amount);
    callableLoan.pay(interestOwed + amount);
    _stopImpersonation();

    // Calls may still be submitted until payment is accounted for
    vm.warp(callableLoan.nextPrincipalDueTime());

    vm.expectRevert(
      abi.encodeWithSelector(
        ICallableLoanErrors.ExcessiveCallSubmissionAmount.selector,
        token,
        amount,
        0
      )
    );
    submitCall(callableLoan, amount, token, user);
>>>>>>> a414745b
  }

  function testDoesNotLetYouSubmitCallForMorePrincipalOutstandingThanIsAvailable(
    uint256 depositAmount,
    uint256 callAmount
  ) public {
    depositAmount = bound(depositAmount, usdcVal(10), usdcVal(100_000_000));
    callAmount = bound(callAmount, depositAmount + 1, usdcVal(100_000_000_000));
    (callableLoan, ) = callableLoanWithLimit(depositAmount);

    fundAddress(DEPOSITOR, depositAmount);

    uint uncalledTrancheIndex = callableLoan.uncalledCapitalTrancheIndex();
    _startImpersonation(DEPOSITOR);
    usdc.approve(address(callableLoan), depositAmount);
    uint256 tokenId = callableLoan.deposit(uncalledTrancheIndex, depositAmount);
    _stopImpersonation();

    _startImpersonation(BORROWER);
    callableLoan.drawdown(depositAmount);

    // this should be a unlocked period
    vm.warp(callableLoan.nextDueTime() - 1);
    _startImpersonation(DEPOSITOR);

    vm.expectRevert(
      abi.encodeWithSelector(
        ICallableLoanErrors.ExcessiveCallSubmissionAmount.selector,
        tokenId,
        callAmount,
        depositAmount
      )
    );
    callableLoan.submitCall(callAmount, tokenId);

    // leave 1 atom left in the call request
    uint256 validCallAmount = depositAmount - 1e6;
    (uint256 callRequestTokenId, uint256 remainingTokenId) = callableLoan.submitCall(
      validCallAmount,
      tokenId
    );

    uint remainingAmount = depositAmount - validCallAmount;
    uint invalidCallAmount = remainingAmount + 1;

    vm.expectRevert(
      abi.encodeWithSelector(
        ICallableLoanErrors.ExcessiveCallSubmissionAmount.selector,
        remainingTokenId,
        invalidCallAmount,
        remainingAmount
      )
    );
    callableLoan.submitCall(invalidCallAmount, remainingTokenId);
  }

  function testSubmitCallWithdrawsAvailable(
    uint256 depositAmount,
    uint256 drawdownAmount,
    uint256 callAmount,
    uint256 paymentAmount,
    uint256 secondsElapsed,
    address user
  ) public {
    depositAmount = bound(depositAmount, usdcVal(10), usdcVal(100_000_000));
    drawdownAmount = bound(drawdownAmount, 1, depositAmount);
    callAmount = bound(callAmount, 1, drawdownAmount);
    paymentAmount = bound(paymentAmount, 1, drawdownAmount);

    (callableLoan, cl) = callableLoanWithLimit(depositAmount);
    vm.assume(fuzzHelper.isAllowed(user)); // Assume after building callable loan to properly exclude contracts.
    uid._mintForTest(user, 1, 1, "");
    uint256 token = deposit(callableLoan, 3, depositAmount, user);

    drawdown(callableLoan, drawdownAmount);
    warpToAfterDrawdownPeriod(callableLoan);
    _startImpersonation(BORROWER);
    usdc.approve(address(callableLoan), paymentAmount);
    callableLoan.pay(paymentAmount);

    (availableInterest, availablePrincipal) = callableLoan.availableToWithdraw(token);
    previousBalance = usdc.balanceOf(user);

    _startImpersonation(user);
    (calledTokenId, remainderTokenId) = callableLoan.submitCall(callAmount, token);
    _stopImpersonation();

    secondsElapsed = bound(
      secondsElapsed,
      1,
      callableLoan.nextDueTimeAt(callableLoan.nextDueTime()) - block.timestamp
    );
    skip(secondsElapsed);

    assertApproxEqAbs(
      poolTokens.getTokenInfo(calledTokenId).principalAmount,
      (depositAmount * callAmount) / drawdownAmount,
      1,
      "Principal amount moved to called pool token is correct"
    );
    if (remainderTokenId != 0) {
      assertApproxEqAbs(
        poolTokens.getTokenInfo(remainderTokenId).principalAmount,
        depositAmount - (depositAmount * callAmount) / drawdownAmount,
        1,
        "Principal amount moved to uncalled pool token is correct"
      );
    }

    {
      (uint256 availableRemainderInterest, uint256 availableRemainderPrincipal) = callableLoan
        .availableToWithdraw(remainderTokenId);
      (uint256 availableCalledInterest, uint256 availableCalledPrincipal) = callableLoan
        .availableToWithdraw(calledTokenId);
      assertApproxEqAbs(
        availableRemainderInterest + availableCalledInterest,
        0,
        1,
        "Available interest to withdraw"
      );

      assertApproxEqAbs(
        availableRemainderPrincipal + availableCalledPrincipal,
        0,
        1,
        "Available principal to withdraw"
      );
      assertApproxEqAbs(
        usdc.balanceOf(user),
        previousBalance + availableInterest + availablePrincipal,
        1,
        "Difference in user balance"
      );
    }
  }

  function testSubmitsCallForCorrectTranche(
    address user,
    uint256 depositAmount,
    uint256 drawdownAmount,
    uint256 callAmount,
    uint256 paymentAmount
  ) public {
    depositAmount = bound(depositAmount, usdcVal(10), usdcVal(100_000_000));
    (callableLoan, cl) = callableLoanWithLimit(depositAmount * 4);
    vm.assume(fuzzHelper.isAllowed(user)); // Assume after building callable loan to properly exclude contracts.
    uid._mintForTest(user, 1, 1, "");
    uint256 token1 = deposit(callableLoan, 3, depositAmount, user);
    uint256 token2 = deposit(callableLoan, 3, depositAmount, user);
    uint256 token3 = deposit(callableLoan, 3, depositAmount, user);

    deposit(callableLoan, 3, depositAmount, user);

    drawdownAmount = bound(drawdownAmount, usdcVal(1), depositAmount);
    paymentAmount = bound(paymentAmount, 1, drawdownAmount / 4);
    uint256 principalOutstanding = drawdownAmount - paymentAmount;
    callAmount = bound(callAmount, 4, principalOutstanding / 4);
    drawdown(callableLoan, drawdownAmount);
    warpToAfterDrawdownPeriod(callableLoan);
    _startImpersonation(BORROWER);
    usdc.approve(address(callableLoan), paymentAmount);
    callableLoan.pay(paymentAmount);
    _stopImpersonation();

    _startImpersonation(user);
    (uint256 calledTokenId, uint256 uncalledTokenId) = callableLoan.submitCall(callAmount, token1);
    assertEq(
      poolTokens.getTokenInfo(calledTokenId).tranche,
      0,
      "First call request period should be tranche 0"
    );
    assertIsValidUncalledToken(uncalledTokenId);

    vm.warp(callableLoan.nextPrincipalDueTime());

    (calledTokenId, uncalledTokenId) = callableLoan.submitCall(callAmount, token2);
    assertEq(
      poolTokens.getTokenInfo(calledTokenId).tranche,
      1,
      "Second call request period should be tranche 1"
    );
    assertIsValidUncalledToken(uncalledTokenId);

    vm.warp(callableLoan.nextPrincipalDueTime());

    (calledTokenId, uncalledTokenId) = callableLoan.submitCall(callAmount, token3);
    assertEq(
      poolTokens.getTokenInfo(calledTokenId).tranche,
      2,
      "Third call request period should be tranche 2"
    );
    assertIsValidUncalledToken(uncalledTokenId);
  }

  function assertIsValidUncalledToken(uint256 tokenId) private {
    // Token ID == 0 means no token was created
    if (tokenId == 0) {
      return;
    }
    assertEq(
      poolTokens.getTokenInfo(tokenId).tranche,
      3,
      "Uncalled pool token should be uncalled capital tranche"
    );
  }
}<|MERGE_RESOLUTION|>--- conflicted
+++ resolved
@@ -193,33 +193,6 @@
     submitCall(callableLoan, callAmount, token, user);
   }
 
-<<<<<<< HEAD
-  function testDoesNotLetYouSubmitCallAfterLoanIsPaidBack(address user) public {
-    (CallableLoan callableLoan, ICreditLine cl) = callableLoanWithLimit(80);
-    vm.assume(fuzzHelper.isAllowed(user)); // Assume after building callable loan to properly exclude contracts.
-    uid._mintForTest(user, 1, 1, "");
-    uint256 token = deposit(callableLoan, 3, 80, user);
-    drawdown(callableLoan, 80);
-
-    vm.warp(callableLoan.nextPrincipalDueTime());
-    vm.warp(callableLoan.nextPrincipalDueTime());
-
-    uint256 guaranteedFutureInterest = 1;
-    pay(
-      callableLoan,
-      callableLoan.balance() +
-        callableLoan.interestOwed() +
-        cl.interestAccrued() +
-        guaranteedFutureInterest
-    );
-
-    assertZero(callableLoan.balance(), "balance");
-    assertZero(callableLoan.principalOwed(), "principalOwed");
-    assertZero(callableLoan.interestOwed(), "interestOwed");
-
-    vm.expectRevert();
-    submitCall(callableLoan, 1, token, user);
-=======
   function testDoesNotLetYouSubmitCallForRepaidLoans(address user, uint256 amount) public {
     amount = bound(amount, usdcVal(24), usdcVal(1_000_000_000));
 
@@ -252,7 +225,6 @@
       )
     );
     submitCall(callableLoan, amount, token, user);
->>>>>>> a414745b
   }
 
   function testDoesNotLetYouSubmitCallForMorePrincipalOutstandingThanIsAvailable(
