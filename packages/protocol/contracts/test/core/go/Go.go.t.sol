--- conflicted
+++ resolved
@@ -40,11 +40,7 @@
   function testNonGoListedUserWithValidUidIsGoListed(
     address user,
     uint256 validUidType
-<<<<<<< HEAD
-  ) public impersonating(GF_OWNER) onlyAllowListed(user) {
-=======
-  ) public isNotContract(user) onlyAllowListed(user) impersonating(GF_OWNER) {
->>>>>>> 69207633
+  ) public onlyAllowListed(user) {
     validUidType = bound(validUidType, 0, 4);
     uniqueIdentity._mintForTest(user, validUidType, 1, bytes(""));
     assertTrue(go.go(user));
