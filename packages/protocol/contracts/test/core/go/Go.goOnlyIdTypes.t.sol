--- conflicted
+++ resolved
@@ -15,12 +15,8 @@
   function testGoOnlyIdTypesReturnsTrueIfHasUidAndNotLegacyGoListed(
     address user,
     uint256 validUidType
-<<<<<<< HEAD
-  ) public impersonating(GF_OWNER) {
+  ) public onlyAllowListed(user) impersonating(GF_OWNER) {
     vm.assume(user != address(protocol.stakingRewards()));
-=======
-  ) public onlyAllowListed(user) impersonating(GF_OWNER) {
->>>>>>> 3b2686ae
     validUidType = bound(validUidType, 0, 4);
     uint256[] memory uidTypes = new uint256[](1);
     uidTypes[0] = validUidType;
@@ -42,6 +38,7 @@
   }
 
   function testGoOnlyIdTypesReturnsFalseIfNotGoListedAndNoUid(address user) public {
+    vm.assume(user != address(0));
     uint256[] memory uidTypes = new uint256[](1);
     uidTypes[0] = 0;
     assertFalse(go.goOnlyIdTypes(user, uidTypes));
