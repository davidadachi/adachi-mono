// SPDX-License-Identifier: MIT
pragma solidity >=0.6.12;
pragma experimental ABIEncoderV2;
import {ISchedule} from "./ISchedule.sol";
import {ITranchedPool} from "./ITranchedPool.sol";
import {ICreditLine} from "./ICreditLine.sol";

interface ITranchedPool {
  struct TrancheInfo {
    uint256 id;
    uint256 principalDeposited;
    uint256 principalSharePrice;
    uint256 interestSharePrice;
    uint256 lockedUntil;
  }
  struct PoolSlice {
    TrancheInfo seniorTranche;
    TrancheInfo juniorTranche;
    uint256 totalInterestAccrued;
    uint256 principalDeployed;
  }
  enum Tranches {
    Reserved,
    Senior,
    Junior
  }

  /// @notice Pool's credit line, responsible for managing the loan's accounting variables
  function creditLine() external view returns (ICreditLine);

  /// @notice Time when the pool was initialized. Zero if uninitialized
  function createdAt() external view returns (uint256);

  /// @notice Initialize the pool. Can only be called once, and should be called in the same transaction as
  ///   contract creation to avoid initialization front-running
  /// @param _config address of GoldfinchConfig
  /// @param _borrower address of borrower, a non-transferrable role for performing privileged actions like
  ///   drawdown
  /// @param _juniorFeePercent percent (whole number) of senior interest that gets re-allocated to the junior tranche
  /// @param _limit the max USDC amount that can be drawn down across all pool slices
  /// @param _interestApr interest rate for the loan
  /// @param _lateFeeApr late fee interest rate for the loan, which kicks in `LatenessGracePeriodInDays` days after a
  ///   payment becomes late
  /// @param _fundableAt earliest time at which the first slice can be funded
  function initialize(
    address _config,
    address _borrower,
    uint256 _juniorFeePercent,
    uint256 _limit,
    uint256 _interestApr,
    ISchedule _schedule,
    uint256 _lateFeeApr,
    uint256 _fundableAt,
    uint256[] calldata _allowedUIDTypes
<<<<<<< HEAD
  ) external;
=======
  ) public virtual;

  /**
   * @notice Get the array of all UID types that are allowed to interact with this pool.
   * @return array of UID types
   *
   * @dev This only exists on TranchedPools deployed from Nov 2022 onward
   */
  function getAllowedUIDTypes() external view virtual returns (uint256[] memory);

  function getTranche(uint256 tranche) external view virtual returns (TrancheInfo memory);

  function pay(uint256 amount) external virtual;

  function poolSlices(uint256 index) external view virtual returns (PoolSlice memory);

  function lockJuniorCapital() external virtual;

  function lockPool() external virtual;

  function initializeNextSlice(uint256 _fundableAt) external virtual;

  function totalJuniorDeposits() external view virtual returns (uint256);
>>>>>>> b1f8df76

  /// @notice TrancheInfo for tranche with id `trancheId`. The senior tranche of slice i has id 2*(i-1)+1. The
  ///   junior tranche of slice i has id 2*i. Slice indices start at 1.
  /// @param trancheId id of tranche. Valid ids are in the range [1, 2*numSlices]
  function getTranche(uint256 trancheId) external view returns (ITranchedPool.TrancheInfo memory);

  function getAllowedUIDTypes() external view virtual returns (uint256[] memory);

  /// @notice Pay down the credit line. Excess payments are refunded to the caller
  /// @param amount USDC amount to pay
  /// @return PaymentAllocation info on how the payment was allocated
  /// @dev {this} must be approved by msg.sender to transfer {amount} of USDC
  function pay(uint256 amount) external returns (PaymentAllocation memory);

  /// @notice Pay down the credit line, separating the principal and interest payments. You must pay back all interest
  ///   before paying back principal. Excess payments are refunded to the caller
  /// @param principalPayment USDC amount to pay down principal
  /// @param interestPayment USDC amount to pay down interest
  /// @return PaymentAllocation info on how the payment was allocated
  /// @dev {this} must be approved by msg.sender to transfer {principalPayment} + {interestPayment} of USDC
  function pay(
    uint256 principalPayment,
    uint256 interestPayment
  ) external returns (PaymentAllocation memory);

  /// @notice Compute interest and principal owed on the current balance at a future timestamp
  /// @param timestamp time to calculate up to
  /// @return interestOwed amount of obligated interest owed at `timestamp`
  /// @return interestAccrued amount of accrued interest (not yet owed) that can be paid at `timestamp`
  /// @return principalOwed amount of principal owed at `timestamp`
  function getAmountsOwed(
    uint256 timestamp
  ) external view returns (uint256 interestOwed, uint256 interestAccrued, uint256 principalOwed);

  /// @notice Get a slice by index
  /// @param index of slice. Valid indices are on the interval [0, numSlices - 1]
  function poolSlices(uint256 index) external view returns (ITranchedPool.PoolSlice memory);

  /// @notice Lock the junior capital in the junior tranche of the current slice. The capital is locked for
  ///   `DrawdownPeriodInSeconds` seconds and gives the senior pool time to decide how much to invest (ensure
  ///   leverage ratio cannot change for the period). During this period the borrower has the option to lock
  ///   the senior capital by calling `lockPool()`. Backers may withdraw their junior capital if the the senior
  ///   tranche has not been locked and the drawdown period has ended. Only the borrower can call this function.
  function lockJuniorCapital() external;

  /// @notice Lock the senior capital in the senior tranche of the current slice and reset the lock period of
  ///   the junior capital to match the senior capital lock period. During this period the borrower has the
  ///   option to draw down the pool. Beyond the drawdown period any unused capital is available to withdraw by
  ///   all depositors.
  function lockPool() external;

  /// @notice Initialize the next slice for the pool. Enables backers and the senior pool to provide additional
  ///   capital to the borrower.
  /// @param _fundableAt time at which the new slice (now the current slice) becomes fundable
  function initializeNextSlice(uint256 _fundableAt) external;

  /// @notice Query the total capital supplied to the pool's junior tranches
  function totalJuniorDeposits() external view returns (uint256);

  /// @notice Drawdown the loan. The credit line's balance should increase by the amount drawn down.
  ///   Junior capital must be locked before this function can be called. If senior capital isn't locked
  ///   then this function will lock it for you (convenience to avoid calling lockPool() separately).
  ///   This function should revert if the amount requested exceeds the the current slice's currentLimit
  ///   This function should revert if the caller is not the borrower.
  /// @param amount USDC to drawdown. This amount is transferred to the caller
  function drawdown(uint256 amount) external;

  /// @notice Update `fundableAt` to a new timestamp. Only the borrower can call this.
  function setFundableAt(uint256 newFundableAt) external;

  /// @notice Supply capital to this pool. Caller can't deposit to the junior tranche if the junior pool is locked.
  ///   Caller can't deposit to a senior tranche if the pool is locked. Caller can't deposit if they are missing the
  ///   required UID NFT.
  /// @param tranche id of tranche to supply capital to. Id must correspond to a tranche in the current slice.
  /// @param amount amount of capital to supply
  /// @return tokenId NFT representing your position in this pool
  function deposit(uint256 tranche, uint256 amount) external returns (uint256 tokenId);

  function depositWithPermit(
    uint256 tranche,
    uint256 amount,
    uint256 deadline,
    uint8 v,
    bytes32 r,
    bytes32 s
  ) external returns (uint256 tokenId);

  /// @notice Query the max amount available to withdraw for tokenId's position
  /// @param tokenId position to query max amount withdrawable for
  /// @return interestRedeemable total interest withdrawable on the position
  /// @return principalRedeemable total principal redeemable on the position
  function availableToWithdraw(
    uint256 tokenId
  ) external view returns (uint256 interestRedeemable, uint256 principalRedeemable);

  /// @notice Withdraw an already deposited amount if the funds are available. Caller must be the owner or
  ///   approved by the owner on tokenId. Amount withdrawn is sent to the caller.
  /// @param tokenId the NFT representing the position
  /// @param amount amount to withdraw (must be <= interest+principal available to withdraw)
  /// @return interestWithdrawn interest withdrawn
  /// @return principalWithdrawn principal withdrawn
  function withdraw(
    uint256 tokenId,
    uint256 amount
  ) external returns (uint256 interestWithdrawn, uint256 principalWithdrawn);

  /// @notice Similar to withdraw but withdraw the max interest and principal available for `tokenId`
  function withdrawMax(
    uint256 tokenId
  ) external returns (uint256 interestWithdrawn, uint256 principalWithdrawn);

  /// @notice Withdraw from multiple tokens
  /// @param tokenIds NFT positions to withdraw. Caller must be an owner or approved on all tokens in the array
  /// @param amounts amounts to withdraw from positions such that amounts[i] is withdrawn from position tokenIds[i]
  function withdrawMultiple(uint256[] calldata tokenIds, uint256[] calldata amounts) external;

  function assess() external;

  /// @notice Get the current number of slices for this pool
  /// @return numSlices total current slice count
  function numSlices() external view returns (uint256);

  /// @notice Result of applying a payment to a v2 pool
  /// @param owedInterestPayment payment portion of interest owed
  /// @param accruedInterestPayment payment portion of accrued (but not yet owed) interest
  /// @param principalPayment payment portion on principal owed
  /// @param additionalBalancePayment payment portion on any balance that is currently owed
  /// @param paymentRemaining payment amount leftover
  struct PaymentAllocation {
    uint256 owedInterestPayment;
    uint256 accruedInterestPayment;
    uint256 principalPayment;
    uint256 additionalBalancePayment;
    uint256 paymentRemaining;
  }
  /// @notice Event emitted on payment
  /// @param payer address that made the payment
  /// @param pool pool to which the payment was made
  /// @param interest amount of payment allocated to interest (obligated + additional)
  /// @param principal amount of payment allocated to principal owed and remaining balance
  /// @param remaining any excess payment amount that wasn't allocated to a debt owed
  /// @param reserve of payment that went to the protocol reserve
  event PaymentApplied(
    address indexed payer,
    address indexed pool,
    uint256 interest,
    uint256 principal,
    uint256 remaining,
    uint256 reserve
  );
  // Note: This has to exactly match the even in the TranchingLogic library for events to be emitted
  // correctly
  event SharePriceUpdated(
    address indexed pool,
    uint256 indexed tranche,
    uint256 principalSharePrice,
    int256 principalDelta,
    uint256 interestSharePrice,
    int256 interestDelta
  );
  event DepositMade(
    address indexed owner,
    uint256 indexed tranche,
    uint256 indexed tokenId,
    uint256 amount
  );
  event WithdrawalMade(
    address indexed owner,
    uint256 indexed tranche,
    uint256 indexed tokenId,
    uint256 interestWithdrawn,
    uint256 principalWithdrawn
  );
  event ReserveFundsCollected(address indexed from, uint256 amount);
  event CreditLineMigrated(ICreditLine indexed oldCreditLine, ICreditLine indexed newCreditLine);
  event DrawdownMade(address indexed borrower, uint256 amount);
  event DrawdownsPaused(address indexed pool);
  event DrawdownsUnpaused(address indexed pool);
  event EmergencyShutdown(address indexed pool);
  event TrancheLocked(address indexed pool, uint256 trancheId, uint256 lockedUntil);
  event SliceCreated(address indexed pool, uint256 sliceId);
}<|MERGE_RESOLUTION|>--- conflicted
+++ resolved
@@ -52,10 +52,12 @@
     uint256 _lateFeeApr,
     uint256 _fundableAt,
     uint256[] calldata _allowedUIDTypes
-<<<<<<< HEAD
   ) external;
-=======
-  ) public virtual;
+
+  /// @notice TrancheInfo for tranche with id `trancheId`. The senior tranche of slice i has id 2*(i-1)+1. The
+  ///   junior tranche of slice i has id 2*i. Slice indices start at 1.
+  /// @param trancheId id of tranche. Valid ids are in the range [1, 2*numSlices]
+  function getTranche(uint256 trancheId) external view returns (ITranchedPool.TrancheInfo memory);
 
   /**
    * @notice Get the array of all UID types that are allowed to interact with this pool.
@@ -63,28 +65,6 @@
    *
    * @dev This only exists on TranchedPools deployed from Nov 2022 onward
    */
-  function getAllowedUIDTypes() external view virtual returns (uint256[] memory);
-
-  function getTranche(uint256 tranche) external view virtual returns (TrancheInfo memory);
-
-  function pay(uint256 amount) external virtual;
-
-  function poolSlices(uint256 index) external view virtual returns (PoolSlice memory);
-
-  function lockJuniorCapital() external virtual;
-
-  function lockPool() external virtual;
-
-  function initializeNextSlice(uint256 _fundableAt) external virtual;
-
-  function totalJuniorDeposits() external view virtual returns (uint256);
->>>>>>> b1f8df76
-
-  /// @notice TrancheInfo for tranche with id `trancheId`. The senior tranche of slice i has id 2*(i-1)+1. The
-  ///   junior tranche of slice i has id 2*i. Slice indices start at 1.
-  /// @param trancheId id of tranche. Valid ids are in the range [1, 2*numSlices]
-  function getTranche(uint256 trancheId) external view returns (ITranchedPool.TrancheInfo memory);
-
   function getAllowedUIDTypes() external view virtual returns (uint256[] memory);
 
   /// @notice Pay down the credit line. Excess payments are refunded to the caller
