// SPDX-License-Identifier: MIT
pragma solidity >=0.6.12;
pragma experimental ABIEncoderV2;
import {ISchedule} from "./ISchedule.sol";
import {ILoan} from "./ILoan.sol";
import {ICreditLine} from "./ICreditLine.sol";

interface ITranchedPool is ILoan {
  struct TrancheInfo {
    uint256 id;
    uint256 principalDeposited;
    uint256 principalSharePrice;
    uint256 interestSharePrice;
    uint256 lockedUntil;
  }
  struct PoolSlice {
    TrancheInfo seniorTranche;
    TrancheInfo juniorTranche;
    uint256 totalInterestAccrued;
    uint256 principalDeployed;
  }
  enum Tranches {
    Reserved,
    Senior,
    Junior
  }

  /// @notice Initialize the pool. Can only be called once, and should be called in the same transaction as
  ///   contract creation to avoid initialization front-running
  /// @param _config address of GoldfinchConfig
  /// @param _borrower address of borrower, a non-transferrable role for performing privileged actions like
  ///   drawdown
  /// @param _juniorFeePercent percent (whole number) of senior interest that gets re-allocated to the junior tranche.
  ///   valid range is [0, 100]
  /// @param _limit the max USDC amount that can be drawn down across all pool slices
  /// @param _interestApr interest rate for the loan
  /// @param _lateFeeApr late fee interest rate for the loan, which kicks in `LatenessGracePeriodInDays` days after a
  ///   payment becomes late
  /// @param _fundableAt earliest time at which the first slice can be funded
  function initialize(
    address _config,
    address _borrower,
    uint256 _juniorFeePercent,
    uint256 _limit,
    uint256 _interestApr,
    ISchedule _schedule,
    uint256 _lateFeeApr,
    uint256 _fundableAt,
    uint256[] calldata _allowedUIDTypes
  ) external;

  /// @notice Pay down the credit line, separating the principal and interest payments. You must pay back all interest
  ///   before paying back principal. Excess payments are refunded to the caller
  /// @param principalPayment USDC amount to pay down principal
  /// @param interestPayment USDC amount to pay down interest
  /// @return PaymentAllocation info on how the payment was allocated
  /// @dev {this} must be approved by msg.sender to transfer {principalPayment} + {interestPayment} of USDC
  function pay(
    uint256 principalPayment,
    uint256 interestPayment
  ) external returns (PaymentAllocation memory);

  /// @notice TrancheInfo for tranche with id `trancheId`. The senior tranche of slice i has id 2*(i-1)+1. The
  ///   junior tranche of slice i has id 2*i. Slice indices start at 1.
  /// @param trancheId id of tranche. Valid ids are in the range [1, 2*numSlices]
  function getTranche(uint256 trancheId) external view returns (ITranchedPool.TrancheInfo memory);

  /// @notice Get a slice by index
  /// @param index of slice. Valid indices are on the interval [0, numSlices - 1]
  function poolSlices(uint256 index) external view returns (ITranchedPool.PoolSlice memory);

  /// @notice Lock the junior capital in the junior tranche of the current slice. The capital is locked for
  ///   `DrawdownPeriodInSeconds` seconds and gives the senior pool time to decide how much to invest (ensure
  ///   leverage ratio cannot change for the period). During this period the borrower has the option to lock
  ///   the senior capital by calling `lockPool()`. Backers may withdraw their junior capital if the the senior
  ///   tranche has not been locked and the drawdown period has ended. Only the borrower can call this function.
  function lockJuniorCapital() external;

  /// @notice Lock the senior capital in the senior tranche of the current slice and reset the lock period of
  ///   the junior capital to match the senior capital lock period. During this period the borrower has the
  ///   option to draw down the pool. Beyond the drawdown period any unused capital is available to withdraw by
  ///   all depositors.
  function lockPool() external;

  /// @notice Initialize the next slice for the pool. Enables backers and the senior pool to provide additional
  ///   capital to the borrower.
  /// @param _fundableAt time at which the new slice (now the current slice) becomes fundable
  function initializeNextSlice(uint256 _fundableAt) external;

  /// @notice Query the total capital supplied to the pool's junior tranches
  function totalJuniorDeposits() external view returns (uint256);

  function assess() external;

  /// @notice Get the current number of slices for this pool
  /// @return numSlices total current slice count
  function numSlices() external view returns (uint256);

<<<<<<< HEAD
  // Note: This has to exactly match the even in the TranchingLogic library for events to be emitted
=======
  /// @notice Result of applying a payment to a v2 pool
  /// @param owedInterestPayment payment portion of interest owed
  /// @param accruedInterestPayment payment portion of accrued (but not yet owed) interest
  /// @param principalPayment payment portion on principal owed
  /// @param additionalBalancePayment payment portion on any balance that is currently owed
  /// @param paymentRemaining payment amount leftover
  struct PaymentAllocation {
    uint256 owedInterestPayment;
    uint256 accruedInterestPayment;
    uint256 principalPayment;
    uint256 additionalBalancePayment;
    uint256 paymentRemaining;
  }
  /// @notice Event emitted on payment
  /// @param payer address that made the payment
  /// @param pool pool to which the payment was made
  /// @param interest amount of payment allocated to interest (obligated + additional)
  /// @param principal amount of payment allocated to principal owed and remaining balance
  /// @param remaining any excess payment amount that wasn't allocated to a debt owed
  /// @param reserve of payment that went to the protocol reserve
  event PaymentApplied(
    address indexed payer,
    address indexed pool,
    uint256 interest,
    uint256 principal,
    uint256 remaining,
    uint256 reserve
  );
  // Note: This has to exactly match the event in the TranchingLogic library for events to be emitted
>>>>>>> 7a9f7ffc
  // correctly
  event SharePriceUpdated(
    address indexed pool,
    uint256 indexed tranche,
    uint256 principalSharePrice,
    int256 principalDelta,
    uint256 interestSharePrice,
    int256 interestDelta
  );
  event CreditLineMigrated(ICreditLine indexed oldCreditLine, ICreditLine indexed newCreditLine);
  event TrancheLocked(address indexed pool, uint256 trancheId, uint256 lockedUntil);
  event SliceCreated(address indexed pool, uint256 sliceId);
}<|MERGE_RESOLUTION|>--- conflicted
+++ resolved
@@ -96,39 +96,7 @@
   /// @return numSlices total current slice count
   function numSlices() external view returns (uint256);
 
-<<<<<<< HEAD
-  // Note: This has to exactly match the even in the TranchingLogic library for events to be emitted
-=======
-  /// @notice Result of applying a payment to a v2 pool
-  /// @param owedInterestPayment payment portion of interest owed
-  /// @param accruedInterestPayment payment portion of accrued (but not yet owed) interest
-  /// @param principalPayment payment portion on principal owed
-  /// @param additionalBalancePayment payment portion on any balance that is currently owed
-  /// @param paymentRemaining payment amount leftover
-  struct PaymentAllocation {
-    uint256 owedInterestPayment;
-    uint256 accruedInterestPayment;
-    uint256 principalPayment;
-    uint256 additionalBalancePayment;
-    uint256 paymentRemaining;
-  }
-  /// @notice Event emitted on payment
-  /// @param payer address that made the payment
-  /// @param pool pool to which the payment was made
-  /// @param interest amount of payment allocated to interest (obligated + additional)
-  /// @param principal amount of payment allocated to principal owed and remaining balance
-  /// @param remaining any excess payment amount that wasn't allocated to a debt owed
-  /// @param reserve of payment that went to the protocol reserve
-  event PaymentApplied(
-    address indexed payer,
-    address indexed pool,
-    uint256 interest,
-    uint256 principal,
-    uint256 remaining,
-    uint256 reserve
-  );
   // Note: This has to exactly match the event in the TranchingLogic library for events to be emitted
->>>>>>> 7a9f7ffc
   // correctly
   event SharePriceUpdated(
     address indexed pool,
