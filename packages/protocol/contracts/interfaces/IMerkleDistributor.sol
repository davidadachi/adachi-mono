--- conflicted
+++ resolved
@@ -28,10 +28,7 @@
 
   /// @notice This event is triggered whenever a call to #acceptGrant succeeds.
   event GrantAccepted(
-<<<<<<< HEAD
-=======
     uint256 indexed tokenId,
->>>>>>> 51c3c71c
     uint256 indexed index,
     address indexed account,
     uint256 amount,
