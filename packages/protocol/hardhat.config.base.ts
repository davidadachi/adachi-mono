--- conflicted
+++ resolved
@@ -54,11 +54,7 @@
       forking: process.env.HARDHAT_FORK
         ? {
             url: `https://eth-mainnet.alchemyapi.io/v2/${ALCHEMY_API_KEY}`,
-<<<<<<< HEAD
-            blockNumber: 15770363, // (Oct-17-2022 08:58:47 PM +UTC)
-=======
             blockNumber: 16020635, // Nov-21-2022 08:00:23 PM +UTC
->>>>>>> 93d72888
           }
         : undefined,
     },
