--- conflicted
+++ resolved
@@ -55,11 +55,7 @@
       forking: process.env.HARDHAT_FORK
         ? {
             url: `https://eth-mainnet.alchemyapi.io/v2/${ALCHEMY_API_KEY}`,
-<<<<<<< HEAD
-            blockNumber: 16684611, // Feb-22-2023 02:36:35 PM +UTC
-=======
-            blockNumber: 16643911, // Feb-16-2023 09:15:11 PM +UTC
->>>>>>> ecdcd318
+            blockNumber: 16718641, // Feb-27-2023 09:28:23 AM +UTC
           }
         : undefined,
     },
