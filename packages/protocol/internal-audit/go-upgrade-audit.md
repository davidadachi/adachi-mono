--- conflicted
+++ resolved
@@ -164,23 +164,10 @@
       - FIDU share price acts as buy-side price ceiling - unlimited FIDU liquidity at a static buy price
       - Normal Curve pool price mechanics shouldn't be susceptible to price manipulation without committed capital - no perceived risk.
 - withdraw
-<<<<<<< HEAD
 - withdrawInFidu
 
-# Conclusions
-
-## Action Items
-* [GFI-926](https://linear.app/goldfinch/issue/GFI-926/remove-erc20-infinite-approval-on-self-pattern) Remove the pattern of self approving for an infinite amount and using safeTransferFrom(address(this)...), and replace it with calls to safeTransfer()
-* [GFI-927](https://linear.app/goldfinch/issue/GFI-927/borrower-can-lock-depositor-funds-low-impact) Fix bug on TranchedPool that allows the borrower to lock up funds
-
-## Discussion points for addressing events
-There were differing opinions on taking action for events like `DepositMade`, and potentially changing the signature to emit both the UID holding address on the operator address
-### Against
-* We can pull out tx.origin in subgraph code, so no need to add it directly to the event
-* Making other contracts aware of the tx.origin vs msg.sender distinction is "leaking" Go implementation details to those contracts
-### In favor
+
 * Make events as generic as possible to accommodate potential third party developers
-=======
   - Applies noReentrancy modifier?
     - yes
 - withdrawInFidu
@@ -188,7 +175,6 @@
     - yes
 
 ## Issues
-
 ### Opening up `go` to tx.origin
 
 Severity: Informational
@@ -201,4 +187,16 @@
     - [Brandon] I think `approveForAll` for a normal transferable NFT does not do a good enough job of prompting user to understand the implications of the "approveForAll" operation. I think
     - [Brandon] I still think there are concerns with users inadvertently calling approveForAll on a malicious actor's contract, potentially giving them control of user deposited funds or staked positions. Token recipients for mints & stakes are `msg.sender`, regardless of whether tx.origin is used as source of truth for access controll.
 - Recommendation is to force users to sign a human-readable message explaining the implications of calling UniqueIdentity#approveForAll for a given address.
->>>>>>> 156987f9
+
+# Conclusions
+
+## Action Items
+* [GFI-926](https://linear.app/goldfinch/issue/GFI-926/remove-erc20-infinite-approval-on-self-pattern) Remove the pattern of self approving for an infinite amount and using safeTransferFrom(address(this)...), and replace it with calls to safeTransfer()
+* [GFI-927](https://linear.app/goldfinch/issue/GFI-927/borrower-can-lock-depositor-funds-low-impact) Fix bug on TranchedPool that allows the borrower to lock up funds
+
+## Discussion points for addressing events
+There were differing opinions on taking action for events like `DepositMade`, and potentially changing the signature to emit both the UID holding address on the operator address
+### Against
+* We can pull out tx.origin in subgraph code, so no need to add it directly to the event
+* Making other contracts aware of the tx.origin vs msg.sender distinction is "leaking" Go implementation details to those contracts
+### In favor