<<<<<<< HEAD
const CONFIG_KEYS = {
  // Numbers
  TransactionLimit: 0,
  TotalFundsLimit: 1,
  MaxUnderwriterLimit: 2,
  ReserveDenominator: 3,
  WithdrawFeeDenominator: 4,
  LatenessGracePeriodInDays: 5,
  LatenessMaxDays: 6,
  DrawdownPeriodInSeconds: 7,
  TransferPeriodRestrictionInDays: 8,
  LeverageRatio: 9,
  // Addresses
  Pool: 0,
  CreditLineImplementation: 1,
  GoldfinchFactory: 2,
  CreditDesk: 3,
  Fidu: 4,
  USDC: 5,
  TreasuryReserve: 6,
  ProtocolAdmin: 7,
  OneInch: 8,
  TrustedForwarder: 9,
  CUSDCContract: 10,
  GoldfinchConfig: 11,
  PoolTokens: 12,
  TranchedPoolImplementation: 13,
  SeniorPool: 14,
  SeniorPoolStrategy: 15,
  MigratedTranchedPoolImplementation: 16,
  BorrowerImplementation: 17,
  GFI: 18,
  Go: 19,
  PoolRewards: 20,
=======
const CONFIG_KEYS_BY_TYPE = {
  numbers: {
    TransactionLimit: 0,
    TotalFundsLimit: 1,
    MaxUnderwriterLimit: 2,
    ReserveDenominator: 3,
    WithdrawFeeDenominator: 4,
    LatenessGracePeriodInDays: 5,
    LatenessMaxDays: 6,
    DrawdownPeriodInSeconds: 7,
    TransferPeriodRestrictionInDays: 8,
    LeverageRatio: 9,
  },
  addresses: {
    Pool: 0,
    CreditLineImplementation: 1,
    GoldfinchFactory: 2,
    CreditDesk: 3,
    Fidu: 4,
    USDC: 5,
    TreasuryReserve: 6,
    ProtocolAdmin: 7,
    OneInch: 8,
    TrustedForwarder: 9,
    CUSDCContract: 10,
    GoldfinchConfig: 11,
    PoolTokens: 12,
    TranchedPoolImplementation: 13,
    SeniorPool: 14,
    SeniorPoolStrategy: 15,
    MigratedTranchedPoolImplementation: 16,
    BorrowerImplementation: 17,
    GFI: 18,
    Go: 19,
  },
>>>>>>> 45884a94
}

const CONFIG_KEYS = {...CONFIG_KEYS_BY_TYPE.numbers, ...CONFIG_KEYS_BY_TYPE.addresses}

export {CONFIG_KEYS, CONFIG_KEYS_BY_TYPE}<|MERGE_RESOLUTION|>--- conflicted
+++ resolved
@@ -1,39 +1,3 @@
-<<<<<<< HEAD
-const CONFIG_KEYS = {
-  // Numbers
-  TransactionLimit: 0,
-  TotalFundsLimit: 1,
-  MaxUnderwriterLimit: 2,
-  ReserveDenominator: 3,
-  WithdrawFeeDenominator: 4,
-  LatenessGracePeriodInDays: 5,
-  LatenessMaxDays: 6,
-  DrawdownPeriodInSeconds: 7,
-  TransferPeriodRestrictionInDays: 8,
-  LeverageRatio: 9,
-  // Addresses
-  Pool: 0,
-  CreditLineImplementation: 1,
-  GoldfinchFactory: 2,
-  CreditDesk: 3,
-  Fidu: 4,
-  USDC: 5,
-  TreasuryReserve: 6,
-  ProtocolAdmin: 7,
-  OneInch: 8,
-  TrustedForwarder: 9,
-  CUSDCContract: 10,
-  GoldfinchConfig: 11,
-  PoolTokens: 12,
-  TranchedPoolImplementation: 13,
-  SeniorPool: 14,
-  SeniorPoolStrategy: 15,
-  MigratedTranchedPoolImplementation: 16,
-  BorrowerImplementation: 17,
-  GFI: 18,
-  Go: 19,
-  PoolRewards: 20,
-=======
 const CONFIG_KEYS_BY_TYPE = {
   numbers: {
     TransactionLimit: 0,
@@ -68,8 +32,8 @@
     BorrowerImplementation: 17,
     GFI: 18,
     Go: 19,
+    PoolRewards: 20,
   },
->>>>>>> 45884a94
 }
 
 const CONFIG_KEYS = {...CONFIG_KEYS_BY_TYPE.numbers, ...CONFIG_KEYS_BY_TYPE.addresses}
