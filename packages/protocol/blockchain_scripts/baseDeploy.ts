import fs from "fs"
import BN from "bn.js"
import {CONFIG_KEYS} from "./configKeys"
import {
  USDCDecimals,
  OWNER_ROLE,
  MINTER_ROLE,
  ZERO_ADDRESS,
  updateConfig,
  getUSDCAddress,
  isTestEnv,
  setInitialConfigVals,
  isMainnetForking,
  assertIsChainId,
  getProtocolOwner,
  getContract,
  ContractDeployer,
  DISTRIBUTOR_ROLE,
  TRUFFLE_CONTRACT_PROVIDER,
  SIGNER_ROLE,
  getEthersContract,
  getTruffleContract,
} from "./deployHelpers"
import {HardhatRuntimeEnvironment} from "hardhat/types"
import {DeployFunction} from "hardhat-deploy/types"
import {
  GoldfinchConfig,
  GoldfinchFactory,
  Fidu,
  GFI,
  TransferRestrictedVault,
  Borrower,
  SeniorPool,
  FixedLeverageRatioStrategy,
  DynamicLeverageRatioStrategy,
  CommunityRewards,
  MerkleDistributor,
  TestERC20,
  UniqueIdentity,
  Go,
  TestUniqueIdentity,
} from "../typechain/ethers"
import {Logger, DeployOpts} from "./types"
import {isMerkleDistributorInfo} from "./merkle/merkleDistributor/types"
import {
  CommunityRewardsInstance,
  GoInstance,
  BackerRewardsInstance,
  UniqueIdentityInstance,
  MerkleDistributorInstance,
  TestERC20Instance,
  TestUniqueIdentityInstance,
  GFIInstance,
  MerkleDirectDistributorInstance,
} from "../typechain/truffle"
import {assertIsString, assertNonNullable} from "@goldfinch-eng/utils"
import {StakingRewards} from "../typechain/ethers/StakingRewards"
import {BackerRewards} from "../typechain/ethers/BackerRewards"
import {UNIQUE_IDENTITY_METADATA_URI} from "./uniqueIdentity/constants"
import {toEthers} from "../test/testHelpers"
import {getDeployEffects, DeployEffects} from "./migrations/deployEffects"
import {isMerkleDirectDistributorInfo} from "./merkle/merkleDirectDistributor/types"

const logger: Logger = console.log

export const TOKEN_LAUNCH_TIME_IN_SECONDS = 1638900000 // Tuesday, December 7, 2021 10:00:00 AM GMT-08:00

export type Deployed<T> = {
  name: string
  contract: T
}

const baseDeploy: DeployFunction = async function (hre: HardhatRuntimeEnvironment) {
  if (isMainnetForking()) {
    return
  }

  const deployEffects = await getDeployEffects()

  const {getNamedAccounts, getChainId} = hre
  const deployer = new ContractDeployer(logger, hre)
  logger("Starting deploy...")
  const {gf_deployer} = await getNamedAccounts()
  logger("Will be deploying using the gf_deployer account:", gf_deployer)

  const chainId = await getChainId()
  assertIsChainId(chainId)
  logger("Chain id is:", chainId)
  const config = await deployConfig(deployer)
  await getOrDeployUSDC(deployer)
  const fidu = await deployFidu(deployer, config)
  await deployPoolTokens(deployer, {config})
  await deployTransferRestrictedVault(deployer, {config})
  const pool = await deployPool(deployer, {config})
  await deployTranchedPool(deployer, {config, deployEffects})
  logger("Granting minter role to Pool")
  await grantMinterRoleToPool(fidu, pool)
  const creditDesk = await deployCreditDesk(deployer, {config})
  await deploySeniorPool(deployer, {config, fidu})
  await deployBorrower(deployer, {config})
  await deploySeniorPoolStrategies(deployer, {config})
  logger("Deploying GoldfinchFactory")
  await deployGoldfinchFactory(deployer, {config})
  await deployClImplementation(deployer, {config})

  const gfi = await deployGFI(deployer, {config})
  await deployLPStakingRewards(deployer, {config, deployEffects})
  const communityRewards = await deployCommunityRewards(deployer, {config, deployEffects})
  await deployMerkleDistributor(deployer, {communityRewards, deployEffects})
  await deployMerkleDirectDistributor(deployer, {gfi, deployEffects})

  const {protocol_owner: trustedSigner} = await deployer.getNamedAccounts()
  assertNonNullable(trustedSigner)
  const uniqueIdentity = await deployUniqueIdentity({deployer, trustedSigner, deployEffects})

  await deployGo(deployer, {configAddress: config.address, uniqueIdentity, deployEffects})
  await deployBackerRewards(deployer, {configAddress: config.address, deployEffects})

  logger("Granting ownership of Pool to CreditDesk")
  await grantOwnershipOfPoolToCreditDesk(pool, creditDesk.address)

  await deployEffects.executeDeferred()

  // Internal functions.

  async function getOrDeployUSDC(deployer: ContractDeployer) {
    assertIsChainId(chainId)
    let usdcAddress = getUSDCAddress(chainId)
    const protocolOwner = await getProtocolOwner()
    if (!usdcAddress) {
      logger("We don't have a USDC address for this network, so deploying a fake USDC")
      const initialAmount = String(new BN("100000000").mul(USDCDecimals))
      const decimalPlaces = String(new BN(6))
      assertIsString(gf_deployer)
      const fakeUSDC = await deployer.deploy("TestERC20", {
        from: gf_deployer,
        args: [initialAmount, decimalPlaces],
      })
      usdcAddress = fakeUSDC.address
      await (
        await getContract<TestERC20, TestERC20Instance>("TestERC20", TRUFFLE_CONTRACT_PROVIDER, {from: gf_deployer})
      ).transfer(protocolOwner, String(new BN(10000000).mul(USDCDecimals)))
    }
    await updateConfig(config, "address", CONFIG_KEYS.USDC, usdcAddress, logger)
    return usdcAddress
  }

  async function deployGoldfinchFactory(deployer: ContractDeployer, {config}: DeployOpts): Promise<GoldfinchFactory> {
    logger("Deploying goldfinch factory")
    assertIsString(gf_deployer)
    const accountant = await deployer.deployLibrary("Accountant", {from: gf_deployer, args: []})
    const protocol_owner = await getProtocolOwner()

    const goldfinchFactory = await deployer.deploy<GoldfinchFactory>("GoldfinchFactory", {
      from: gf_deployer,
      proxy: {
        owner: gf_deployer,
        execute: {
          init: {
            methodName: "initialize",
            args: [protocol_owner, config.address],
          },
        },
      },
      libraries: {
        ["Accountant"]: accountant.address,
      },
    })
    const goldfinchFactoryAddress = goldfinchFactory.address

    await updateConfig(config, "address", CONFIG_KEYS.GoldfinchFactory, goldfinchFactoryAddress, {logger})
    return goldfinchFactory
  }

  async function deployCreditDesk(deployer: ContractDeployer, {config}: DeployOpts) {
    const protocol_owner = await getProtocolOwner()
    assertIsString(gf_deployer)
    const accountant = await deployer.deployLibrary("Accountant", {from: gf_deployer, args: []})

    let contractName = "CreditDesk"

    if (isTestEnv()) {
      contractName = "TestCreditDesk"
    }

    logger("Deploying CreditDesk")
    assertIsString(gf_deployer)
    const creditDesk = await deployer.deploy(contractName, {
      from: gf_deployer,
      proxy: {
        owner: gf_deployer,
        execute: {
          init: {
            methodName: "initialize",
            args: [protocol_owner, config.address],
          },
        },
      },
      libraries: {["Accountant"]: accountant.address},
    })
    await updateConfig(config, "address", CONFIG_KEYS.CreditDesk, creditDesk.address, {logger})
    return creditDesk
  }

  async function grantOwnershipOfPoolToCreditDesk(pool: any, creditDeskAddress: any) {
    const alreadyOwnedByCreditDesk = await pool.hasRole(OWNER_ROLE, creditDeskAddress)
    if (alreadyOwnedByCreditDesk) {
      // We already did this step, so early return
      logger("Looks like Credit Desk already is the owner")
      return
    }
    logger("Adding the Credit Desk as an owner")
    const txn = await pool.grantRole(OWNER_ROLE, creditDeskAddress)
    await txn.wait()
    const nowOwnedByCreditDesk = await pool.hasRole(OWNER_ROLE, creditDeskAddress)
    if (!nowOwnedByCreditDesk) {
      throw new Error(`Expected ${creditDeskAddress} to be an owner, but that is not the case`)
    }
  }

  async function deployFidu(deployer: ContractDeployer, config: GoldfinchConfig): Promise<Fidu> {
    logger("About to deploy Fidu...")
    assertIsString(gf_deployer)
    const protocol_owner = await getProtocolOwner()
    const fidu = await deployer.deploy<Fidu>("Fidu", {
      from: gf_deployer,
      proxy: {
        owner: protocol_owner,
        execute: {
          init: {
            methodName: "__initialize__",
            args: [protocol_owner, "Fidu", "FIDU", config.address],
          },
        },
      },
    })
    const fiduAddress = fidu.address

    await updateConfig(config, "address", CONFIG_KEYS.Fidu, fiduAddress, {logger})
    return fidu
  }

  async function deployGFI(
    deployer: ContractDeployer,
    {config}: {config: GoldfinchConfig}
  ): Promise<Deployed<GFIInstance>> {
    const contractName = "GFI"
    logger("About to deploy GFI...")
    assertIsString(gf_deployer)
    const initialCap = "100000000000000000000000000"
    const protocol_owner = await getProtocolOwner()
    const gfi = await deployer.deploy<GFI>(contractName, {
      from: gf_deployer,
      gasLimit: 4000000,
      args: [
        protocol_owner, // owner
        "Goldfinch", // name
        "GFI", // symbol
        initialCap, //initialCap
      ],
    })
    const contract = await getTruffleContract<GFIInstance>(contractName, {at: gfi.address})

    const deployed: Deployed<GFIInstance> = {
      name: contractName,
      contract,
    }

    await updateConfig(config, "address", CONFIG_KEYS.GFI, gfi.address, {logger})

    return deployed
  }
}

export async function deployConfigProxy(
  deployer: ContractDeployer,
  {deployEffects}: {deployEffects: DeployEffects}
): Promise<GoldfinchConfig> {
  const {gf_deployer} = await deployer.getNamedAccounts()
  assertNonNullable(gf_deployer)
  const protocolOwner = await getProtocolOwner()
  const config = await deployer.deploy<GoldfinchConfig>("GoldfinchConfig", {
    from: gf_deployer,
    proxy: {
      owner: protocolOwner,
      proxyContract: "EIP173Proxy",
      execute: {
        // We use onUpgrade in addition to init because there was a previous (non-proxy) deployment.
        // hardhat-deploy's default behavior is to use onUpgrade instead of init in this case.
        // (see https://github.com/wighawag/hardhat-deploy/blob/df59005b68a829729ec39b3888929a02bd172867/src/helpers.ts#L1079-L1082)
        // init isn't actually used, but required for the typecheck.
        onUpgrade: {
          methodName: "initialize",
          args: [protocolOwner],
        },
        init: {
          methodName: "initialize",
          args: [protocolOwner],
        },
      },
    },
  })
  return config
}
<<<<<<< HEAD

export async function deployLPStakingRewards(
  deployer: ContractDeployer,
  {config, deployEffects}: {config: GoldfinchConfig; deployEffects: DeployEffects}
): Promise<StakingRewards> {
  logger("About to deploy LPStakingRewards...")
  const {gf_deployer} = await deployer.getNamedAccounts()
  assertIsString(gf_deployer)
  const protocol_owner = await getProtocolOwner()
  const stakingRewards = await deployer.deploy<StakingRewards>("StakingRewards", {
    from: gf_deployer,
    gasLimit: 4000000,
    proxy: {
      owner: protocol_owner,
      execute: {
        init: {
          methodName: "__initialize__",
          args: [protocol_owner, config.address],
        },
      },
    },
  })
  logger(`deployed staking rewards to ${stakingRewards.address}`)

  await deployEffects.add({
    deferred: [await config.populateTransaction.setAddress(CONFIG_KEYS.StakingRewards, stakingRewards.address)],
  })

  return stakingRewards
}

export async function deployCommunityRewards(
  deployer: ContractDeployer,
  {
    config,
    deployEffects,
  }: {
    config: GoldfinchConfig

=======

export async function deployLPStakingRewards(
  deployer: ContractDeployer,
  {config, deployEffects}: {config: GoldfinchConfig; deployEffects: DeployEffects}
): Promise<StakingRewards> {
  logger("About to deploy LPStakingRewards...")
  const {gf_deployer} = await deployer.getNamedAccounts()
  assertIsString(gf_deployer)
  const protocol_owner = await getProtocolOwner()
  const stakingRewards = await deployer.deploy<StakingRewards>("StakingRewards", {
    from: gf_deployer,
    gasLimit: 4000000,
    proxy: {
      owner: protocol_owner,
      execute: {
        init: {
          methodName: "__initialize__",
          args: [protocol_owner, config.address],
        },
      },
    },
  })

  await deployEffects.add({
    deferred: [await config.populateTransaction.setAddress(CONFIG_KEYS.StakingRewards, stakingRewards.address)],
  })

  return stakingRewards
}

export async function deployCommunityRewards(
  deployer: ContractDeployer,
  {
    config,
    deployEffects,
  }: {
    config: GoldfinchConfig

>>>>>>> e916be69
    deployEffects: DeployEffects
  }
): Promise<Deployed<CommunityRewardsInstance>> {
  const contractName = "CommunityRewards"
  logger(`About to deploy ${contractName}...`)
  const {gf_deployer} = await deployer.getNamedAccounts()
  assertIsString(gf_deployer)
  const protocol_owner = await getProtocolOwner()
  const communityRewards = await deployer.deploy(contractName, {
    from: gf_deployer,
    gasLimit: 4000000,
    proxy: {
      owner: protocol_owner,
      execute: {
        init: {
          methodName: "__initialize__",
<<<<<<< HEAD
          args: [protocol_owner, config.address],
=======
          args: [protocol_owner, config.address, TOKEN_LAUNCH_TIME_IN_SECONDS],
>>>>>>> e916be69
        },
      },
    },
  })
  const contract = await getContract<CommunityRewards, CommunityRewardsInstance>(
    contractName,
    TRUFFLE_CONTRACT_PROVIDER,
    {at: communityRewards.address}
  )
<<<<<<< HEAD

  return {name: contractName, contract}
}

=======

  return {name: contractName, contract}
}

>>>>>>> e916be69
async function getMerkleDistributorRoot(path?: string): Promise<string | undefined> {
  if (!path) {
    logger("Merkle distributor info path is undefined.")
    return
<<<<<<< HEAD
  }
  const json = JSON.parse(fs.readFileSync(path, {encoding: "utf8"}))
  if (!isMerkleDistributorInfo(json)) {
    logger("Merkle distributor info json failed type guard.")
    return
  }
=======
  }
  const json = JSON.parse(fs.readFileSync(path, {encoding: "utf8"}))
  if (!isMerkleDistributorInfo(json)) {
    logger("Merkle distributor info json failed type guard.")
    return
  }
>>>>>>> e916be69
  return json.merkleRoot
}

export async function deployMerkleDistributor(
  deployer: ContractDeployer,
  {
    communityRewards,
    deployEffects,
    merkleDistributorInfoPath = process.env.MERKLE_DISTRIBUTOR_INFO_PATH,
  }: {
    communityRewards: Deployed<CommunityRewardsInstance>
    deployEffects: DeployEffects
    merkleDistributorInfoPath?: string
  }
): Promise<Deployed<MerkleDistributorInstance> | undefined> {
  const contractName = "MerkleDistributor"

  const merkleRoot = await getMerkleDistributorRoot(merkleDistributorInfoPath)
  if (!merkleRoot) {
    logger(`Merkle root is undefined. Skipping deploy of ${contractName}`)
    return
  }

  logger(`About to deploy ${contractName}...`)
  const {gf_deployer} = await deployer.getNamedAccounts()
  assertIsString(gf_deployer)
  const merkleDistributor = await deployer.deploy(contractName, {
    from: gf_deployer,
    gasLimit: 4000000,
    args: [communityRewards.contract.address, merkleRoot],
  })
  const contract = await getContract<MerkleDistributor, MerkleDistributorInstance>(
    contractName,
    TRUFFLE_CONTRACT_PROVIDER,
    {at: merkleDistributor.address}
  )

  const deployed: Deployed<MerkleDistributorInstance> = {
    name: contractName,
    contract,
  }

  await grantDistributorRoleToMerkleDistributor(communityRewards, deployed, deployEffects)

  return deployed
}

async function getMerkleDirectDistributorRoot(path?: string): Promise<string | undefined> {
  if (!path) {
    logger("MerkleDirectDistributor info path is undefined.")
    return
<<<<<<< HEAD
  }
  const json = JSON.parse(fs.readFileSync(path, {encoding: "utf8"}))
  if (!isMerkleDirectDistributorInfo(json)) {
    logger("MerkleDirectDistributor info json failed type guard.")
    return
  }
=======
  }
  const json = JSON.parse(fs.readFileSync(path, {encoding: "utf8"}))
  if (!isMerkleDirectDistributorInfo(json)) {
    logger("MerkleDirectDistributor info json failed type guard.")
    return
  }
>>>>>>> e916be69
  return json.merkleRoot
}

export async function deployMerkleDirectDistributor(
  deployer: ContractDeployer,
  {
    gfi,
    deployEffects,
    merkleDirectDistributorInfoPath = process.env.MERKLE_DIRECT_DISTRIBUTOR_INFO_PATH,
  }: {
    gfi: Deployed<GFIInstance>
    deployEffects: DeployEffects
    merkleDirectDistributorInfoPath?: string
  }
): Promise<Deployed<MerkleDirectDistributorInstance> | undefined> {
  const {gf_deployer} = await deployer.getNamedAccounts()
<<<<<<< HEAD
=======
  const protocol_owner = await getProtocolOwner()
>>>>>>> e916be69

  const contractName = "MerkleDirectDistributor"

  const merkleRoot = await getMerkleDirectDistributorRoot(merkleDirectDistributorInfoPath)
  if (!merkleRoot) {
    logger(`Merkle root is undefined. Skipping deploy of ${contractName}`)
    return
  }

  logger(`About to deploy ${contractName}...`)
  assertIsString(gf_deployer)
  const merkleDirectDistributor = await deployer.deploy(contractName, {
    from: gf_deployer,
    gasLimit: 4000000,
<<<<<<< HEAD
    args: [gfi.contract.address, merkleRoot],
=======
    proxy: {
      owner: protocol_owner,
      execute: {
        init: {
          methodName: "initialize",
          args: [protocol_owner, gfi.contract.address, merkleRoot],
        },
      },
    },
>>>>>>> e916be69
  })
  const contract = await getTruffleContract<MerkleDirectDistributorInstance>(contractName, {
    at: merkleDirectDistributor.address,
  })

  const deployed: Deployed<MerkleDirectDistributorInstance> = {
    name: contractName,
    contract,
  }

  return deployed
}

export async function deployConfig(deployer: ContractDeployer): Promise<GoldfinchConfig> {
  const {gf_deployer} = await deployer.getNamedAccounts()
  let contractName = "GoldfinchConfig"

  if (isTestEnv()) {
    contractName = "TestGoldfinchConfig"
  }

  assertIsString(gf_deployer)
  const config = await deployer.deploy<GoldfinchConfig>(contractName, {from: gf_deployer})
  const checkAddress = await config.getAddress(CONFIG_KEYS.TreasuryReserve)
  if (checkAddress === ZERO_ADDRESS) {
    logger("Config newly deployed, initializing...")
    const protocol_owner = await getProtocolOwner()
    assertIsString(protocol_owner)
    await (await config.initialize(protocol_owner)).wait()
  }

  await setInitialConfigVals(config, logger)

  return config
}

export async function deployUniqueIdentity({
  deployer,
  trustedSigner,
  deployEffects,
}: {
  deployer: ContractDeployer
  trustedSigner: string
  deployEffects: DeployEffects
}): Promise<Deployed<UniqueIdentityInstance | TestUniqueIdentityInstance>> {
  const contractName = isTestEnv() ? "TestUniqueIdentity" : "UniqueIdentity"
  logger(`About to deploy ${contractName}...`)
  const {gf_deployer} = await deployer.getNamedAccounts()
  assertIsString(gf_deployer)
  const protocol_owner = await getProtocolOwner()
  const uniqueIdentity = await deployer.deploy(contractName, {
    from: gf_deployer,
    gasLimit: 4000000,
    proxy: {
      owner: protocol_owner,
      proxyContract: "EIP173Proxy",
      execute: {
        init: {
          methodName: "initialize",
          args: [protocol_owner, UNIQUE_IDENTITY_METADATA_URI],
        },
      },
    },
  })
  const truffleContract = await getContract<
    UniqueIdentity | TestUniqueIdentity,
    UniqueIdentityInstance | TestUniqueIdentityInstance
  >(contractName, TRUFFLE_CONTRACT_PROVIDER, {at: uniqueIdentity.address})
  const ethersContract = (await toEthers<UniqueIdentity>(truffleContract)).connect(await getProtocolOwner())

  await deployEffects.add({
    deferred: [await ethersContract.populateTransaction.grantRole(SIGNER_ROLE, trustedSigner)],
  })

  return {
    name: contractName,
    contract: truffleContract,
  }
}

async function deployBackerRewards(
  deployer: ContractDeployer,
  {
    configAddress,
    deployEffects,
  }: {
    configAddress: string
    deployEffects: DeployEffects
  }
): Promise<BackerRewardsInstance> {
  const {gf_deployer} = await deployer.getNamedAccounts()
  let contractName = "BackerRewards"
  if (isTestEnv()) {
    contractName = "TestBackerRewards"
  }
  logger("About to deploy BackerRewards...")
  assertIsString(gf_deployer)
  const protocol_owner = await getProtocolOwner()
  const backerRewards = await deployer.deploy<BackerRewards>(contractName, {
    from: gf_deployer,
    gasLimit: 4000000,
    proxy: {
      owner: protocol_owner,
      execute: {
        init: {
          methodName: "__initialize__",
          args: [protocol_owner, configAddress],
        },
      },
    },
  })

  const contract = await getTruffleContract<BackerRewardsInstance>("BackerRewards", {at: backerRewards.address})

  const goldfinchConfig = await getEthersContract<GoldfinchConfig>("GoldfinchConfig", {at: configAddress})

  logger("Updating config...")
  await deployEffects.add({
    deferred: [await goldfinchConfig.populateTransaction.setAddress(CONFIG_KEYS.BackerRewards, contract.address)],
  })
  logger("Updated BackerRewards config address to:", contract.address)

  return contract
}

export async function deployGo(
  deployer: ContractDeployer,
  {
    configAddress,
    uniqueIdentity,
    deployEffects,
  }: {
    configAddress: string
    uniqueIdentity: Deployed<UniqueIdentityInstance | TestUniqueIdentityInstance>
    deployEffects: DeployEffects
  }
): Promise<Deployed<GoInstance>> {
  const contractName = "Go"
  logger(`About to deploy ${contractName}...`)
  const {gf_deployer} = await deployer.getNamedAccounts()
  assertIsString(gf_deployer)
  const protocol_owner = await getProtocolOwner()
  const go = await deployer.deploy(contractName, {
    from: gf_deployer,
    gasLimit: 4000000,
    proxy: {
      owner: protocol_owner,
      execute: {
        init: {
          methodName: "initialize",
          args: [protocol_owner, configAddress, uniqueIdentity.contract.address],
        },
      },
    },
  })
  const contract = await getContract<Go, GoInstance>(contractName, TRUFFLE_CONTRACT_PROVIDER, {
    at: go.address,
  })

  const goldfinchConfig = (await getEthersContract<GoldfinchConfig>("GoldfinchConfig", {at: configAddress})).connect(
    await getProtocolOwner()
  )

  await deployEffects.add({
    deferred: [await goldfinchConfig.populateTransaction.setAddress(CONFIG_KEYS.Go, contract.address)],
  })

  return {
    name: contractName,
    contract,
  }
}

async function grantDistributorRoleToMerkleDistributor(
  communityRewards: Deployed<CommunityRewardsInstance>,
  merkleDistributor: Deployed<MerkleDistributorInstance>,
  deployEffects: DeployEffects
): Promise<void> {
  const hasDistributorRole = await communityRewards.contract.hasRole(
    DISTRIBUTOR_ROLE,
    merkleDistributor.contract.address
  )
  if (hasDistributorRole) {
    throw new Error(`${merkleDistributor.name} already has DISTRIBUTOR_ROLE on ${communityRewards.name}.`)
  }
  const protocolOwner = await getProtocolOwner()
  const communityRewardsEthers = (await toEthers<CommunityRewards>(communityRewards.contract)).connect(protocolOwner)
  await deployEffects.add({
    deferred: [
      await communityRewardsEthers.populateTransaction.grantRole(DISTRIBUTOR_ROLE, merkleDistributor.contract.address),
    ],
  })
}

async function grantMinterRoleToPool(fidu: Fidu, pool: any) {
  if (!(await fidu.hasRole(MINTER_ROLE, pool.address))) {
    await fidu.grantRole(MINTER_ROLE, pool.address)
  }
}

async function deployTranchedPool(
  deployer: ContractDeployer,
  {config, deployEffects}: {config: GoldfinchConfig; deployEffects: DeployEffects}
) {
  const logger = console.log
  const {gf_deployer} = await deployer.getNamedAccounts()

  logger("About to deploy TranchedPool...")
  let contractName = "TranchedPool"

  if (isTestEnv()) {
    contractName = "TestTranchedPool"
  }

  assertIsString(gf_deployer)
<<<<<<< HEAD
  const tranchedPool = await deployer.deploy(contractName, {
=======
  const tranchingLogic = await deployer.deployLibrary("TranchingLogic", {from: gf_deployer, args: []})
  const tranchedPoolImpl = await deployer.deploy(contractName, {
>>>>>>> e916be69
    from: gf_deployer,
    libraries: {["TranchingLogic"]: tranchingLogic.address},
  })

  logger("Updating config...")
  await deployEffects.add({
    deferred: [await config.populateTransaction.setTranchedPoolImplementation(tranchedPool.address)],
  })
  logger("Updated TranchedPoolImplementation config address to:", tranchedPool.address)

  return tranchedPool
}

async function deployClImplementation(
  deployer: ContractDeployer,
  {config, deployEffects}: {config: GoldfinchConfig; deployEffects?: DeployEffects}
) {
  const {gf_deployer} = await deployer.getNamedAccounts()

  assertIsString(gf_deployer)
  const accountant = await deployer.deployLibrary("Accountant", {from: gf_deployer, args: []})
  // Deploy the credit line as well so we generate the ABI
  assertIsString(gf_deployer)
  const clDeployResult = await deployer.deploy("CreditLine", {
    from: gf_deployer,
    libraries: {["Accountant"]: accountant.address},
  })

  if (deployEffects !== undefined) {
    await deployEffects.add({
      deferred: [await config.populateTransaction.setCreditLineImplementation(clDeployResult.address)],
    })
  } else {
    await updateConfig(config, "address", CONFIG_KEYS.CreditLineImplementation, clDeployResult.address, {logger})
  }
}

async function deployMigratedTranchedPool(deployer: ContractDeployer, {config}: DeployOpts) {
  const {gf_deployer} = await deployer.getNamedAccounts()

  logger("About to deploy MigratedTranchedPool...")
  const contractName = "MigratedTranchedPool"

  assertIsString(gf_deployer)
  const migratedTranchedPoolImpl = await deployer.deploy(contractName, {from: gf_deployer})

  await updateConfig(
    config,
    "address",
    CONFIG_KEYS.MigratedTranchedPoolImplementation,
    migratedTranchedPoolImpl.address,
    {logger}
  )
  return migratedTranchedPoolImpl
}

async function deployTransferRestrictedVault(
  deployer: ContractDeployer,
  {config}: DeployOpts
): Promise<TransferRestrictedVault> {
  const {gf_deployer} = await deployer.getNamedAccounts()
  const protocol_owner = await getProtocolOwner()
  assertIsString(protocol_owner)
  assertIsString(gf_deployer)
  const chainId = await deployer.getChainId()
  assertIsChainId(chainId)

  const contractName = "TransferRestrictedVault"

  logger(`About to deploy ${contractName}...`)
  return await deployer.deploy<TransferRestrictedVault>(contractName, {
    from: gf_deployer,
    proxy: {
      owner: protocol_owner,
      execute: {
        init: {
          methodName: "__initialize__",
          args: [protocol_owner, config.address],
        },
      },
    },
  })
}

async function deployPoolTokens(deployer: ContractDeployer, {config}: DeployOpts) {
  const {gf_deployer} = await deployer.getNamedAccounts()
  const protocol_owner = await getProtocolOwner()
  assertIsString(protocol_owner)
  assertIsString(gf_deployer)
  const chainId = await deployer.getChainId()
  assertIsChainId(chainId)

  let contractName = "PoolTokens"

  if (isTestEnv()) {
    contractName = "TestPoolTokens"
  }

  logger("About to deploy Pool Tokens...")
  const poolTokens = await deployer.deploy(contractName, {
    from: gf_deployer,
    proxy: {
      owner: protocol_owner,
      execute: {
        init: {
          methodName: "__initialize__",
          args: [protocol_owner, config.address],
        },
      },
    },
  })
  await updateConfig(config, "address", CONFIG_KEYS.PoolTokens, poolTokens.address, {logger})
  return poolTokens
}

async function deployPool(deployer: ContractDeployer, {config}: DeployOpts) {
  let contractName = "Pool"
  if (isTestEnv()) {
    contractName = "TestPool"
  }
  const {gf_deployer} = await deployer.getNamedAccounts()
  const protocol_owner = await getProtocolOwner()

  assertIsString(gf_deployer)
  const pool = await deployer.deploy(contractName, {
    from: gf_deployer,
    proxy: {
      owner: protocol_owner,
      execute: {
        init: {
          methodName: "initialize",
          args: [protocol_owner, config.address],
        },
      },
    },
  })
  await updateConfig(config, "address", CONFIG_KEYS.Pool, pool.address, {logger})

  return pool
}

async function deploySeniorPool(deployer: ContractDeployer, {config, fidu}: DeployOpts): Promise<SeniorPool> {
  let contractName = "SeniorPool"
  if (isTestEnv()) {
    contractName = "TestSeniorPool"
  }
  const {gf_deployer} = await deployer.getNamedAccounts()
  const protocol_owner = await getProtocolOwner()
  assertIsString(protocol_owner)
  assertIsString(gf_deployer)
  const accountant = await deployer.deployLibrary("Accountant", {from: gf_deployer, args: []})
  const seniorPool = await deployer.deploy<SeniorPool>(contractName, {
    from: gf_deployer,
    proxy: {
      owner: protocol_owner,
      execute: {
        init: {
          methodName: "initialize",
          args: [protocol_owner, config.address],
        },
      },
    },
    libraries: {["Accountant"]: accountant.address},
  })
  await updateConfig(config, "address", CONFIG_KEYS.SeniorPool, seniorPool.address, {logger})
  await (await config.addToGoList(seniorPool.address)).wait()
  if (fidu) {
    logger(`Granting minter role to ${contractName}`)
    await grantMinterRoleToPool(fidu, seniorPool)
  }
  return seniorPool
}

async function deployFixedLeverageRatioStrategy(
  deployer: ContractDeployer,
  {config}: DeployOpts
): Promise<FixedLeverageRatioStrategy> {
  const {gf_deployer} = await deployer.getNamedAccounts()
  const protocol_owner = await getProtocolOwner()

  const contractName = "FixedLeverageRatioStrategy"

  assertIsString(gf_deployer)
  const strategy = await deployer.deploy<FixedLeverageRatioStrategy>(contractName, {
    from: gf_deployer,
  })
  await (await strategy.initialize(protocol_owner, config.address)).wait()
  return strategy
}

export async function deployDynamicLeverageRatioStrategy(
  deployer: ContractDeployer
): Promise<DynamicLeverageRatioStrategy> {
  const {gf_deployer} = await deployer.getNamedAccounts()
  const protocol_owner = await getProtocolOwner()

  const contractName = "DynamicLeverageRatioStrategy"

  assertIsString(gf_deployer)
  const strategy = await deployer.deploy<DynamicLeverageRatioStrategy>(contractName, {
    from: gf_deployer,
  })
  await (await strategy.initialize(protocol_owner)).wait()
  return strategy
}

async function deploySeniorPoolStrategies(
  deployer: ContractDeployer,
  {config}: DeployOpts
): Promise<[FixedLeverageRatioStrategy, DynamicLeverageRatioStrategy]> {
  const fixedLeverageRatioStrategy = await deployFixedLeverageRatioStrategy(deployer, {config})
  const dynamicLeverageRatioStrategy = await deployDynamicLeverageRatioStrategy(deployer)

  // We initialize the config's SeniorPoolStrategy to use the fixed strategy, not the dynamic strategy.
  await updateConfig(config, "address", CONFIG_KEYS.SeniorPoolStrategy, fixedLeverageRatioStrategy.address, {logger})

  return [fixedLeverageRatioStrategy, dynamicLeverageRatioStrategy]
}

async function deployBorrower(deployer: ContractDeployer, {config}: DeployOpts): Promise<Borrower> {
  const contractName = "Borrower"
  const {gf_deployer} = await deployer.getNamedAccounts()

  assertIsString(gf_deployer)
  const borrower = await deployer.deploy<Borrower>(contractName, {
    from: gf_deployer,
  })
  await updateConfig(config, "address", CONFIG_KEYS.BorrowerImplementation, borrower.address, {logger})

  return borrower
}

export {
  baseDeploy,
  deployPoolTokens,
  deployBackerRewards,
  deployTransferRestrictedVault,
  deployTranchedPool,
  deploySeniorPool,
  deployMigratedTranchedPool,
  deploySeniorPoolStrategies,
  deployBorrower,
  deployClImplementation,
}<|MERGE_RESOLUTION|>--- conflicted
+++ resolved
@@ -302,7 +302,6 @@
   })
   return config
 }
-<<<<<<< HEAD
 
 export async function deployLPStakingRewards(
   deployer: ContractDeployer,
@@ -325,7 +324,6 @@
       },
     },
   })
-  logger(`deployed staking rewards to ${stakingRewards.address}`)
 
   await deployEffects.add({
     deferred: [await config.populateTransaction.setAddress(CONFIG_KEYS.StakingRewards, stakingRewards.address)],
@@ -342,46 +340,6 @@
   }: {
     config: GoldfinchConfig
 
-=======
-
-export async function deployLPStakingRewards(
-  deployer: ContractDeployer,
-  {config, deployEffects}: {config: GoldfinchConfig; deployEffects: DeployEffects}
-): Promise<StakingRewards> {
-  logger("About to deploy LPStakingRewards...")
-  const {gf_deployer} = await deployer.getNamedAccounts()
-  assertIsString(gf_deployer)
-  const protocol_owner = await getProtocolOwner()
-  const stakingRewards = await deployer.deploy<StakingRewards>("StakingRewards", {
-    from: gf_deployer,
-    gasLimit: 4000000,
-    proxy: {
-      owner: protocol_owner,
-      execute: {
-        init: {
-          methodName: "__initialize__",
-          args: [protocol_owner, config.address],
-        },
-      },
-    },
-  })
-
-  await deployEffects.add({
-    deferred: [await config.populateTransaction.setAddress(CONFIG_KEYS.StakingRewards, stakingRewards.address)],
-  })
-
-  return stakingRewards
-}
-
-export async function deployCommunityRewards(
-  deployer: ContractDeployer,
-  {
-    config,
-    deployEffects,
-  }: {
-    config: GoldfinchConfig
-
->>>>>>> e916be69
     deployEffects: DeployEffects
   }
 ): Promise<Deployed<CommunityRewardsInstance>> {
@@ -398,11 +356,7 @@
       execute: {
         init: {
           methodName: "__initialize__",
-<<<<<<< HEAD
-          args: [protocol_owner, config.address],
-=======
           args: [protocol_owner, config.address, TOKEN_LAUNCH_TIME_IN_SECONDS],
->>>>>>> e916be69
         },
       },
     },
@@ -412,36 +366,20 @@
     TRUFFLE_CONTRACT_PROVIDER,
     {at: communityRewards.address}
   )
-<<<<<<< HEAD
 
   return {name: contractName, contract}
 }
 
-=======
-
-  return {name: contractName, contract}
-}
-
->>>>>>> e916be69
 async function getMerkleDistributorRoot(path?: string): Promise<string | undefined> {
   if (!path) {
     logger("Merkle distributor info path is undefined.")
     return
-<<<<<<< HEAD
   }
   const json = JSON.parse(fs.readFileSync(path, {encoding: "utf8"}))
   if (!isMerkleDistributorInfo(json)) {
     logger("Merkle distributor info json failed type guard.")
     return
   }
-=======
-  }
-  const json = JSON.parse(fs.readFileSync(path, {encoding: "utf8"}))
-  if (!isMerkleDistributorInfo(json)) {
-    logger("Merkle distributor info json failed type guard.")
-    return
-  }
->>>>>>> e916be69
   return json.merkleRoot
 }
 
@@ -493,21 +431,12 @@
   if (!path) {
     logger("MerkleDirectDistributor info path is undefined.")
     return
-<<<<<<< HEAD
   }
   const json = JSON.parse(fs.readFileSync(path, {encoding: "utf8"}))
   if (!isMerkleDirectDistributorInfo(json)) {
     logger("MerkleDirectDistributor info json failed type guard.")
     return
   }
-=======
-  }
-  const json = JSON.parse(fs.readFileSync(path, {encoding: "utf8"}))
-  if (!isMerkleDirectDistributorInfo(json)) {
-    logger("MerkleDirectDistributor info json failed type guard.")
-    return
-  }
->>>>>>> e916be69
   return json.merkleRoot
 }
 
@@ -524,10 +453,7 @@
   }
 ): Promise<Deployed<MerkleDirectDistributorInstance> | undefined> {
   const {gf_deployer} = await deployer.getNamedAccounts()
-<<<<<<< HEAD
-=======
-  const protocol_owner = await getProtocolOwner()
->>>>>>> e916be69
+  const protocol_owner = await getProtocolOwner()
 
   const contractName = "MerkleDirectDistributor"
 
@@ -542,9 +468,6 @@
   const merkleDirectDistributor = await deployer.deploy(contractName, {
     from: gf_deployer,
     gasLimit: 4000000,
-<<<<<<< HEAD
-    args: [gfi.contract.address, merkleRoot],
-=======
     proxy: {
       owner: protocol_owner,
       execute: {
@@ -554,7 +477,6 @@
         },
       },
     },
->>>>>>> e916be69
   })
   const contract = await getTruffleContract<MerkleDirectDistributorInstance>(contractName, {
     at: merkleDirectDistributor.address,
@@ -770,12 +692,8 @@
   }
 
   assertIsString(gf_deployer)
-<<<<<<< HEAD
-  const tranchedPool = await deployer.deploy(contractName, {
-=======
   const tranchingLogic = await deployer.deployLibrary("TranchingLogic", {from: gf_deployer, args: []})
   const tranchedPoolImpl = await deployer.deploy(contractName, {
->>>>>>> e916be69
     from: gf_deployer,
     libraries: {["TranchingLogic"]: tranchingLogic.address},
   })
