import {OWNER_ROLE, MINTER_ROLE, isMainnetForking, assertIsChainId, ContractDeployer} from "./deployHelpers"
import {HardhatRuntimeEnvironment} from "hardhat/types"
import {DeployFunction} from "hardhat-deploy/types"
<<<<<<< HEAD
import {
  GoldfinchConfig,
  GoldfinchFactory,
  Fidu,
  GFI,
  TransferRestrictedVault,
  Borrower,
  SeniorPool,
  FixedLeverageRatioStrategy,
  DynamicLeverageRatioStrategy,
  CommunityRewards,
  MerkleDistributor,
  TestERC20,
  UniqueIdentity,
  Go,
  TestUniqueIdentity,
} from "../typechain/ethers"
import {Logger, DeployOpts} from "./types"
import {isMerkleDistributorInfo} from "./merkle/merkleDistributor/types"
import {
  CommunityRewardsInstance,
  GoInstance,
  BackerRewardsInstance,
  UniqueIdentityInstance,
  MerkleDistributorInstance,
  TestERC20Instance,
  TestUniqueIdentityInstance,
  GFIInstance,
  MerkleDirectDistributorInstance,
} from "../typechain/truffle"
import {assertIsString, assertNonNullable} from "@goldfinch-eng/utils"
import {StakingRewards} from "../typechain/ethers/StakingRewards"
import {BackerRewards} from "../typechain/ethers/BackerRewards"
import {UNIQUE_IDENTITY_METADATA_URI} from "./uniqueIdentity/constants"
import {toEthers} from "../test/testHelpers"
import {getDeployEffects, DeployEffects} from "./migrations/deployEffects"
import {isMerkleDirectDistributorInfo} from "./merkle/merkleDirectDistributor/types"
=======
import {Fidu} from "../typechain/ethers"
import {Logger} from "./types"
import {assertNonNullable} from "@goldfinch-eng/utils"
import {getDeployEffects} from "./migrations/deployEffects"
import {getOrDeployUSDC} from "./baseDeploy/getOrDeployUSDC"
import {deployBorrower} from "./baseDeploy/deployBorrower"
import {deployClImplementation} from "./baseDeploy/deployClImplementation"
import {deployCommunityRewards} from "./baseDeploy/deployCommunityRewards"
import {deployFidu} from "./baseDeploy/deployFidu"
import {deployGFI} from "./baseDeploy/deployGFI"
import {deployGoldfinchFactory} from "./baseDeploy/deployGoldfinchFactory"
import {deployLPStakingRewards} from "./baseDeploy/deployLPStakingRewards"
import {deployMerkleDirectDistributor} from "./baseDeploy/deployMerkleDirectDistributor"
import {deployMerkleDistributor} from "./baseDeploy/deployMerkleDistributor"
import {deployPool} from "./baseDeploy/deployPool"
import {deployPoolTokens} from "./baseDeploy/deployPoolTokens"
import {deploySeniorPool} from "./baseDeploy/deploySeniorPool"
import {deploySeniorPoolStrategies} from "./baseDeploy/deploySeniorPoolStrategies"
import {deployTranchedPool} from "./baseDeploy/deployTranchedPool"
import {deployTransferRestrictedVault} from "./baseDeploy/deployTransferRestrictedVault"
import {deployBackerRewards} from "./baseDeploy/deployBackerRewards"
import {deployCreditDesk} from "./baseDeploy/deployCreditDesk"
import {deployConfig} from "./baseDeploy/deployConfig"
import {deployGo} from "./baseDeploy/deployGo"
import {deployUniqueIdentity} from "./baseDeploy/deployUniqueIdentity"
>>>>>>> 7b5fbe53

const logger: Logger = console.log

export const TOKEN_LAUNCH_TIME_IN_SECONDS = 1638900000 // Tuesday, December 7, 2021 10:00:00 AM GMT-08:00

export type Deployed<T> = {
  name: string
  contract: T
}

const baseDeploy: DeployFunction = async function (hre: HardhatRuntimeEnvironment) {
  if (isMainnetForking()) {
    return
  }

  const deployEffects = await getDeployEffects()

  const {getNamedAccounts, getChainId} = hre
  const deployer = new ContractDeployer(logger, hre)
  logger("Starting deploy...")
  const {gf_deployer} = await getNamedAccounts()
  logger("Will be deploying using the gf_deployer account:", gf_deployer)

  const chainId = await getChainId()
  assertIsChainId(chainId)
  logger("Chain id is:", chainId)
  const config = await deployConfig(deployer)
  await getOrDeployUSDC(deployer, config)
  const fidu = await deployFidu(deployer, config)
  await deployPoolTokens(deployer, {config})
  await deployTransferRestrictedVault(deployer, {config})
  const pool = await deployPool(deployer, {config})
  await deployTranchedPool(deployer, {config, deployEffects})
  logger("Granting minter role to Pool")
  await grantMinterRoleToPool(fidu, pool)
  const creditDesk = await deployCreditDesk(deployer, {config})
  await deploySeniorPool(deployer, {config, fidu})
  await deployBorrower(deployer, {config})
  await deploySeniorPoolStrategies(deployer, {config})
  logger("Deploying GoldfinchFactory")
  await deployGoldfinchFactory(deployer, {config})
  await deployClImplementation(deployer, {config})

  const gfi = await deployGFI(deployer, {config})
  await deployLPStakingRewards(deployer, {config, deployEffects})
  const communityRewards = await deployCommunityRewards(deployer, {config, deployEffects})
  await deployMerkleDistributor(deployer, {communityRewards, deployEffects})
  await deployMerkleDirectDistributor(deployer, {gfi, deployEffects})

  const {protocol_owner: trustedSigner} = await deployer.getNamedAccounts()
  assertNonNullable(trustedSigner)
  const uniqueIdentity = await deployUniqueIdentity({deployer, trustedSigner, deployEffects})

  await deployGo(deployer, {configAddress: config.address, uniqueIdentity, deployEffects})
  await deployBackerRewards(deployer, {configAddress: config.address, deployEffects})

  logger("Granting ownership of Pool to CreditDesk")
  await grantOwnershipOfPoolToCreditDesk(pool, creditDesk.address)

  await deployEffects.executeDeferred()
}

export async function grantOwnershipOfPoolToCreditDesk(pool: any, creditDeskAddress: any) {
  const alreadyOwnedByCreditDesk = await pool.hasRole(OWNER_ROLE, creditDeskAddress)
  if (alreadyOwnedByCreditDesk) {
    // We already did this step, so early return
    logger("Looks like Credit Desk already is the owner")
    return
  }
  logger("Adding the Credit Desk as an owner")
  const txn = await pool.grantRole(OWNER_ROLE, creditDeskAddress)
  await txn.wait()
  const nowOwnedByCreditDesk = await pool.hasRole(OWNER_ROLE, creditDeskAddress)
  if (!nowOwnedByCreditDesk) {
    throw new Error(`Expected ${creditDeskAddress} to be an owner, but that is not the case`)
  }
}

export async function grantMinterRoleToPool(fidu: Fidu, pool: any) {
  if (!(await fidu.hasRole(MINTER_ROLE, pool.address))) {
    await fidu.grantRole(MINTER_ROLE, pool.address)
  }
}

<<<<<<< HEAD
async function deployTranchedPool(
  deployer: ContractDeployer,
  {config, deployEffects}: {config: GoldfinchConfig; deployEffects: DeployEffects}
) {
  const logger = console.log
  const {gf_deployer} = await deployer.getNamedAccounts()

  logger("About to deploy TranchedPool...")
  let contractName = "TranchedPool"

  if (isTestEnv()) {
    contractName = "TestTranchedPool"
  }

  assertIsString(gf_deployer)
  const tranchingLogic = await deployer.deployLibrary("TranchingLogic", {from: gf_deployer, args: []})
  const tranchedPoolImpl = await deployer.deploy(contractName, {
    from: gf_deployer,
    libraries: {["TranchingLogic"]: tranchingLogic.address},
  })

  logger("Updating config...")
  await deployEffects.add({
    deferred: [await config.populateTransaction.setTranchedPoolImplementation(tranchedPoolImpl.address)],
  })
  logger("Updated TranchedPoolImplementation config address to:", tranchedPoolImpl.address)

  return tranchedPoolImpl
}

async function deployClImplementation(
  deployer: ContractDeployer,
  {config, deployEffects}: {config: GoldfinchConfig; deployEffects?: DeployEffects}
) {
  const {gf_deployer} = await deployer.getNamedAccounts()

  assertIsString(gf_deployer)
  const accountant = await deployer.deployLibrary("Accountant", {from: gf_deployer, args: []})
  // Deploy the credit line as well so we generate the ABI
  assertIsString(gf_deployer)
  const clDeployResult = await deployer.deploy("CreditLine", {
    from: gf_deployer,
    libraries: {["Accountant"]: accountant.address},
  })

  if (deployEffects !== undefined) {
    await deployEffects.add({
      deferred: [await config.populateTransaction.setCreditLineImplementation(clDeployResult.address)],
    })
  } else {
    await updateConfig(config, "address", CONFIG_KEYS.CreditLineImplementation, clDeployResult.address, {logger})
  }
}

async function deployMigratedTranchedPool(deployer: ContractDeployer, {config}: DeployOpts) {
  const {gf_deployer} = await deployer.getNamedAccounts()

  logger("About to deploy MigratedTranchedPool...")
  const contractName = "MigratedTranchedPool"

  assertIsString(gf_deployer)
  const migratedTranchedPoolImpl = await deployer.deploy(contractName, {from: gf_deployer})

  await updateConfig(
    config,
    "address",
    CONFIG_KEYS.MigratedTranchedPoolImplementation,
    migratedTranchedPoolImpl.address,
    {logger}
  )
  return migratedTranchedPoolImpl
}

async function deployTransferRestrictedVault(
  deployer: ContractDeployer,
  {config}: DeployOpts
): Promise<TransferRestrictedVault> {
  const {gf_deployer} = await deployer.getNamedAccounts()
  const protocol_owner = await getProtocolOwner()
  assertIsString(protocol_owner)
  assertIsString(gf_deployer)
  const chainId = await deployer.getChainId()
  assertIsChainId(chainId)

  const contractName = "TransferRestrictedVault"

  logger(`About to deploy ${contractName}...`)
  return await deployer.deploy<TransferRestrictedVault>(contractName, {
    from: gf_deployer,
    proxy: {
      owner: protocol_owner,
      execute: {
        init: {
          methodName: "__initialize__",
          args: [protocol_owner, config.address],
        },
      },
    },
  })
}

async function deployPoolTokens(deployer: ContractDeployer, {config}: DeployOpts) {
  const {gf_deployer} = await deployer.getNamedAccounts()
  const protocol_owner = await getProtocolOwner()
  assertIsString(protocol_owner)
  assertIsString(gf_deployer)
  const chainId = await deployer.getChainId()
  assertIsChainId(chainId)

  let contractName = "PoolTokens"

  if (isTestEnv()) {
    contractName = "TestPoolTokens"
  }

  logger("About to deploy Pool Tokens...")
  const poolTokens = await deployer.deploy(contractName, {
    from: gf_deployer,
    proxy: {
      owner: protocol_owner,
      execute: {
        init: {
          methodName: "__initialize__",
          args: [protocol_owner, config.address],
        },
      },
    },
  })
  await updateConfig(config, "address", CONFIG_KEYS.PoolTokens, poolTokens.address, {logger})
  return poolTokens
}

async function deployPool(deployer: ContractDeployer, {config}: DeployOpts) {
  let contractName = "Pool"
  if (isTestEnv()) {
    contractName = "TestPool"
  }
  const {gf_deployer} = await deployer.getNamedAccounts()
  const protocol_owner = await getProtocolOwner()

  assertIsString(gf_deployer)
  const pool = await deployer.deploy(contractName, {
    from: gf_deployer,
    proxy: {
      owner: protocol_owner,
      execute: {
        init: {
          methodName: "initialize",
          args: [protocol_owner, config.address],
        },
      },
    },
  })
  await updateConfig(config, "address", CONFIG_KEYS.Pool, pool.address, {logger})

  return pool
}

async function deploySeniorPool(deployer: ContractDeployer, {config, fidu}: DeployOpts): Promise<SeniorPool> {
  let contractName = "SeniorPool"
  if (isTestEnv()) {
    contractName = "TestSeniorPool"
  }
  const {gf_deployer} = await deployer.getNamedAccounts()
  const protocol_owner = await getProtocolOwner()
  assertIsString(protocol_owner)
  assertIsString(gf_deployer)
  const accountant = await deployer.deployLibrary("Accountant", {from: gf_deployer, args: []})
  const seniorPool = await deployer.deploy<SeniorPool>(contractName, {
    from: gf_deployer,
    proxy: {
      owner: protocol_owner,
      execute: {
        init: {
          methodName: "initialize",
          args: [protocol_owner, config.address],
        },
      },
    },
    libraries: {["Accountant"]: accountant.address},
  })
  await updateConfig(config, "address", CONFIG_KEYS.SeniorPool, seniorPool.address, {logger})
  await (await config.addToGoList(seniorPool.address)).wait()
  if (fidu) {
    logger(`Granting minter role to ${contractName}`)
    await grantMinterRoleToPool(fidu, seniorPool)
  }
  return seniorPool
}

async function deployFixedLeverageRatioStrategy(
  deployer: ContractDeployer,
  {config}: DeployOpts
): Promise<FixedLeverageRatioStrategy> {
  const {gf_deployer} = await deployer.getNamedAccounts()
  const protocol_owner = await getProtocolOwner()

  const contractName = "FixedLeverageRatioStrategy"

  assertIsString(gf_deployer)
  const strategy = await deployer.deploy<FixedLeverageRatioStrategy>(contractName, {
    from: gf_deployer,
  })
  await (await strategy.initialize(protocol_owner, config.address)).wait()
  return strategy
}

export async function deployDynamicLeverageRatioStrategy(
  deployer: ContractDeployer
): Promise<DynamicLeverageRatioStrategy> {
  const {gf_deployer} = await deployer.getNamedAccounts()
  const protocol_owner = await getProtocolOwner()

  const contractName = "DynamicLeverageRatioStrategy"

  assertIsString(gf_deployer)
  const strategy = await deployer.deploy<DynamicLeverageRatioStrategy>(contractName, {
    from: gf_deployer,
  })
  await (await strategy.initialize(protocol_owner)).wait()
  return strategy
}

async function deploySeniorPoolStrategies(
  deployer: ContractDeployer,
  {config}: DeployOpts
): Promise<[FixedLeverageRatioStrategy, DynamicLeverageRatioStrategy]> {
  const fixedLeverageRatioStrategy = await deployFixedLeverageRatioStrategy(deployer, {config})
  const dynamicLeverageRatioStrategy = await deployDynamicLeverageRatioStrategy(deployer)

  // We initialize the config's SeniorPoolStrategy to use the fixed strategy, not the dynamic strategy.
  await updateConfig(config, "address", CONFIG_KEYS.SeniorPoolStrategy, fixedLeverageRatioStrategy.address, {logger})

  return [fixedLeverageRatioStrategy, dynamicLeverageRatioStrategy]
}

async function deployBorrower(deployer: ContractDeployer, {config}: DeployOpts): Promise<Borrower> {
  const contractName = "Borrower"
  const {gf_deployer} = await deployer.getNamedAccounts()

  assertIsString(gf_deployer)
  const borrower = await deployer.deploy<Borrower>(contractName, {
    from: gf_deployer,
  })
  await updateConfig(config, "address", CONFIG_KEYS.BorrowerImplementation, borrower.address, {logger})

  return borrower
}

export {
  baseDeploy,
  deployPoolTokens,
  deployBackerRewards,
  deployTransferRestrictedVault,
  deployTranchedPool,
  deploySeniorPool,
  deployMigratedTranchedPool,
  deploySeniorPoolStrategies,
  deployBorrower,
  deployClImplementation,
}
=======
export {baseDeploy, deployBackerRewards}
>>>>>>> 7b5fbe53
<|MERGE_RESOLUTION|>--- conflicted
+++ resolved
@@ -1,45 +1,6 @@
 import {OWNER_ROLE, MINTER_ROLE, isMainnetForking, assertIsChainId, ContractDeployer} from "./deployHelpers"
 import {HardhatRuntimeEnvironment} from "hardhat/types"
 import {DeployFunction} from "hardhat-deploy/types"
-<<<<<<< HEAD
-import {
-  GoldfinchConfig,
-  GoldfinchFactory,
-  Fidu,
-  GFI,
-  TransferRestrictedVault,
-  Borrower,
-  SeniorPool,
-  FixedLeverageRatioStrategy,
-  DynamicLeverageRatioStrategy,
-  CommunityRewards,
-  MerkleDistributor,
-  TestERC20,
-  UniqueIdentity,
-  Go,
-  TestUniqueIdentity,
-} from "../typechain/ethers"
-import {Logger, DeployOpts} from "./types"
-import {isMerkleDistributorInfo} from "./merkle/merkleDistributor/types"
-import {
-  CommunityRewardsInstance,
-  GoInstance,
-  BackerRewardsInstance,
-  UniqueIdentityInstance,
-  MerkleDistributorInstance,
-  TestERC20Instance,
-  TestUniqueIdentityInstance,
-  GFIInstance,
-  MerkleDirectDistributorInstance,
-} from "../typechain/truffle"
-import {assertIsString, assertNonNullable} from "@goldfinch-eng/utils"
-import {StakingRewards} from "../typechain/ethers/StakingRewards"
-import {BackerRewards} from "../typechain/ethers/BackerRewards"
-import {UNIQUE_IDENTITY_METADATA_URI} from "./uniqueIdentity/constants"
-import {toEthers} from "../test/testHelpers"
-import {getDeployEffects, DeployEffects} from "./migrations/deployEffects"
-import {isMerkleDirectDistributorInfo} from "./merkle/merkleDirectDistributor/types"
-=======
 import {Fidu} from "../typechain/ethers"
 import {Logger} from "./types"
 import {assertNonNullable} from "@goldfinch-eng/utils"
@@ -65,7 +26,6 @@
 import {deployConfig} from "./baseDeploy/deployConfig"
 import {deployGo} from "./baseDeploy/deployGo"
 import {deployUniqueIdentity} from "./baseDeploy/deployUniqueIdentity"
->>>>>>> 7b5fbe53
 
 const logger: Logger = console.log
 
@@ -150,268 +110,4 @@
   }
 }
 
-<<<<<<< HEAD
-async function deployTranchedPool(
-  deployer: ContractDeployer,
-  {config, deployEffects}: {config: GoldfinchConfig; deployEffects: DeployEffects}
-) {
-  const logger = console.log
-  const {gf_deployer} = await deployer.getNamedAccounts()
-
-  logger("About to deploy TranchedPool...")
-  let contractName = "TranchedPool"
-
-  if (isTestEnv()) {
-    contractName = "TestTranchedPool"
-  }
-
-  assertIsString(gf_deployer)
-  const tranchingLogic = await deployer.deployLibrary("TranchingLogic", {from: gf_deployer, args: []})
-  const tranchedPoolImpl = await deployer.deploy(contractName, {
-    from: gf_deployer,
-    libraries: {["TranchingLogic"]: tranchingLogic.address},
-  })
-
-  logger("Updating config...")
-  await deployEffects.add({
-    deferred: [await config.populateTransaction.setTranchedPoolImplementation(tranchedPoolImpl.address)],
-  })
-  logger("Updated TranchedPoolImplementation config address to:", tranchedPoolImpl.address)
-
-  return tranchedPoolImpl
-}
-
-async function deployClImplementation(
-  deployer: ContractDeployer,
-  {config, deployEffects}: {config: GoldfinchConfig; deployEffects?: DeployEffects}
-) {
-  const {gf_deployer} = await deployer.getNamedAccounts()
-
-  assertIsString(gf_deployer)
-  const accountant = await deployer.deployLibrary("Accountant", {from: gf_deployer, args: []})
-  // Deploy the credit line as well so we generate the ABI
-  assertIsString(gf_deployer)
-  const clDeployResult = await deployer.deploy("CreditLine", {
-    from: gf_deployer,
-    libraries: {["Accountant"]: accountant.address},
-  })
-
-  if (deployEffects !== undefined) {
-    await deployEffects.add({
-      deferred: [await config.populateTransaction.setCreditLineImplementation(clDeployResult.address)],
-    })
-  } else {
-    await updateConfig(config, "address", CONFIG_KEYS.CreditLineImplementation, clDeployResult.address, {logger})
-  }
-}
-
-async function deployMigratedTranchedPool(deployer: ContractDeployer, {config}: DeployOpts) {
-  const {gf_deployer} = await deployer.getNamedAccounts()
-
-  logger("About to deploy MigratedTranchedPool...")
-  const contractName = "MigratedTranchedPool"
-
-  assertIsString(gf_deployer)
-  const migratedTranchedPoolImpl = await deployer.deploy(contractName, {from: gf_deployer})
-
-  await updateConfig(
-    config,
-    "address",
-    CONFIG_KEYS.MigratedTranchedPoolImplementation,
-    migratedTranchedPoolImpl.address,
-    {logger}
-  )
-  return migratedTranchedPoolImpl
-}
-
-async function deployTransferRestrictedVault(
-  deployer: ContractDeployer,
-  {config}: DeployOpts
-): Promise<TransferRestrictedVault> {
-  const {gf_deployer} = await deployer.getNamedAccounts()
-  const protocol_owner = await getProtocolOwner()
-  assertIsString(protocol_owner)
-  assertIsString(gf_deployer)
-  const chainId = await deployer.getChainId()
-  assertIsChainId(chainId)
-
-  const contractName = "TransferRestrictedVault"
-
-  logger(`About to deploy ${contractName}...`)
-  return await deployer.deploy<TransferRestrictedVault>(contractName, {
-    from: gf_deployer,
-    proxy: {
-      owner: protocol_owner,
-      execute: {
-        init: {
-          methodName: "__initialize__",
-          args: [protocol_owner, config.address],
-        },
-      },
-    },
-  })
-}
-
-async function deployPoolTokens(deployer: ContractDeployer, {config}: DeployOpts) {
-  const {gf_deployer} = await deployer.getNamedAccounts()
-  const protocol_owner = await getProtocolOwner()
-  assertIsString(protocol_owner)
-  assertIsString(gf_deployer)
-  const chainId = await deployer.getChainId()
-  assertIsChainId(chainId)
-
-  let contractName = "PoolTokens"
-
-  if (isTestEnv()) {
-    contractName = "TestPoolTokens"
-  }
-
-  logger("About to deploy Pool Tokens...")
-  const poolTokens = await deployer.deploy(contractName, {
-    from: gf_deployer,
-    proxy: {
-      owner: protocol_owner,
-      execute: {
-        init: {
-          methodName: "__initialize__",
-          args: [protocol_owner, config.address],
-        },
-      },
-    },
-  })
-  await updateConfig(config, "address", CONFIG_KEYS.PoolTokens, poolTokens.address, {logger})
-  return poolTokens
-}
-
-async function deployPool(deployer: ContractDeployer, {config}: DeployOpts) {
-  let contractName = "Pool"
-  if (isTestEnv()) {
-    contractName = "TestPool"
-  }
-  const {gf_deployer} = await deployer.getNamedAccounts()
-  const protocol_owner = await getProtocolOwner()
-
-  assertIsString(gf_deployer)
-  const pool = await deployer.deploy(contractName, {
-    from: gf_deployer,
-    proxy: {
-      owner: protocol_owner,
-      execute: {
-        init: {
-          methodName: "initialize",
-          args: [protocol_owner, config.address],
-        },
-      },
-    },
-  })
-  await updateConfig(config, "address", CONFIG_KEYS.Pool, pool.address, {logger})
-
-  return pool
-}
-
-async function deploySeniorPool(deployer: ContractDeployer, {config, fidu}: DeployOpts): Promise<SeniorPool> {
-  let contractName = "SeniorPool"
-  if (isTestEnv()) {
-    contractName = "TestSeniorPool"
-  }
-  const {gf_deployer} = await deployer.getNamedAccounts()
-  const protocol_owner = await getProtocolOwner()
-  assertIsString(protocol_owner)
-  assertIsString(gf_deployer)
-  const accountant = await deployer.deployLibrary("Accountant", {from: gf_deployer, args: []})
-  const seniorPool = await deployer.deploy<SeniorPool>(contractName, {
-    from: gf_deployer,
-    proxy: {
-      owner: protocol_owner,
-      execute: {
-        init: {
-          methodName: "initialize",
-          args: [protocol_owner, config.address],
-        },
-      },
-    },
-    libraries: {["Accountant"]: accountant.address},
-  })
-  await updateConfig(config, "address", CONFIG_KEYS.SeniorPool, seniorPool.address, {logger})
-  await (await config.addToGoList(seniorPool.address)).wait()
-  if (fidu) {
-    logger(`Granting minter role to ${contractName}`)
-    await grantMinterRoleToPool(fidu, seniorPool)
-  }
-  return seniorPool
-}
-
-async function deployFixedLeverageRatioStrategy(
-  deployer: ContractDeployer,
-  {config}: DeployOpts
-): Promise<FixedLeverageRatioStrategy> {
-  const {gf_deployer} = await deployer.getNamedAccounts()
-  const protocol_owner = await getProtocolOwner()
-
-  const contractName = "FixedLeverageRatioStrategy"
-
-  assertIsString(gf_deployer)
-  const strategy = await deployer.deploy<FixedLeverageRatioStrategy>(contractName, {
-    from: gf_deployer,
-  })
-  await (await strategy.initialize(protocol_owner, config.address)).wait()
-  return strategy
-}
-
-export async function deployDynamicLeverageRatioStrategy(
-  deployer: ContractDeployer
-): Promise<DynamicLeverageRatioStrategy> {
-  const {gf_deployer} = await deployer.getNamedAccounts()
-  const protocol_owner = await getProtocolOwner()
-
-  const contractName = "DynamicLeverageRatioStrategy"
-
-  assertIsString(gf_deployer)
-  const strategy = await deployer.deploy<DynamicLeverageRatioStrategy>(contractName, {
-    from: gf_deployer,
-  })
-  await (await strategy.initialize(protocol_owner)).wait()
-  return strategy
-}
-
-async function deploySeniorPoolStrategies(
-  deployer: ContractDeployer,
-  {config}: DeployOpts
-): Promise<[FixedLeverageRatioStrategy, DynamicLeverageRatioStrategy]> {
-  const fixedLeverageRatioStrategy = await deployFixedLeverageRatioStrategy(deployer, {config})
-  const dynamicLeverageRatioStrategy = await deployDynamicLeverageRatioStrategy(deployer)
-
-  // We initialize the config's SeniorPoolStrategy to use the fixed strategy, not the dynamic strategy.
-  await updateConfig(config, "address", CONFIG_KEYS.SeniorPoolStrategy, fixedLeverageRatioStrategy.address, {logger})
-
-  return [fixedLeverageRatioStrategy, dynamicLeverageRatioStrategy]
-}
-
-async function deployBorrower(deployer: ContractDeployer, {config}: DeployOpts): Promise<Borrower> {
-  const contractName = "Borrower"
-  const {gf_deployer} = await deployer.getNamedAccounts()
-
-  assertIsString(gf_deployer)
-  const borrower = await deployer.deploy<Borrower>(contractName, {
-    from: gf_deployer,
-  })
-  await updateConfig(config, "address", CONFIG_KEYS.BorrowerImplementation, borrower.address, {logger})
-
-  return borrower
-}
-
-export {
-  baseDeploy,
-  deployPoolTokens,
-  deployBackerRewards,
-  deployTransferRestrictedVault,
-  deployTranchedPool,
-  deploySeniorPool,
-  deployMigratedTranchedPool,
-  deploySeniorPoolStrategies,
-  deployBorrower,
-  deployClImplementation,
-}
-=======
-export {baseDeploy, deployBackerRewards}
->>>>>>> 7b5fbe53
+export {baseDeploy, deployBackerRewards}