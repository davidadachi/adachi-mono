import {HardhatRuntimeEnvironment} from "hardhat/types"
import {ethers} from "hardhat"
import {DeployOptions, DeployResult} from "hardhat-deploy/types"
import {Contract, BaseContract} from "ethers"

import {Logger} from "../types"
import {getProtocolOwner} from "./"
import {assertIsString, isPlainObject} from "../../../utils"

export class ContractDeployer {
  public readonly logger: Logger
  public readonly hre: HardhatRuntimeEnvironment

  constructor(logger: Logger, hre: HardhatRuntimeEnvironment) {
    // eslint-disable-next-line @typescript-eslint/no-empty-function
    this.logger = process.env.CI ? () => {} : logger
    this.hre = hre
  }

  async getNamedAccounts() {
    return this.hre.getNamedAccounts()
  }

  async getChainId() {
    return this.hre.getChainId()
  }

  async deploy<T extends BaseContract | Contract = Contract>(contractName: string, options: DeployOptions): Promise<T> {
    if (isPlainObject(options) && isPlainObject(options?.proxy) && !options?.proxy?.owner) {
      const protocol_owner = await getProtocolOwner()
      options = {
        ...options,
        proxy: {
          ...options.proxy,
          owner: protocol_owner,
        },
      }
    }
    let result: DeployResult
    const unsignedTx = await this.hre.deployments.catchUnknownSigner(
      async () => {
        await this.hre.deployments.deploy(contractName, options)
      },
      {log: false}
    )

    if (!unsignedTx) {
      result = {newlyDeployed: true, ...(await this.hre.deployments.get(contractName))}
<<<<<<< HEAD
      this.logger(`${contractName} was deployed to: ${result.address}`)
=======
      this.logger(`${contractName} was deployed to: ${result.address} (${this.sizeInKb(result).toFixed(3)}kb)`)
>>>>>>> e916be69
    } else {
      // This happens when deploying a new proxy implementation. We want hardhat-deploy to correctly write out
      // the implementation deployment file. But its default behavior is to attempt to change the implementation
      // which we can't do because our owner is a multisig.
      const impl = await this.hre.deployments.get(`${contractName}_Implementation`)
<<<<<<< HEAD
      this.logger(`${contractName} implementation was deployed to: ${impl.address}`)
      // Be consistent with hardhat-deploy's behavior of returning the proxy deployment
      // (rather than impl deployment) for proxy deploys
      result = {newlyDeployed: false, ...(await this.hre.deployments.get(contractName))}
=======
      // Be consistent with hardhat-deploy's behavior of returning the proxy deployment
      // (rather than impl deployment) for proxy deploys
      result = {newlyDeployed: false, ...(await this.hre.deployments.get(contractName))}
      this.logger(
        `${contractName} implementation was deployed to: ${result.address} (${this.sizeInKb(result).toFixed(3)}kb)`
      )
>>>>>>> e916be69
    }

    return (await ethers.getContractAt(result.abi, result.address)) as T
  }

  async deployLibrary(libraryName: string, options: DeployOptions): Promise<DeployResult> {
    const result = await this.hre.deployments.deploy(libraryName, options)
    this.logger(`${libraryName} library was deployed to: ${result.address} (${this.sizeInKb(result).toFixed(3)}kb)`)
    return result
  }

  private sizeInKb(result: DeployResult) {
    const deployedBytecode = result.deployedBytecode
    assertIsString(deployedBytecode)
    // From https://github.com/ItsNickBarry/hardhat-contract-sizer/blob/master/index.js#L33
    const size = Buffer.from(deployedBytecode.replace(/__\$\w*\$__/g, "0".repeat(40)).slice(2), "hex").length
    return size / 1024
  }
}<|MERGE_RESOLUTION|>--- conflicted
+++ resolved
@@ -46,29 +46,18 @@
 
     if (!unsignedTx) {
       result = {newlyDeployed: true, ...(await this.hre.deployments.get(contractName))}
-<<<<<<< HEAD
-      this.logger(`${contractName} was deployed to: ${result.address}`)
-=======
       this.logger(`${contractName} was deployed to: ${result.address} (${this.sizeInKb(result).toFixed(3)}kb)`)
->>>>>>> e916be69
     } else {
       // This happens when deploying a new proxy implementation. We want hardhat-deploy to correctly write out
       // the implementation deployment file. But its default behavior is to attempt to change the implementation
       // which we can't do because our owner is a multisig.
       const impl = await this.hre.deployments.get(`${contractName}_Implementation`)
-<<<<<<< HEAD
-      this.logger(`${contractName} implementation was deployed to: ${impl.address}`)
-      // Be consistent with hardhat-deploy's behavior of returning the proxy deployment
-      // (rather than impl deployment) for proxy deploys
-      result = {newlyDeployed: false, ...(await this.hre.deployments.get(contractName))}
-=======
       // Be consistent with hardhat-deploy's behavior of returning the proxy deployment
       // (rather than impl deployment) for proxy deploys
       result = {newlyDeployed: false, ...(await this.hre.deployments.get(contractName))}
       this.logger(
         `${contractName} implementation was deployed to: ${result.address} (${this.sizeInKb(result).toFixed(3)}kb)`
       )
->>>>>>> e916be69
     }
 
     return (await ethers.getContractAt(result.abi, result.address)) as T
