import {assertNonNullable} from "@goldfinch-eng/utils"
import {Contract, Signer} from "ethers"
import hre from "hardhat"
import {mergeABIs} from "hardhat-deploy/dist/src/utils"
import {
<<<<<<< HEAD
  assertIsChainId,
  ChainId,
  CHAIN_NAME_BY_ID,
  ContractDeployer,
  DepList,
  fixProvider,
  getERC20Address,
  getEthersContract,
  getProtocolOwner,
  getSignerForAddress,
  isMainnetForking,
  isTestEnv,
  MAINNET_CHAIN_ID,
} from "../blockchain_scripts/deployHelpers"
import {
  openzeppelin_assertIsValidImplementation,
  openzeppelin_assertIsValidUpgrade,
  openzeppelin_saveDeploymentManifest,
} from "./deployHelpers/openzeppelin-upgrade-validation"
import {Logger} from "./types"
const {ethers, artifacts} = hre
const MAINNET_GOVERNANCE_MULTISIG = "0xBEb28978B2c755155f20fd3d09Cb37e300A6981f"
const MAINNET_UNDERWRITER = "0x79ea65C834EC137170E1aA40A42b9C80df9c0Bb4"
const MAINNET_WARBLER_LABS_MULTISIG = "0x229Db88850B319BD4cA751490F3176F511823372"
const MAINNET_GF_DEPLOYER = "0xa083880F7a5df37Bf00a25380C3eB9AF9cD92D8f"
const MAINNET_CREDIT_DESK = "0xD52dc1615c843c30F2e4668E101c0938e6007220"

async function getProxyImplAddress(proxyContract: Contract) {
  if (!proxyContract) {
    return null
  }
  const implStorageLocation = "0x360894a13ba1a3210667c828492db98dca3e2076cc3735a920a3ca505d382bbc"
  const currentImpl = await ethers.provider.getStorageAt(proxyContract.address, implStorageLocation)
  return ethers.utils.hexStripZeros(currentImpl)
}

async function upgradeContracts({
  contractsToUpgrade = [],
  contracts,
  signer,
  deployFrom,
  deployer,
  logger = console.log,
}: {
  contractsToUpgrade: string[]
  contracts: ExistingContracts
  signer: string | Signer
  deployFrom: any
  deployer: ContractDeployer
  logger: Logger
}): Promise<UpgradedContracts> {
  logger("Deploying accountant")
  const accountantDeployResult = await deployer.deployLibrary("Accountant", {
    from: deployFrom,
    gasLimit: 4000000,
    args: [],
  })

  const dependencies: DepList = {
    CreditLine: {["Accountant"]: accountantDeployResult.address},
    SeniorPool: {["Accountant"]: accountantDeployResult.address},
    GoldfinchFactory: {["Accountant"]: accountantDeployResult.address},
  }

  const upgradedContracts: UpgradedContracts = {}
  for (const contractName of contractsToUpgrade) {
    const contract = contracts[contractName]
    assertNonNullable(contract)

    let contractToDeploy = contractName
    if (isTestEnv() && ["Pool", "CreditDesk", "GoldfinchConfig"].includes(contractName)) {
      contractToDeploy = `Test${contractName}`
    }

    logger("📡 Trying to deploy", contractToDeploy)
    const ethersSigner = typeof signer === "string" ? await ethers.getSigner(signer) : signer
    await deployer.deploy(contractToDeploy, {
      from: deployFrom,
      proxy: {
        owner: await getProtocolOwner(),
      },
      libraries: dependencies[contractName],
    })

    logger("Assert valid implementation and upgrade", contractToDeploy)
    const proxyDeployment = await hre.deployments.get(`${contractToDeploy}`)
    const implDeployment = await hre.deployments.get(`${contractToDeploy}_Implementation`)
    await openzeppelin_assertIsValidImplementation(implDeployment)
    // To upgrade the manifest:
    //  1. run `npm run generate-manifest` on main
    //  2. checkout your branch
    //  3. copy/paste it to .openzeppelin/unknown-*.json
    //  4. run `npm run generate-manifest` again
    await openzeppelin_assertIsValidUpgrade(fixProvider(hre.network.provider), proxyDeployment.address, implDeployment)

    const upgradedContract = (await getEthersContract(contractToDeploy, {at: implDeployment.address})).connect(
      ethersSigner
    )
    // Get a contract object with the latest ABI, attached to the signer
    const upgradedImplAddress = upgradedContract.address

    upgradedContracts[contractName] = {
      ...contract,
      UpgradedContract: upgradedContract,
      UpgradedImplAddress: upgradedImplAddress,
    }

    // We don't want to re-write the upgrade manifest and deployments manifest
    // when we deploy during a mainnet forking test. If we did, we would be
    // checking if the upgrade was safe with the last thing that we deployed,
    // not what's currently on mainnet
    if (!isMainnetForking()) {
      await rewriteUpgradedDeployment(contractName)
      await openzeppelin_saveDeploymentManifest(fixProvider(hre.network.provider), proxyDeployment, implDeployment)
    }
  }
  return upgradedContracts
}

/**
 * Rewrite a proxy upgrade in the deployments directory. hardhat-deploy creates 3 different deployment files for a proxied contract:
 *
 *   - Contract_Proxy.json. Proxy ABI.
 *   - Contract_Implementation.json. Implementation ABI.
 *   - Contract.json. Combined Proxy and Implementation ABI.
 *
 * When using `hre.deployments.deploy` with the `proxy` key, hardhat-deploy will write out the combined ABI. But since
 * we use a multisig to change the proxy's implementation, only the implementation ABI is written out by hardhat-deploy.
 * Work around this by rewriting the combined ABI ourselves.
 */
export async function rewriteUpgradedDeployment(deploymentName: string) {
  const implDeployment = await hre.deployments.get(`${deploymentName}_Implementation`)
  const proxyDeployment = await hre.deployments.get(`${deploymentName}_Proxy`)

  const mergedABI = mergeABIs([implDeployment.abi, proxyDeployment.abi], {
    check: false,
    skipSupportsInterface: false,
  })

  const deployment = await hre.deployments.get(deploymentName)
  deployment.abi = mergedABI
  deployment.implementation = implDeployment.address
  await hre.deployments.save(deploymentName, deployment)
}

export type ContractHolder = {
  ProxyContract: Contract
  ExistingContract: Contract
  ExistingImplAddress: string
  UpgradedContract: Contract
  UpgradedImplAddress: string
}

export type ExistingContracts = {
  [contractName: string]: Omit<ContractHolder, "UpgradedContract" | "UpgradedImplAddress">
}

export type UpgradedContracts = {
  [contractName: string]: ContractHolder
}

async function getExistingContracts(
  contractNames: string[],
  signer: string | Signer,
  chainId: ChainId = MAINNET_CHAIN_ID
): Promise<ExistingContracts> {
  const contracts: ExistingContracts = {}
  const onChainConfig = getCurrentlyDeployedContracts(chainId)
  for (const contractName of contractNames) {
    const contractConfig = onChainConfig[contractName] as any
    const proxyConfig = onChainConfig[`${contractName}_Proxy`] as any

    const ethersSigner = await getSignerForAddress(signer)
    const contractProxy =
      proxyConfig && (await ethers.getContractAt(proxyConfig.abi, proxyConfig.address, ethersSigner))
    const contract = await ethers.getContractAt(contractConfig.abi, contractConfig.address, ethersSigner)
    contracts[contractName] = {
      ProxyContract: contractProxy,
      ExistingContract: contract,
      ExistingImplAddress: (await getProxyImplAddress(contractProxy)) as string,
    }
  }
  return contracts
}

type ContractInfo = {
  address: string
  abi: {}[]
}
function getCurrentlyDeployedContracts(chainId: ChainId = MAINNET_CHAIN_ID): {[key: string]: ContractInfo} {
  // eslint-disable-next-line @typescript-eslint/no-var-requires
  const deploymentsFile = require("../deployments/all.json")
  const chainName = CHAIN_NAME_BY_ID[chainId]
  return deploymentsFile[chainId][chainName].contracts
}

async function getAllExistingContracts(chainId: ChainId = MAINNET_CHAIN_ID): Promise<{[key: string]: any}> {
  const contracts = getCurrentlyDeployedContracts(chainId)
  const result = {}
  await Promise.all(
    Object.entries(contracts).map(async ([contractName, contractInfo]) => {
      if (contractName.includes("Proxy") || contractName.includes("Implementation")) {
        return null
      }
      if (contractName === "CreditLineFactory") {
        contractName = "GoldfinchFactory"
      }
      return (result[contractName] = await artifacts.require(contractName).at(contractInfo.address))
    })
  )
  return result
}
=======
  MAINNET_CHAIN_ID,
  ChainId,
  CHAIN_NAME_BY_ID,
  getERC20Address,
  assertIsChainId,
} from "../blockchain_scripts/deployHelpers"
import _ from "lodash"
import hre from "hardhat"
const {ethers} = hre
const MAINNET_MULTISIG = "0xBEb28978B2c755155f20fd3d09Cb37e300A6981f"
const MAINNET_UNDERWRITER = "0x79ea65C834EC137170E1aA40A42b9C80df9c0Bb4"
>>>>>>> 733e8726

/**
 * Override the USDC DOMAIN_SEPARATOR to use the local chain ID of 31337. This makes permit work when
 * using mainnet forking.
 */
export async function overrideUsdcDomainSeparator() {
  const chainId = await hre.getChainId()
  assertIsChainId(chainId)
  const usdcAddress = getERC20Address("USDC", chainId)
  // DOMAIN_SEPARATOR storage slot is 15.
  // This can be confirmed by running the following:
  //
  //   await web3.eth.getStorageAt("0xa0b86991c6218b36c1d19d4a2e9eb0ce3606eb48", 15)
  //
  // And comparing with the output of calling usdc.DOMAIN_SEPARATOR()
  const DOMAIN_SEPARATOR_STORAGE_SLOT_INDEX = "0xf"
  const value = ethers.utils.keccak256(
    ethers.utils.defaultAbiCoder.encode(
      ["bytes32", "bytes32", "bytes32", "uint256", "address"],
      [
        ethers.utils.keccak256(
          ethers.utils.toUtf8Bytes("EIP712Domain(string name,string version,uint256 chainId,address verifyingContract)")
        ),
        ethers.utils.keccak256(ethers.utils.toUtf8Bytes("USD Coin")),
        ethers.utils.keccak256(ethers.utils.toUtf8Bytes("2")),
        chainId,
        usdcAddress,
      ]
    )
  )
  ethers.utils.solidityKeccak256([], [])
  await ethers.provider.send("hardhat_setStorageAt", [usdcAddress, DOMAIN_SEPARATOR_STORAGE_SLOT_INDEX, value])
  await ethers.provider.send("evm_mine", [])
}

<<<<<<< HEAD
export {
  MAINNET_GOVERNANCE_MULTISIG,
  MAINNET_UNDERWRITER,
  MAINNET_WARBLER_LABS_MULTISIG,
  MAINNET_GF_DEPLOYER,
  MAINNET_CREDIT_DESK,
  getExistingContracts,
  upgradeContracts,
  getCurrentlyDeployedContracts,
  getAllExistingContracts,
}
=======
export {MAINNET_MULTISIG, MAINNET_UNDERWRITER}
>>>>>>> 733e8726
<|MERGE_RESOLUTION|>--- conflicted
+++ resolved
@@ -1,234 +1,11 @@
-import {assertNonNullable} from "@goldfinch-eng/utils"
-import {Contract, Signer} from "ethers"
 import hre from "hardhat"
-import {mergeABIs} from "hardhat-deploy/dist/src/utils"
-import {
-<<<<<<< HEAD
-  assertIsChainId,
-  ChainId,
-  CHAIN_NAME_BY_ID,
-  ContractDeployer,
-  DepList,
-  fixProvider,
-  getERC20Address,
-  getEthersContract,
-  getProtocolOwner,
-  getSignerForAddress,
-  isMainnetForking,
-  isTestEnv,
-  MAINNET_CHAIN_ID,
-} from "../blockchain_scripts/deployHelpers"
-import {
-  openzeppelin_assertIsValidImplementation,
-  openzeppelin_assertIsValidUpgrade,
-  openzeppelin_saveDeploymentManifest,
-} from "./deployHelpers/openzeppelin-upgrade-validation"
-import {Logger} from "./types"
-const {ethers, artifacts} = hre
+import {assertIsChainId, getERC20Address} from "../blockchain_scripts/deployHelpers"
+const {ethers} = hre
 const MAINNET_GOVERNANCE_MULTISIG = "0xBEb28978B2c755155f20fd3d09Cb37e300A6981f"
 const MAINNET_UNDERWRITER = "0x79ea65C834EC137170E1aA40A42b9C80df9c0Bb4"
 const MAINNET_WARBLER_LABS_MULTISIG = "0x229Db88850B319BD4cA751490F3176F511823372"
 const MAINNET_GF_DEPLOYER = "0xa083880F7a5df37Bf00a25380C3eB9AF9cD92D8f"
 const MAINNET_CREDIT_DESK = "0xD52dc1615c843c30F2e4668E101c0938e6007220"
-
-async function getProxyImplAddress(proxyContract: Contract) {
-  if (!proxyContract) {
-    return null
-  }
-  const implStorageLocation = "0x360894a13ba1a3210667c828492db98dca3e2076cc3735a920a3ca505d382bbc"
-  const currentImpl = await ethers.provider.getStorageAt(proxyContract.address, implStorageLocation)
-  return ethers.utils.hexStripZeros(currentImpl)
-}
-
-async function upgradeContracts({
-  contractsToUpgrade = [],
-  contracts,
-  signer,
-  deployFrom,
-  deployer,
-  logger = console.log,
-}: {
-  contractsToUpgrade: string[]
-  contracts: ExistingContracts
-  signer: string | Signer
-  deployFrom: any
-  deployer: ContractDeployer
-  logger: Logger
-}): Promise<UpgradedContracts> {
-  logger("Deploying accountant")
-  const accountantDeployResult = await deployer.deployLibrary("Accountant", {
-    from: deployFrom,
-    gasLimit: 4000000,
-    args: [],
-  })
-
-  const dependencies: DepList = {
-    CreditLine: {["Accountant"]: accountantDeployResult.address},
-    SeniorPool: {["Accountant"]: accountantDeployResult.address},
-    GoldfinchFactory: {["Accountant"]: accountantDeployResult.address},
-  }
-
-  const upgradedContracts: UpgradedContracts = {}
-  for (const contractName of contractsToUpgrade) {
-    const contract = contracts[contractName]
-    assertNonNullable(contract)
-
-    let contractToDeploy = contractName
-    if (isTestEnv() && ["Pool", "CreditDesk", "GoldfinchConfig"].includes(contractName)) {
-      contractToDeploy = `Test${contractName}`
-    }
-
-    logger("📡 Trying to deploy", contractToDeploy)
-    const ethersSigner = typeof signer === "string" ? await ethers.getSigner(signer) : signer
-    await deployer.deploy(contractToDeploy, {
-      from: deployFrom,
-      proxy: {
-        owner: await getProtocolOwner(),
-      },
-      libraries: dependencies[contractName],
-    })
-
-    logger("Assert valid implementation and upgrade", contractToDeploy)
-    const proxyDeployment = await hre.deployments.get(`${contractToDeploy}`)
-    const implDeployment = await hre.deployments.get(`${contractToDeploy}_Implementation`)
-    await openzeppelin_assertIsValidImplementation(implDeployment)
-    // To upgrade the manifest:
-    //  1. run `npm run generate-manifest` on main
-    //  2. checkout your branch
-    //  3. copy/paste it to .openzeppelin/unknown-*.json
-    //  4. run `npm run generate-manifest` again
-    await openzeppelin_assertIsValidUpgrade(fixProvider(hre.network.provider), proxyDeployment.address, implDeployment)
-
-    const upgradedContract = (await getEthersContract(contractToDeploy, {at: implDeployment.address})).connect(
-      ethersSigner
-    )
-    // Get a contract object with the latest ABI, attached to the signer
-    const upgradedImplAddress = upgradedContract.address
-
-    upgradedContracts[contractName] = {
-      ...contract,
-      UpgradedContract: upgradedContract,
-      UpgradedImplAddress: upgradedImplAddress,
-    }
-
-    // We don't want to re-write the upgrade manifest and deployments manifest
-    // when we deploy during a mainnet forking test. If we did, we would be
-    // checking if the upgrade was safe with the last thing that we deployed,
-    // not what's currently on mainnet
-    if (!isMainnetForking()) {
-      await rewriteUpgradedDeployment(contractName)
-      await openzeppelin_saveDeploymentManifest(fixProvider(hre.network.provider), proxyDeployment, implDeployment)
-    }
-  }
-  return upgradedContracts
-}
-
-/**
- * Rewrite a proxy upgrade in the deployments directory. hardhat-deploy creates 3 different deployment files for a proxied contract:
- *
- *   - Contract_Proxy.json. Proxy ABI.
- *   - Contract_Implementation.json. Implementation ABI.
- *   - Contract.json. Combined Proxy and Implementation ABI.
- *
- * When using `hre.deployments.deploy` with the `proxy` key, hardhat-deploy will write out the combined ABI. But since
- * we use a multisig to change the proxy's implementation, only the implementation ABI is written out by hardhat-deploy.
- * Work around this by rewriting the combined ABI ourselves.
- */
-export async function rewriteUpgradedDeployment(deploymentName: string) {
-  const implDeployment = await hre.deployments.get(`${deploymentName}_Implementation`)
-  const proxyDeployment = await hre.deployments.get(`${deploymentName}_Proxy`)
-
-  const mergedABI = mergeABIs([implDeployment.abi, proxyDeployment.abi], {
-    check: false,
-    skipSupportsInterface: false,
-  })
-
-  const deployment = await hre.deployments.get(deploymentName)
-  deployment.abi = mergedABI
-  deployment.implementation = implDeployment.address
-  await hre.deployments.save(deploymentName, deployment)
-}
-
-export type ContractHolder = {
-  ProxyContract: Contract
-  ExistingContract: Contract
-  ExistingImplAddress: string
-  UpgradedContract: Contract
-  UpgradedImplAddress: string
-}
-
-export type ExistingContracts = {
-  [contractName: string]: Omit<ContractHolder, "UpgradedContract" | "UpgradedImplAddress">
-}
-
-export type UpgradedContracts = {
-  [contractName: string]: ContractHolder
-}
-
-async function getExistingContracts(
-  contractNames: string[],
-  signer: string | Signer,
-  chainId: ChainId = MAINNET_CHAIN_ID
-): Promise<ExistingContracts> {
-  const contracts: ExistingContracts = {}
-  const onChainConfig = getCurrentlyDeployedContracts(chainId)
-  for (const contractName of contractNames) {
-    const contractConfig = onChainConfig[contractName] as any
-    const proxyConfig = onChainConfig[`${contractName}_Proxy`] as any
-
-    const ethersSigner = await getSignerForAddress(signer)
-    const contractProxy =
-      proxyConfig && (await ethers.getContractAt(proxyConfig.abi, proxyConfig.address, ethersSigner))
-    const contract = await ethers.getContractAt(contractConfig.abi, contractConfig.address, ethersSigner)
-    contracts[contractName] = {
-      ProxyContract: contractProxy,
-      ExistingContract: contract,
-      ExistingImplAddress: (await getProxyImplAddress(contractProxy)) as string,
-    }
-  }
-  return contracts
-}
-
-type ContractInfo = {
-  address: string
-  abi: {}[]
-}
-function getCurrentlyDeployedContracts(chainId: ChainId = MAINNET_CHAIN_ID): {[key: string]: ContractInfo} {
-  // eslint-disable-next-line @typescript-eslint/no-var-requires
-  const deploymentsFile = require("../deployments/all.json")
-  const chainName = CHAIN_NAME_BY_ID[chainId]
-  return deploymentsFile[chainId][chainName].contracts
-}
-
-async function getAllExistingContracts(chainId: ChainId = MAINNET_CHAIN_ID): Promise<{[key: string]: any}> {
-  const contracts = getCurrentlyDeployedContracts(chainId)
-  const result = {}
-  await Promise.all(
-    Object.entries(contracts).map(async ([contractName, contractInfo]) => {
-      if (contractName.includes("Proxy") || contractName.includes("Implementation")) {
-        return null
-      }
-      if (contractName === "CreditLineFactory") {
-        contractName = "GoldfinchFactory"
-      }
-      return (result[contractName] = await artifacts.require(contractName).at(contractInfo.address))
-    })
-  )
-  return result
-}
-=======
-  MAINNET_CHAIN_ID,
-  ChainId,
-  CHAIN_NAME_BY_ID,
-  getERC20Address,
-  assertIsChainId,
-} from "../blockchain_scripts/deployHelpers"
-import _ from "lodash"
-import hre from "hardhat"
-const {ethers} = hre
-const MAINNET_MULTISIG = "0xBEb28978B2c755155f20fd3d09Cb37e300A6981f"
-const MAINNET_UNDERWRITER = "0x79ea65C834EC137170E1aA40A42b9C80df9c0Bb4"
->>>>>>> 733e8726
 
 /**
  * Override the USDC DOMAIN_SEPARATOR to use the local chain ID of 31337. This makes permit work when
@@ -264,18 +41,10 @@
   await ethers.provider.send("evm_mine", [])
 }
 
-<<<<<<< HEAD
 export {
   MAINNET_GOVERNANCE_MULTISIG,
   MAINNET_UNDERWRITER,
   MAINNET_WARBLER_LABS_MULTISIG,
   MAINNET_GF_DEPLOYER,
   MAINNET_CREDIT_DESK,
-  getExistingContracts,
-  upgradeContracts,
-  getCurrentlyDeployedContracts,
-  getAllExistingContracts,
-}
-=======
-export {MAINNET_MULTISIG, MAINNET_UNDERWRITER}
->>>>>>> 733e8726
+}