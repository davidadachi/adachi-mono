<<<<<<< HEAD
import {assertNonNullable} from "@goldfinch-eng/utils"
import {Contract, Signer} from "ethers"
import hre from "hardhat"
import {mergeABIs} from "hardhat-deploy/dist/src/utils"
import {DeploymentsExtension} from "hardhat-deploy/types"
import {
  assertIsChainId,
  ChainId,
  CHAIN_NAME_BY_ID,
=======
import {
  isTestEnv,
  updateConfig,
  OWNER_ROLE,
  SAFE_CONFIG,
  MAINNET_CHAIN_ID,
  DepList,
  getSignerForAddress,
  ChainId,
  CHAIN_NAME_BY_ID,
  getERC20Address,
  assertIsChainId,
>>>>>>> 1e155e2e
  ContractDeployer,
  DepList,
  fixProvider,
  getERC20Address,
  getEthersContract,
  getProtocolOwner,
  getSignerForAddress,
  isMainnetForking,
  isTestEnv,
  MAINNET_CHAIN_ID,
  OWNER_ROLE,
  SAFE_CONFIG,
  updateConfig,
} from "../blockchain_scripts/deployHelpers"
import {CONFIG_KEYS} from "./configKeys"
<<<<<<< HEAD
=======
import hre from "hardhat"
import {Contract} from "ethers"
import {DeploymentsExtension} from "hardhat-deploy/types"
import {Signer} from "ethers"
import {assertNonNullable} from "@goldfinch-eng/utils"
const {ethers, artifacts} = hre
const MAINNET_MULTISIG = "0xBEb28978B2c755155f20fd3d09Cb37e300A6981f"
const MAINNET_UNDERWRITER = "0x79ea65C834EC137170E1aA40A42b9C80df9c0Bb4"

import {mergeABIs} from "hardhat-deploy/dist/src/utils"
import {Logger} from "./types"
>>>>>>> 1e155e2e
import {
  openzeppelin_assertIsValidImplementation,
  openzeppelin_assertIsValidUpgrade,
  openzeppelin_saveDeploymentManifest,
} from "./deployHelpers/openzeppelin-upgrade-validation"
import {Logger} from "./types"
const {ethers, artifacts} = hre
const MAINNET_GOVERNANCE_MULTISIG = "0xBEb28978B2c755155f20fd3d09Cb37e300A6981f"
const MAINNET_UNDERWRITER = "0x79ea65C834EC137170E1aA40A42b9C80df9c0Bb4"
const MAINNET_WARBLER_LABS_MULTISIG = "0x229Db88850B319BD4cA751490F3176F511823372"
const MAINNET_GF_DEPLOYER = "0xa083880F7a5df37Bf00a25380C3eB9AF9cD92D8f"
const MAINNET_CREDIT_DESK = "0xD52dc1615c843c30F2e4668E101c0938e6007220"

async function getProxyImplAddress(proxyContract: Contract) {
  if (!proxyContract) {
    return null
  }
  const implStorageLocation = "0x360894a13ba1a3210667c828492db98dca3e2076cc3735a920a3ca505d382bbc"
  const currentImpl = await ethers.provider.getStorageAt(proxyContract.address, implStorageLocation)
  return ethers.utils.hexStripZeros(currentImpl)
}

async function upgradeContracts({
  contractsToUpgrade = [],
  contracts,
  signer,
  deployFrom,
  deployer,
  logger = console.log,
}: {
  contractsToUpgrade: string[]
  contracts: ExistingContracts
  signer: string | Signer
  deployFrom: any
  deployer: ContractDeployer
  logger: Logger
}): Promise<UpgradedContracts> {
  logger("Deploying accountant")
  const accountantDeployResult = await deployer.deployLibrary("Accountant", {
    from: deployFrom,
    gasLimit: 4000000,
    args: [],
  })

  const dependencies: DepList = {
    CreditLine: {["Accountant"]: accountantDeployResult.address},
    SeniorPool: {["Accountant"]: accountantDeployResult.address},
    GoldfinchFactory: {["Accountant"]: accountantDeployResult.address},
  }

  const upgradedContracts: UpgradedContracts = {}
  for (const contractName of contractsToUpgrade) {
    const contract = contracts[contractName]
    assertNonNullable(contract)

    let contractToDeploy = contractName
    if (isTestEnv() && ["Pool", "CreditDesk", "GoldfinchConfig"].includes(contractName)) {
      contractToDeploy = `Test${contractName}`
    }

    logger("📡 Trying to deploy", contractToDeploy)
    const ethersSigner = typeof signer === "string" ? await ethers.getSigner(signer) : signer
    await deployer.deploy(contractToDeploy, {
      from: deployFrom,
      proxy: {
        owner: await getProtocolOwner(),
      },
      libraries: dependencies[contractName],
    })

    logger("Assert valid implementation and upgrade", contractToDeploy)
    const proxyDeployment = await hre.deployments.get(`${contractToDeploy}`)
    const implDeployment = await hre.deployments.get(`${contractToDeploy}_Implementation`)
    await openzeppelin_assertIsValidImplementation(implDeployment)
    // To upgrade the manifest:
    //  1. run `npm run generate-manifest` on main
    //  2. checkout your branch
    //  3. copy/paste it to .openzeppelin/unknown-*.json
    //  4. run `npm run generate-manifest` again
    await openzeppelin_assertIsValidUpgrade(fixProvider(hre.network.provider), proxyDeployment.address, implDeployment)

    const upgradedContract = (await getEthersContract(contractToDeploy, {at: implDeployment.address})).connect(
      ethersSigner
    )
    // Get a contract object with the latest ABI, attached to the signer
    const upgradedImplAddress = upgradedContract.address

    upgradedContracts[contractName] = {
      ...contract,
      UpgradedContract: upgradedContract,
      UpgradedImplAddress: upgradedImplAddress,
    }

    // We don't want to re-write the upgrade manifest and deployments manifest
    // when we deploy during a mainnet forking test. If we did, we would be
    // checking if the upgrade was safe with the last thing that we deployed,
    // not what's currently on mainnet
    if (!isMainnetForking()) {
      await rewriteUpgradedDeployment(contractName)
      await openzeppelin_saveDeploymentManifest(fixProvider(hre.network.provider), proxyDeployment, implDeployment)
    }
  }
  return upgradedContracts
}

/**
 * Rewrite a proxy upgrade in the deployments directory. hardhat-deploy creates 3 different deployment files for a proxied contract:
 *
 *   - Contract_Proxy.json. Proxy ABI.
 *   - Contract_Implementation.json. Implementation ABI.
 *   - Contract.json. Combined Proxy and Implementation ABI.
 *
 * When using `hre.deployments.deploy` with the `proxy` key, hardhat-deploy will write out the combined ABI. But since
 * we use a multisig to change the proxy's implementation, only the implementation ABI is written out by hardhat-deploy.
 * Work around this by rewriting the combined ABI ourselves.
 */
export async function rewriteUpgradedDeployment(deploymentName: string) {
  const implDeployment = await hre.deployments.get(`${deploymentName}_Implementation`)
  const proxyDeployment = await hre.deployments.get(`${deploymentName}_Proxy`)

  const mergedABI = mergeABIs([implDeployment.abi, proxyDeployment.abi], {
    check: false,
    skipSupportsInterface: false,
  })

  const deployment = await hre.deployments.get(deploymentName)
  deployment.abi = mergedABI
  deployment.implementation = implDeployment.address
  await hre.deployments.save(deploymentName, deployment)
}

export type ContractHolder = {
  ProxyContract: Contract
  ExistingContract: Contract
  ExistingImplAddress: string
  UpgradedContract: Contract
  UpgradedImplAddress: string
}

export type ExistingContracts = {
  [contractName: string]: Omit<ContractHolder, "UpgradedContract" | "UpgradedImplAddress">
}

export type UpgradedContracts = {
  [contractName: string]: ContractHolder
}

async function getExistingContracts(
  contractNames: string[],
  signer: string | Signer,
  chainId: ChainId = MAINNET_CHAIN_ID
): Promise<ExistingContracts> {
  const contracts: ExistingContracts = {}
  const onChainConfig = getCurrentlyDeployedContracts(chainId)
  for (const contractName of contractNames) {
    const contractConfig = onChainConfig[contractName] as any
    const proxyConfig = onChainConfig[`${contractName}_Proxy`] as any

    const ethersSigner = await getSignerForAddress(signer)
    const contractProxy =
      proxyConfig && (await ethers.getContractAt(proxyConfig.abi, proxyConfig.address, ethersSigner))
    const contract = await ethers.getContractAt(contractConfig.abi, contractConfig.address, ethersSigner)
    contracts[contractName] = {
      ProxyContract: contractProxy,
      ExistingContract: contract,
      ExistingImplAddress: (await getProxyImplAddress(contractProxy)) as string,
    }
  }
  return contracts
}

type ContractInfo = {
  address: string
  abi: {}[]
}
function getCurrentlyDeployedContracts(chainId: ChainId = MAINNET_CHAIN_ID): {[key: string]: ContractInfo} {
  // eslint-disable-next-line @typescript-eslint/no-var-requires
  const deploymentsFile = require("../deployments/all.json")
  const chainName = CHAIN_NAME_BY_ID[chainId]
  return deploymentsFile[chainId][chainName].contracts
}

async function getAllExistingContracts(chainId: ChainId = MAINNET_CHAIN_ID): Promise<{[key: string]: any}> {
  const contracts = getCurrentlyDeployedContracts(chainId)
  const result = {}
  await Promise.all(
    Object.entries(contracts).map(async ([contractName, contractInfo]) => {
      if (contractName.includes("Proxy") || contractName.includes("Implementation")) {
        return null
      }
      if (contractName === "CreditLineFactory") {
        contractName = "GoldfinchFactory"
      }
      return (result[contractName] = await artifacts.require(contractName).at(contractInfo.address))
    })
  )
  return result
}

/**
 * Override the USDC DOMAIN_SEPARATOR to use the local chain ID of 31337. This makes permit work when
 * using mainnet forking.
 */
export async function overrideUsdcDomainSeparator() {
  const chainId = await hre.getChainId()
  assertIsChainId(chainId)
  const usdcAddress = getERC20Address("USDC", chainId)
  // DOMAIN_SEPARATOR storage slot is 15.
  // This can be confirmed by running the following:
  //
  //   await web3.eth.getStorageAt("0xa0b86991c6218b36c1d19d4a2e9eb0ce3606eb48", 15)
  //
  // And comparing with the output of calling usdc.DOMAIN_SEPARATOR()
  const DOMAIN_SEPARATOR_STORAGE_SLOT_INDEX = "0xf"
  const value = ethers.utils.keccak256(
    ethers.utils.defaultAbiCoder.encode(
      ["bytes32", "bytes32", "bytes32", "uint256", "address"],
      [
        ethers.utils.keccak256(
          ethers.utils.toUtf8Bytes("EIP712Domain(string name,string version,uint256 chainId,address verifyingContract)")
        ),
        ethers.utils.keccak256(ethers.utils.toUtf8Bytes("USD Coin")),
        ethers.utils.keccak256(ethers.utils.toUtf8Bytes("2")),
        chainId,
        usdcAddress,
      ]
    )
  )
  ethers.utils.solidityKeccak256([], [])
  await ethers.provider.send("hardhat_setStorageAt", [usdcAddress, DOMAIN_SEPARATOR_STORAGE_SLOT_INDEX, value])
  await ethers.provider.send("evm_mine", [])
}

export {
  MAINNET_GOVERNANCE_MULTISIG,
  MAINNET_UNDERWRITER,
  MAINNET_WARBLER_LABS_MULTISIG,
  MAINNET_GF_DEPLOYER,
  MAINNET_CREDIT_DESK,
  getExistingContracts,
  upgradeContracts,
  getCurrentlyDeployedContracts,
  getAllExistingContracts,
}<|MERGE_RESOLUTION|>--- conflicted
+++ resolved
@@ -1,27 +1,11 @@
-<<<<<<< HEAD
 import {assertNonNullable} from "@goldfinch-eng/utils"
 import {Contract, Signer} from "ethers"
 import hre from "hardhat"
 import {mergeABIs} from "hardhat-deploy/dist/src/utils"
-import {DeploymentsExtension} from "hardhat-deploy/types"
 import {
   assertIsChainId,
   ChainId,
   CHAIN_NAME_BY_ID,
-=======
-import {
-  isTestEnv,
-  updateConfig,
-  OWNER_ROLE,
-  SAFE_CONFIG,
-  MAINNET_CHAIN_ID,
-  DepList,
-  getSignerForAddress,
-  ChainId,
-  CHAIN_NAME_BY_ID,
-  getERC20Address,
-  assertIsChainId,
->>>>>>> 1e155e2e
   ContractDeployer,
   DepList,
   fixProvider,
@@ -32,25 +16,7 @@
   isMainnetForking,
   isTestEnv,
   MAINNET_CHAIN_ID,
-  OWNER_ROLE,
-  SAFE_CONFIG,
-  updateConfig,
 } from "../blockchain_scripts/deployHelpers"
-import {CONFIG_KEYS} from "./configKeys"
-<<<<<<< HEAD
-=======
-import hre from "hardhat"
-import {Contract} from "ethers"
-import {DeploymentsExtension} from "hardhat-deploy/types"
-import {Signer} from "ethers"
-import {assertNonNullable} from "@goldfinch-eng/utils"
-const {ethers, artifacts} = hre
-const MAINNET_MULTISIG = "0xBEb28978B2c755155f20fd3d09Cb37e300A6981f"
-const MAINNET_UNDERWRITER = "0x79ea65C834EC137170E1aA40A42b9C80df9c0Bb4"
-
-import {mergeABIs} from "hardhat-deploy/dist/src/utils"
-import {Logger} from "./types"
->>>>>>> 1e155e2e
 import {
   openzeppelin_assertIsValidImplementation,
   openzeppelin_assertIsValidUpgrade,
