--- conflicted
+++ resolved
@@ -498,13 +498,9 @@
   } catch (error) {
     metadata = {}
   }
-<<<<<<< HEAD
   const name = `${borrower}: ${_.sample(names)}`
-=======
-  const name = `${borrower.slice(0, 6)}: ${_.sample(names)}`
   const launchTime = await getCurrentTimestamp()
 
->>>>>>> 2b15a826
   logger(`Write metadata for ${pool.address}:${name}`)
   metadata[pool.address.toLowerCase()] = {
     name,
