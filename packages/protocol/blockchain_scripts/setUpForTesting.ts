import {assertIsString, assertNonNullable, findEnvLocal} from "@goldfinch-eng/utils"
import BigNumber from "bignumber.js"
import BN from "bn.js"
import dotenv from "dotenv"
import {Contract, ContractReceipt} from "ethers"
import {Result} from "ethers/lib/utils"
import fs from "fs"
import hre, {ethers} from "hardhat"
import {Deployment} from "hardhat-deploy/types"
import {HardhatRuntimeEnvironment} from "hardhat/types"
import _ from "lodash"
import {CONFIG_KEYS} from "../blockchain_scripts/configKeys"
import {
  assertIsChainId,
  ContractDeployer,
  FIDU_DECIMALS,
  getERC20Address,
  getProtocolOwner,
  getUSDCAddress,
  interestAprAsBN,
  isMainnetForking,
  isTestEnv,
  LOCAL_CHAIN_ID,
  SIGNER_ROLE,
  STAKING_REWARDS_MULTIPLIER_DECIMALS,
  toAtomic,
  TRANCHES,
  updateConfig,
  USDCDecimals,
} from "../blockchain_scripts/deployHelpers"
import {Logger} from "../blockchain_scripts/types"
import {advanceTime, GFI_DECIMALS, toEthers, usdcVal} from "../test/testHelpers"
import {
  Borrower,
  CommunityRewards,
  CreditLine,
  GFI,
  GoldfinchConfig,
  GoldfinchFactory,
  MerkleDirectDistributor,
  SeniorPool,
  StakingRewards,
  TestERC20,
  TranchedPool,
  UniqueIdentity,
} from "../typechain/ethers"

import * as migratev231 from "../blockchain_scripts/migrations/v2.3.1/migrate"
import {impersonateAccount} from "./helpers/impersonateAccount"
import {fundWithWhales} from "./helpers/fundWithWhales"
import {overrideUsdcDomainSeparator} from "./mainnetForkingHelpers"

dotenv.config({path: findEnvLocal()})

/*
This deployment deposits some funds to the pool, and creates an underwriter, and a credit line.
It is only really used for test purposes, and should never be used on Mainnet (which it automatically never does);
*/
type OverrideOptions = {
  overrideAddress?: string
  logger?: typeof console.log // added because hre logger isn't working on async requests to the packages/server node instance
}

let logger: Logger
export async function setUpForTesting(hre: HardhatRuntimeEnvironment, {overrideAddress, logger}: OverrideOptions = {}) {
  const {
    getNamedAccounts,
    deployments: {getOrNull, log},
    getChainId,
  } = hre
  if (!logger) {
    logger = log
  }
  const {gf_deployer} = await getNamedAccounts()
  const protocol_owner = await getProtocolOwner()
  const deployer = new ContractDeployer(logger, hre)
  assertIsString(protocol_owner)
  assertIsString(gf_deployer)
  const protocolOwnerSigner = ethers.provider.getSigner(protocol_owner)

  const chainId = await getChainId()
  assertIsChainId(chainId)

  let underwriter = protocol_owner
  // If you uncomment this, make sure to also uncomment the line in the MainnetForking section,
  // which sets this var to the upgraded version of fidu
  // let fidu = await getDeployedAsEthersContract(getOrNull, "Fidu")
  let config = await getDeployedAsEthersContract<GoldfinchConfig>(getOrNull, "GoldfinchConfig")
  assertNonNullable(config)
  const goldfinchFactory = await getDeployedAsEthersContract<GoldfinchFactory>(getOrNull, "GoldfinchFactory")
  if (process.env.TEST_USERS) {
    throw new Error("`TEST_USERS` is deprecated. Use `TEST_USER` instead.")
  }
  const borrower = overrideAddress || process.env.TEST_USER || protocol_owner
  const requestFromClient = !!overrideAddress

  const {erc20, erc20s} = await getERC20s({hre, chainId})

  if (chainId === LOCAL_CHAIN_ID && !isMainnetForking()) {
    logger("🐳 Funding from local whales")
    await fundFromLocalWhale(gf_deployer, erc20s, {logger})
    await fundFromLocalWhale(borrower, erc20s, {logger})
    logger("🐳 Finished funding from local whales")
  }

  if (isMainnetForking()) {
    logger("🐳 Funding from mainnet forking whales")
    const protocolOwner = await getProtocolOwner()
    await impersonateAccount(hre, protocolOwner)
    await fundWithWhales(["ETH"], [protocolOwner])

    logger("🐳 Funding protocol_owner with whales")
    underwriter = protocol_owner
    await fundWithWhales(["USDT", "BUSD", "ETH", "USDC"], [protocol_owner, gf_deployer, borrower], 75000)
    logger("🐳 Finished funding with whales.")
  }

<<<<<<< HEAD
  // Grant local signer role
  await impersonateAccount(hre, protocol_owner)
  const uniqueIdentity = (await getDeployedAsEthersContract<UniqueIdentity>(getOrNull, "UniqueIdentity")).connect(
    protocolOwnerSigner
  )
  const {protocol_owner: trustedSigner} = await getNamedAccounts()
  assertNonNullable(trustedSigner)
  const tx = await uniqueIdentity.grantRole(SIGNER_ROLE, trustedSigner)
  await tx.wait()
  await uniqueIdentity.setSupportedUIDTypes(
    [await uniqueIdentity.ID_TYPE_0(), await uniqueIdentity.ID_TYPE_2()],
    [true, true]
  )
=======
    // Grant local signer role
    await impersonateAccount(hre, protocol_owner)
    const uniqueIdentity = (await getDeployedAsEthersContract<UniqueIdentity>(getOrNull, "UniqueIdentity")).connect(
      protocolOwnerSigner
    )
    const {protocol_owner: trustedSigner} = await getNamedAccounts()
    assertNonNullable(trustedSigner)
    const tx = await uniqueIdentity.grantRole(SIGNER_ROLE, trustedSigner)
    await tx.wait()

    // Patch USDC DOMAIN_SEPARATOR to make permit work locally
    await overrideUsdcDomainSeparator()

    await migratev231.main()
>>>>>>> 9ceb35d1

  await impersonateAccount(hre, protocol_owner)
  await setupTestForwarder(deployer, config, getOrNull, protocol_owner)

  let seniorPool: SeniorPool = await getDeployedAsEthersContract<SeniorPool>(getOrNull, "SeniorPool")

  config = config.connect(protocolOwnerSigner)

  await updateConfig(config, "number", CONFIG_KEYS.TotalFundsLimit, String(usdcVal(40000000)))

  await addUsersToGoList(config, [underwriter])

  await updateConfig(config, "number", CONFIG_KEYS.DrawdownPeriodInSeconds, 300, {logger})

  const result = await (await goldfinchFactory.createBorrower(protocol_owner)).wait()
  const lastEventArgs = getLastEventArgs(result)
  const protocolBorrowerCon = lastEventArgs[0]
  logger(`Created borrower contract: ${protocolBorrowerCon} for ${protocol_owner}`)

  const commonPool = await createPoolForBorrower({
    getOrNull,
    underwriter,
    goldfinchFactory,
    borrower: protocolBorrowerCon,
    erc20,
  })
  await writePoolMetadata({pool: commonPool, borrower: "GFI"})

  const empty = await createPoolForBorrower({
    getOrNull,
    underwriter,
    goldfinchFactory,
    borrower: protocolBorrowerCon,
    erc20,
  })
  await writePoolMetadata({pool: empty, borrower: "Empty"})

  await addUsersToGoList(config, [borrower])

  if (requestFromClient) {
    await createBorrowerContractAndPool({
      erc20,
      address: borrower,
      getOrNull,
      seniorPool,
      goldfinchFactory,
    })
  }

  if (!requestFromClient) {
    await fundAddressAndDepositToCommonPool({erc20, address: borrower, commonPool, seniorPool})

    // Have the senior fund invest
    seniorPool = seniorPool.connect(protocolOwnerSigner)
    const txn = await commonPool.lockJuniorCapital()
    await txn.wait()
    await seniorPool.invest(commonPool.address)
    const filter = commonPool.filters.DepositMade(seniorPool.address)
    const depositLog = (await ethers.provider.getLogs(filter))[0]
    assertNonNullable(depositLog)
    const depositEvent = commonPool.interface.parseLog(depositLog)
    const tokenId = depositEvent.args.tokenId

    await commonPool.lockPool()
    let creditLine = await getDeployedAsEthersContract<CreditLine>(getOrNull, "CreditLine")
    creditLine = creditLine.attach(await commonPool.creditLine())

    const amount = (await creditLine.limit()).div(2)
    await commonPool.drawdown(amount)

    await advanceTime({days: 32})

    // Have the borrower repay a portion of their loan
    await impersonateAccount(hre, protocol_owner)
    const borrowerSigner = ethers.provider.getSigner(protocol_owner)
    assertNonNullable(borrowerSigner)
    const bwrCon = (await ethers.getContractAt("Borrower", protocolBorrowerCon)).connect(borrowerSigner) as Borrower
    const payAmount = new BN(100).mul(USDCDecimals)
    await (erc20 as TestERC20).connect(borrowerSigner).approve(bwrCon.address, payAmount.mul(new BN(2)).toString())
    await bwrCon.pay(commonPool.address, payAmount.toString())

    await advanceTime({days: 32})

    await bwrCon.pay(commonPool.address, payAmount.toString())

    await seniorPool.redeem(tokenId)

    await setUpRewards(erc20, getOrNull, protocol_owner)
  }
}

// TODO: need to deal with this in the migration script
async function setUpRewards(
  erc20: any,
  getOrNull: (name: string) => Promise<Deployment | null>,
  protocolOwner: string
) {
  const amount = new BN(String(1e8)).mul(GFI_DECIMALS)
  const communityRewards = await getDeployedAsEthersContract<CommunityRewards>(getOrNull, "CommunityRewards")
  const stakingRewards = await getDeployedAsEthersContract<StakingRewards>(getOrNull, "StakingRewards")
  const merkleDirectDistributor = await getDeployedAsEthersContractOrNull<MerkleDirectDistributor>(
    getOrNull,
    "MerkleDirectDistributor"
  )
  const rewardsAmount = amount.div(new BN(3))

  const gfi = await getDeployedAsEthersContract<GFI>(getOrNull, "GFI")
  await gfi.mint(protocolOwner, amount.toString(10))
  await gfi.approve(communityRewards.address, rewardsAmount.toString(10))
  await gfi.approve(stakingRewards.address, rewardsAmount.toString(10))

  await communityRewards.loadRewards(rewardsAmount.toString(10))

  await stakingRewards.loadRewards(rewardsAmount.toString(10))
  await stakingRewards.setRewardsParameters(
    toAtomic(new BN(1000), FIDU_DECIMALS),
    new BigNumber("10000000000")
      .multipliedBy(
        // This is just an arbitrary number meant to be in the same ballpark as how many FIDU the test user might
        // stake, so that given a GFI price around $1, the APY from GFI can work out to a reasonable-looking
        // double-digit percent.
        new BigNumber(75000)
      )
      .toString(10),
    new BigNumber("20000000000").multipliedBy(new BigNumber(75000)).toString(10),
    toAtomic(new BN(3), STAKING_REWARDS_MULTIPLIER_DECIMALS), // 300%
    toAtomic(new BN(0.5), STAKING_REWARDS_MULTIPLIER_DECIMALS) // 50%
  )

  // Have the protocol owner deposit-and-stake something, so that `stakingRewards.currentEarnRatePerToken()` will
  // not be 0 (due to a 0 staked supply), so that there's a non-zero APY from GFI rewards.
  const signer = ethers.provider.getSigner(protocolOwner)
  const usdcAmount = String(usdcVal(50000))
  await erc20.connect(signer).approve(stakingRewards.address, usdcAmount)
  await stakingRewards.depositAndStake(usdcAmount, {from: protocolOwner})

  // If the MerkleDirectDistributor contract is deployed, fund its GFI balance, so that it has GFI to disburse.
  if (merkleDirectDistributor) {
    await gfi.transfer(merkleDirectDistributor.address, rewardsAmount.toString(10), {from: protocolOwner})
  }
}

export async function getERC20s({hre, chainId}) {
  const {deployments} = hre
  const {getOrNull, log} = deployments
  logger = log

  let erc20
  const chainUsdcAddress = getUSDCAddress(chainId)
  if (chainUsdcAddress) {
    logger("On a network with known USDC address, so firing up that contract...")
    erc20 = await ethers.getContractAt("TestERC20", chainUsdcAddress)
  } else {
    erc20 = await getDeployedAsEthersContract<Contract>(getOrNull, "TestERC20")
  }

  const erc20s = [
    {
      ticker: "USDC",
      contract: erc20,
    },
  ]
  return {erc20, erc20s}
}

// Fund Address to sr Fund, Deposit funds to common pool
async function fundAddressAndDepositToCommonPool({
  erc20,
  address,
  commonPool,
  seniorPool,
}: {
  erc20: Contract
  address: string
  commonPool: any
  seniorPool: SeniorPool
}): Promise<void> {
  logger(`Deposit into senior fund address:${address}`)
  // fund with address into sr fund
  await impersonateAccount(hre, address)
  const signer = ethers.provider.getSigner(address)
  const depositAmount = new BN(10000).mul(USDCDecimals)
  await (erc20 as TestERC20).connect(signer).approve(seniorPool.address, depositAmount.mul(new BN(5)).toString())
  await seniorPool.connect(signer).deposit(depositAmount.mul(new BN(5)).toString())

  // Deposit funds into Common Pool
  let txn = await erc20.connect(signer).approve(commonPool.address, String(depositAmount))
  await txn.wait()
  txn = await commonPool.connect(signer).deposit(TRANCHES.Junior, String(depositAmount))
  await txn.wait()
  logger(`Deposited ${depositAmount} into the common pool`)
}

// Create a borrower contract
async function createBorrowerContractAndPool({
  erc20,
  address,
  getOrNull,
  seniorPool,
  goldfinchFactory,
}: {
  erc20: Contract
  address: string
  getOrNull: any
  seniorPool: SeniorPool
  goldfinchFactory: GoldfinchFactory
}): Promise<void> {
  const protocol_owner = await getProtocolOwner()
  const underwriter = await getProtocolOwner()
  logger(`Setting up for borrower: ${address}`)

  // Create Borrower Contract
  const result = await (await goldfinchFactory.createBorrower(address)).wait()
  const lastEventArgs = getLastEventArgs(result)
  const bwrConAddr = lastEventArgs[0]
  logger(`📜 Created borrower contract: ${bwrConAddr} for ${address}`)

  const filledPool = await createPoolForBorrower({
    getOrNull,
    underwriter,
    goldfinchFactory,
    borrower: bwrConAddr,
    erc20,
    depositor: protocol_owner,
  })
  let txn = await filledPool.lockJuniorCapital()
  await txn.wait()
  const ownerSigner = ethers.provider.getSigner(protocol_owner)
  await seniorPool.connect(ownerSigner).invest(filledPool.address)

  txn = await filledPool.lockPool()
  await txn.wait()

  logger(`Pool ready for ${address}`)
  await writePoolMetadata({pool: filledPool, borrower: address})
}

/**
 * Write fake TranchedPool metadata for local development
 */
async function writePoolMetadata({
  pool,
  borrower,
  backerLimit = "0.025",
}: {
  pool: TranchedPool
  borrower: string
  backerLimit?: string
}) {
  const names = ["Degen Pool", "CryptoPunks Fund"]
  const categories = ["NFT Loans", "Loans to degens"]
  const icons = [
    "data:image/png;base64,iVBORw0KGgoAAAANSUhEUgAAABgAAAAYCAYAAADgdz34AAAAdUlEQVR42mNgGAWjAAj+48GUG37i92+cmFJL/hMDKLHkv1TeVYKYIgvwBQ81gommFvxHtqB0797/6BbCxMixAGzA7AcPUFyJzEcWI9sHxAQP1YIIGWPzCVUjeehbQLN8gK2wG1o+oElpSiiIqFoXUKuCoboFAP+MJG7jSOWlAAAAAElFTkSuQmCC",
    "data:image/png;base64,iVBORw0KGgoAAAANSUhEUgAAABgAAAAYCAYAAADgdz34AAAAqElEQVR42mNgGAVDAfzHgyk33NTU9H9gYCBWTKkleA2nhiXYDKJqcKEYDvINPkyOJf/JwKRZcOL3b4KY7OAh1+U7d+5sIMrlyD6AGYTF5SgWgAyHYZKChyYW4IqD2Q8eUCUOGMi1gBjXU2QBzZMp2T7Aljxp5gOQXGugCHoqIjlnEwwaJEsYYHwYJtkCXLkY2ScZNhxgPogm1wKs6pBdTqzhpFjAgC/sASQcCwwmy7ugAAAAAElFTkSuQmCC",
  ]
  const description =
    "Lorem ipsum dolor sit amet, consectetur adipiscing elit. Nunc eget mi fringilla, maximus quam sodales, condimentum arcu. Vivamus arcu lorem, ultrices at ligula ut, tempor consectetur nibh. Vivamus commodo felis eu urna facilisis, feugiat gravida lectus egestas. Suspendisse consectetur urna at ornare lacinia. Etiam erat nunc, interdum sed gravida at, condimentum in metus. Mauris at sagittis libero."
  const detailsUrl = "https://example.com"
  const NDAUrl = "https://example.com"
  const status = [false, true, undefined]

  const metadataPath = "../../packages/client/config/pool-metadata/localhost.json"
  let metadata: any
  try {
    const data = await fs.promises.readFile(metadataPath)
    metadata = JSON.parse(data.toString())
  } catch (error) {
    metadata = {}
  }
  const name = `${borrower.slice(0, 6)}: ${_.sample(names)}`
  logger(`Write metadata for ${pool.address}:${name}`)
  metadata[pool.address.toLowerCase()] = {
    name,
    category: _.sample(categories),
    icon: _.sample(icons),
    description,
    detailsUrl,
    NDAUrl,
    backerLimit,
    disabled: _.sample(status),
  }

  await fs.promises.writeFile(metadataPath, JSON.stringify(metadata, null, 2))
}

function getLastEventArgs(result: ContractReceipt): Result {
  const events = result.events
  assertNonNullable(events)
  const lastEvent = events[events.length - 1]
  assertNonNullable(lastEvent)
  assertNonNullable(lastEvent.args)
  return lastEvent.args
}

async function addUsersToGoList(goldfinchConfig: GoldfinchConfig, users: string[]) {
  logger("Adding", users, "to the go-list... on config with address", goldfinchConfig.address)
  await (await goldfinchConfig.bulkAddToGoList(users)).wait()
}

export async function fundFromLocalWhale(userToFund: string, erc20s: any, {logger}: {logger: typeof console.log}) {
  logger("💰 Sending money to:", userToFund)
  const [protocol_owner] = await ethers.getSigners()
  if (protocol_owner) {
    await protocol_owner.sendTransaction({
      to: userToFund,
      value: ethers.utils.parseEther("10.0"),
    })
  } else {
    throw new Error("🚨 Failed to obtain `protocol_owner`.")
  }

  const ten = new BN(10)
  for (const erc20 of erc20s) {
    const {contract} = erc20
    const decimals = ten.pow(new BN(await contract.decimals()))
    await contract.transfer(userToFund, String(new BN(1000000).mul(decimals)))
  }
}

// Ideally the type would be T extends BaseContract, but there appears to be some issue
// in the generated types that prevents that. See https://github.com/ethers-io/ethers.js/issues/1384 for relevant info
async function getDeployedAsEthersContractOrNull<T>(
  getter: (name: string) => Promise<Deployment | null>,
  name: string
): Promise<T | null> {
  const {
    deployments: {log: logger},
  } = hre

  logger("📡 Trying to get the deployed version of...", name)
  let deployed = await getter(name)
  if (!deployed && isTestEnv()) {
    deployed = await getter(`Test${name}`)
  }
  if (deployed) {
    return await toEthers<T>(deployed as Parameters<typeof toEthers>[0])
  } else {
    return null
  }
}

async function getDeployedAsEthersContract<T>(
  getter: (name: string) => Promise<Deployment | null>,
  name: string
): Promise<T> {
  const deployed = await getDeployedAsEthersContractOrNull<T>(getter, name)
  if (deployed) {
    return deployed
  } else {
    throw new Error("Contract is not deployed")
  }
}

async function createPoolForBorrower({
  getOrNull,
  underwriter,
  goldfinchFactory,
  borrower,
  depositor,
  erc20,
}: {
  getOrNull: any
  underwriter: string
  goldfinchFactory: GoldfinchFactory
  borrower: string
  depositor?: string
  erc20: Contract
}): Promise<TranchedPool> {
  const juniorFeePercent = String(new BN(20))
  const limit = String(new BN(10000).mul(USDCDecimals))
  const interestApr = String(interestAprAsBN("5.00"))
  const paymentPeriodInDays = String(new BN(30))
  const termInDays = String(new BN(360))
  const lateFeeApr = String(new BN(0))
  const principalGracePeriodInDays = String(new BN(185))
  const fundableAt = String(new BN(0))
  const underwriterSigner = ethers.provider.getSigner(underwriter)
  const allowedUIDTypes = []
  const result = await (
    await goldfinchFactory
      .connect(underwriterSigner)
      .createPool(
        borrower,
        juniorFeePercent,
        limit,
        interestApr,
        paymentPeriodInDays,
        termInDays,
        lateFeeApr,
        principalGracePeriodInDays,
        fundableAt,
        allowedUIDTypes
      )
  ).wait()
  const lastEventArgs = getLastEventArgs(result)
  const poolAddress = lastEventArgs[0]
  const poolContract = await getDeployedAsEthersContract<TranchedPool>(getOrNull, "TranchedPool")
  assertNonNullable(poolContract)
  const pool = poolContract.attach(poolAddress).connect(underwriterSigner)

  logger(`Created a Pool ${poolAddress} for the borrower ${borrower}`)
  let txn = await erc20.connect(underwriterSigner).approve(pool.address, String(limit))
  await txn.wait()

  if (depositor) {
    const depositAmount = String(new BN(limit).div(new BN(20)))
    const depositorSigner = ethers.provider.getSigner(depositor)
    txn = await erc20.connect(depositorSigner).approve(pool.address, String(limit))
    await txn.wait()
    txn = await pool.connect(depositorSigner).deposit(TRANCHES.Junior, depositAmount)
    await txn.wait()

    logger(`Deposited ${depositAmount} into ${pool.address} via ${depositor}`)
  }
  return pool
}

async function setupTestForwarder(
  deployer: ContractDeployer,
  config: GoldfinchConfig,
  getOrNull: any,
  protocol_owner: string
) {
  // Don't create a new one if we already have a trusted forwarder set.
  if (await config.getAddress(CONFIG_KEYS.TrustedForwarder)) {
    return
  }
  const forwarder = await deployer.deploy("TestForwarder", {
    from: protocol_owner,
    gasLimit: 4000000,
  })
  logger(`Created Forwarder at ${forwarder.address}`)

  assertNonNullable(forwarder)
  await forwarder.registerDomainSeparator("Defender", "1")

  await updateConfig(config, "address", CONFIG_KEYS.TrustedForwarder, forwarder.address, {logger})
}<|MERGE_RESOLUTION|>--- conflicted
+++ resolved
@@ -115,7 +115,6 @@
     logger("🐳 Finished funding with whales.")
   }
 
-<<<<<<< HEAD
   // Grant local signer role
   await impersonateAccount(hre, protocol_owner)
   const uniqueIdentity = (await getDeployedAsEthersContract<UniqueIdentity>(getOrNull, "UniqueIdentity")).connect(
@@ -129,22 +128,11 @@
     [await uniqueIdentity.ID_TYPE_0(), await uniqueIdentity.ID_TYPE_2()],
     [true, true]
   )
-=======
-    // Grant local signer role
-    await impersonateAccount(hre, protocol_owner)
-    const uniqueIdentity = (await getDeployedAsEthersContract<UniqueIdentity>(getOrNull, "UniqueIdentity")).connect(
-      protocolOwnerSigner
-    )
-    const {protocol_owner: trustedSigner} = await getNamedAccounts()
-    assertNonNullable(trustedSigner)
-    const tx = await uniqueIdentity.grantRole(SIGNER_ROLE, trustedSigner)
-    await tx.wait()
-
-    // Patch USDC DOMAIN_SEPARATOR to make permit work locally
-    await overrideUsdcDomainSeparator()
-
-    await migratev231.main()
->>>>>>> 9ceb35d1
+
+  // Patch USDC DOMAIN_SEPARATOR to make permit work locally
+  await overrideUsdcDomainSeparator()
+
+  await migratev231.main()
 
   await impersonateAccount(hre, protocol_owner)
   await setupTestForwarder(deployer, config, getOrNull, protocol_owner)
