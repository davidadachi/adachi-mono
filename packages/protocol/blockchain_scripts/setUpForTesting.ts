import {assertIsString, assertNonNullable, findEnvLocal} from "@goldfinch-eng/utils"
import BigNumber from "bignumber.js"
import BN from "bn.js"
import dotenv from "dotenv"
import {Contract, ContractReceipt} from "ethers"
import {Result} from "ethers/lib/utils"
import fs from "fs"
import hre, {ethers} from "hardhat"
import {Deployment} from "hardhat-deploy/types"
import {HardhatRuntimeEnvironment} from "hardhat/types"
import _ from "lodash"
import {CONFIG_KEYS} from "../blockchain_scripts/configKeys"
import {
  assertIsChainId,
  ContractDeployer,
  FIDU_DECIMALS,
  getProtocolOwner,
  getUSDCAddress,
  interestAprAsBN,
  isMainnetForking,
  isTestEnv,
  LOCAL_CHAIN_ID,
  SIGNER_ROLE,
  STAKING_REWARDS_MULTIPLIER_DECIMALS,
  toAtomic,
  TRANCHES,
  updateConfig,
  USDCDecimals,
} from "../blockchain_scripts/deployHelpers"
import {fundWithWhales, impersonateAccount} from "../blockchain_scripts/mainnetForkingHelpers"
import {Logger} from "../blockchain_scripts/types"
import {advanceTime, GFI_DECIMALS, toEthers, usdcVal} from "../test/testHelpers"
import {
  Borrower,
  CommunityRewards,
  CreditLine,
  GFI,
  GoldfinchConfig,
  GoldfinchFactory,
  SeniorPool,
  StakingRewards,
  TestERC20,
  TranchedPool,
  UniqueIdentity,
} from "../typechain/ethers"
import * as migratev22 from "../blockchain_scripts/migrations/v2.2/migrate"

import * as migrate from "../blockchain_scripts/migrations/v2.2/migrate"

import * as migratev22 from "../blockchain_scripts/migrations/v2.2/migrate"
import * as migratev23 from "../blockchain_scripts/migrations/v2.3/migrate"

dotenv.config({path: findEnvLocal()})

/*
This deployment deposits some funds to the pool, and creates an underwriter, and a credit line.
It is only really used for test purposes, and should never be used on Mainnet (which it automatically never does);
*/
type OverrideOptions = {
  overrideAddress?: string
}

let logger: Logger
export async function setUpForTesting(hre: HardhatRuntimeEnvironment, options: OverrideOptions = {}) {
  const {getNamedAccounts, deployments, getChainId} = hre
  const {getOrNull, log} = deployments
  logger = log
  const {gf_deployer} = await getNamedAccounts()
  const protocol_owner = await getProtocolOwner()
  const deployer = new ContractDeployer(logger, hre)
  assertIsString(protocol_owner)
  assertIsString(gf_deployer)
  const protocolOwnerSigner = ethers.provider.getSigner(protocol_owner)

  const chainId = await getChainId()
  assertIsChainId(chainId)

  let underwriter = protocol_owner
  // If you uncomment this, make sure to also uncomment the line in the MainnetForking section,
  // which sets this var to the upgraded version of fidu
  // let fidu = await getDeployedAsEthersContract(getOrNull, "Fidu")
  let config = await getDeployedAsEthersContract<GoldfinchConfig>(getOrNull, "GoldfinchConfig")
  assertNonNullable(config)
  const goldfinchFactory = await getDeployedAsEthersContract<GoldfinchFactory>(getOrNull, "GoldfinchFactory")
  if (process.env.TEST_USERS) {
    throw new Error("`TEST_USERS` is deprecated. Use `TEST_USER` instead.")
  }
  const borrower = options?.overrideAddress || process.env.TEST_USER || protocol_owner
  const requestFromClient = !!options?.overrideAddress

  const {erc20, erc20s} = await getERC20s({hre, chainId})

  if (chainId === LOCAL_CHAIN_ID && !isMainnetForking()) {
    await fundFromLocalWhale(gf_deployer, erc20s, hre)
    await fundFromLocalWhale(borrower, erc20s, hre)
  }

  if (isMainnetForking()) {
    const protocolOwner = await getProtocolOwner()
    await impersonateAccount(hre, protocolOwner)
    await fundWithWhales(["ETH"], [protocolOwner])

    logger("Funding protocol_owner with whales")
    underwriter = protocol_owner
    await fundWithWhales(["USDT", "BUSD", "ETH", "USDC"], [protocol_owner, gf_deployer, borrower], new BN("75000"))
    logger(`Finished funding with whales.`)

    // Grant local signer role
    await impersonateAccount(hre, protocol_owner)
    const uniqueIdentity = (await getDeployedAsEthersContract<UniqueIdentity>(getOrNull, "UniqueIdentity")).connect(
      protocolOwnerSigner
    )
    const {protocol_owner: trustedSigner} = await getNamedAccounts()
    assertNonNullable(trustedSigner)
    const tx = await uniqueIdentity.grantRole(SIGNER_ROLE, trustedSigner)
    await tx.wait()

<<<<<<< HEAD
    await migratev22.main()
    await migratev23.main()
=======
    await migrate.main()
>>>>>>> 9ca8d8cb

    // TODO: temporary while GoldfinchFactory upgrade hasn't been deployed
    return
  }
  await impersonateAccount(hre, protocol_owner)
  await setupTestForwarder(deployer, config, getOrNull, protocol_owner)

  let seniorPool: SeniorPool = await getDeployedAsEthersContract<SeniorPool>(getOrNull, "SeniorPool")

  config = config.connect(protocolOwnerSigner)

  await updateConfig(config, "number", CONFIG_KEYS.TotalFundsLimit, String(usdcVal(40000000)))

  await addUsersToGoList(config, [underwriter])

  await updateConfig(config, "number", CONFIG_KEYS.DrawdownPeriodInSeconds, 300, {logger})

  const result = await (await goldfinchFactory.createBorrower(protocol_owner)).wait()
  const lastEventArgs = getLastEventArgs(result)
  const protocolBorrowerCon = lastEventArgs[0]
  logger(`Created borrower contract: ${protocolBorrowerCon} for ${protocol_owner}`)

  const commonPool = await createPoolForBorrower({
    getOrNull,
    underwriter,
    goldfinchFactory,
    borrower: protocolBorrowerCon,
    erc20,
  })
  await writePoolMetadata({pool: commonPool, borrower: "GFI"})

  const empty = await createPoolForBorrower({
    getOrNull,
    underwriter,
    goldfinchFactory,
    borrower: protocolBorrowerCon,
    erc20,
  })
  await writePoolMetadata({pool: empty, borrower: "Empty"})

  await addUsersToGoList(config, [borrower])

  if (!requestFromClient) {
    await fundAddressAndDepositToCommonPool({erc20, address: borrower, commonPool, seniorPool})
  }
  if (requestFromClient) {
    await createBorrowerContractAndPool({
      erc20,
      address: borrower,
      getOrNull,
      seniorPool,
      goldfinchFactory,
    })
  }

  if (!requestFromClient) {
    // Have the senior fund invest
    seniorPool = seniorPool.connect(protocolOwnerSigner)
    const txn = await commonPool.lockJuniorCapital()
    await txn.wait()
    await seniorPool.invest(commonPool.address)
    const filter = commonPool.filters.DepositMade(seniorPool.address)
    const depositLog = (await ethers.provider.getLogs(filter))[0]
    assertNonNullable(depositLog)
    const depositEvent = commonPool.interface.parseLog(depositLog)
    const tokenId = depositEvent.args.tokenId

    await commonPool.lockPool()
    let creditLine = await getDeployedAsEthersContract<CreditLine>(getOrNull, "CreditLine")
    creditLine = creditLine.attach(await commonPool.creditLine())

    const amount = (await creditLine.limit()).div(2)
    await commonPool.drawdown(amount)

    await advanceTime({days: 32})

    // Have the borrower repay a portion of their loan
    await impersonateAccount(hre, protocol_owner)
    const borrowerSigner = ethers.provider.getSigner(protocol_owner)
    assertNonNullable(borrowerSigner)
    const bwrCon = (await ethers.getContractAt("Borrower", protocolBorrowerCon)).connect(borrowerSigner) as Borrower
    const payAmount = new BN(100).mul(USDCDecimals)
    await (erc20 as TestERC20).connect(borrowerSigner).approve(bwrCon.address, payAmount.mul(new BN(2)).toString())
    await bwrCon.pay(commonPool.address, payAmount.toString())

    await advanceTime({days: 32})

    await bwrCon.pay(commonPool.address, payAmount.toString())

    await seniorPool.redeem(tokenId)

    await setUpRewards(erc20, getOrNull, protocol_owner)
  }
}

// TODO: need to deal with this in the migration script
async function setUpRewards(
  erc20: any,
  getOrNull: (name: string) => Promise<Deployment | null>,
  protocolOwner: string
) {
  const amount = new BN(String(1e8)).mul(GFI_DECIMALS)
  const communityRewards = await getDeployedAsEthersContract<CommunityRewards>(getOrNull, "CommunityRewards")
  const stakingRewards = await getDeployedAsEthersContract<StakingRewards>(getOrNull, "StakingRewards")
  const rewardsAmount = amount.div(new BN(2))

  const gfi = await getDeployedAsEthersContract<GFI>(getOrNull, "GFI")
  await gfi.mint(protocolOwner, amount.toString(10))
  await gfi.approve(communityRewards.address, rewardsAmount.toString(10))
  await gfi.approve(stakingRewards.address, rewardsAmount.toString(10))

  await communityRewards.loadRewards(rewardsAmount.toString(10))

  await stakingRewards.loadRewards(rewardsAmount.toString(10))
  await stakingRewards.setRewardsParameters(
    toAtomic(new BN(1000), FIDU_DECIMALS),
    new BigNumber("10000000000")
      .multipliedBy(
        // This is just an arbitrary number meant to be in the same ballpark as how many FIDU the test user might
        // stake, so that given a GFI price around $1, the APY from GFI can work out to a reasonable-looking
        // double-digit percent.
        new BigNumber(75000)
      )
      .toString(10),
    new BigNumber("20000000000").multipliedBy(new BigNumber(75000)).toString(10),
    toAtomic(new BN(3), STAKING_REWARDS_MULTIPLIER_DECIMALS), // 300%
    toAtomic(new BN(0.5), STAKING_REWARDS_MULTIPLIER_DECIMALS) // 50%
  )

  // Have the protocol owner deposit-and-stake something, so that `stakingRewards.currentEarnRatePerToken()` will
  // not be 0 (due to a 0 staked supply), so that there's a non-zero APY from GFI rewards.
  const signer = ethers.provider.getSigner(protocolOwner)
  const usdcAmount = String(usdcVal(50000))
  await erc20.connect(signer).approve(stakingRewards.address, usdcAmount)
  await stakingRewards.depositAndStake(usdcAmount, {from: protocolOwner})
}

export async function getERC20s({hre, chainId}) {
  const {deployments} = hre
  const {getOrNull, log} = deployments
  logger = log

  let erc20
  const chainUsdcAddress = getUSDCAddress(chainId)
  if (chainUsdcAddress) {
    logger("On a network with known USDC address, so firing up that contract...")
    erc20 = await ethers.getContractAt("TestERC20", chainUsdcAddress)
  } else {
    erc20 = await getDeployedAsEthersContract<Contract>(getOrNull, "TestERC20")
  }

  const erc20s = [
    {
      ticker: "USDC",
      contract: erc20,
    },
  ]
  return {erc20, erc20s}
}

// Fund Address to sr Fund, Deposit funds to common pool
async function fundAddressAndDepositToCommonPool({
  erc20,
  address,
  commonPool,
  seniorPool,
}: {
  erc20: Contract
  address: string
  commonPool: any
  seniorPool: SeniorPool
}): Promise<void> {
  logger(`Deposit into senior fund address:${address}`)
  // fund with address into sr fund
  await impersonateAccount(hre, address)
  const signer = ethers.provider.getSigner(address)
  const depositAmount = new BN(10000).mul(USDCDecimals)
  await (erc20 as TestERC20).connect(signer).approve(seniorPool.address, depositAmount.mul(new BN(5)).toString())
  await seniorPool.connect(signer).deposit(depositAmount.mul(new BN(5)).toString())

  // Deposit funds into Common Pool
  let txn = await erc20.connect(signer).approve(commonPool.address, String(depositAmount))
  await txn.wait()
  txn = await commonPool.connect(signer).deposit(TRANCHES.Junior, String(depositAmount))
  await txn.wait()
  logger(`Deposited ${depositAmount} into the common pool`)
}

// Create a borrower contract
async function createBorrowerContractAndPool({
  erc20,
  address,
  getOrNull,
  seniorPool,
  goldfinchFactory,
}: {
  erc20: Contract
  address: string
  getOrNull: any
  seniorPool: SeniorPool
  goldfinchFactory: GoldfinchFactory
}): Promise<void> {
  const protocol_owner = await getProtocolOwner()
  const underwriter = await getProtocolOwner()
  logger(`Setting up for borrower: ${address}`)

  // Create Borrower Contract
  const result = await (await goldfinchFactory.createBorrower(address)).wait()
  const lastEventArgs = getLastEventArgs(result)
  const bwrConAddr = lastEventArgs[0]
  logger(`Created borrower contract: ${bwrConAddr} for ${address}`)

  const filledPool = await createPoolForBorrower({
    getOrNull,
    underwriter,
    goldfinchFactory,
    borrower: bwrConAddr,
    erc20,
    depositor: protocol_owner,
  })
  let txn = await filledPool.lockJuniorCapital()
  await txn.wait()
  const ownerSigner = ethers.provider.getSigner(protocol_owner)
  await seniorPool.connect(ownerSigner).invest(filledPool.address)

  txn = await filledPool.lockPool()
  await txn.wait()

  logger(`Pool ready for ${address}`)
  await writePoolMetadata({pool: filledPool, borrower: address})
}

/**
 * Write fake TranchedPool metadata for local development
 */
async function writePoolMetadata({
  pool,
  borrower,
  backerLimit = "0.025",
}: {
  pool: TranchedPool
  borrower: string
  backerLimit?: string
}) {
  const names = ["Degen Pool", "CryptoPunks Fund"]
  const categories = ["NFT Loans", "Loans to degens"]
  const icons = [
    "data:image/png;base64,iVBORw0KGgoAAAANSUhEUgAAABgAAAAYCAYAAADgdz34AAAAdUlEQVR42mNgGAWjAAj+48GUG37i92+cmFJL/hMDKLHkv1TeVYKYIgvwBQ81gommFvxHtqB0797/6BbCxMixAGzA7AcPUFyJzEcWI9sHxAQP1YIIGWPzCVUjeehbQLN8gK2wG1o+oElpSiiIqFoXUKuCoboFAP+MJG7jSOWlAAAAAElFTkSuQmCC",
    "data:image/png;base64,iVBORw0KGgoAAAANSUhEUgAAABgAAAAYCAYAAADgdz34AAAAqElEQVR42mNgGAVDAfzHgyk33NTU9H9gYCBWTKkleA2nhiXYDKJqcKEYDvINPkyOJf/JwKRZcOL3b4KY7OAh1+U7d+5sIMrlyD6AGYTF5SgWgAyHYZKChyYW4IqD2Q8eUCUOGMi1gBjXU2QBzZMp2T7Aljxp5gOQXGugCHoqIjlnEwwaJEsYYHwYJtkCXLkY2ScZNhxgPogm1wKs6pBdTqzhpFjAgC/sASQcCwwmy7ugAAAAAElFTkSuQmCC",
  ]
  const description =
    "Lorem ipsum dolor sit amet, consectetur adipiscing elit. Nunc eget mi fringilla, maximus quam sodales, condimentum arcu. Vivamus arcu lorem, ultrices at ligula ut, tempor consectetur nibh. Vivamus commodo felis eu urna facilisis, feugiat gravida lectus egestas. Suspendisse consectetur urna at ornare lacinia. Etiam erat nunc, interdum sed gravida at, condimentum in metus. Mauris at sagittis libero."
  const detailsUrl = "https://example.com"
  const NDAUrl = "https://example.com"
  const status = [false, true, undefined]

  const metadataPath = "../../packages/client/config/pool-metadata/localhost.json"
  let metadata: any
  try {
    const data = await fs.promises.readFile(metadataPath)
    metadata = JSON.parse(data.toString())
  } catch (error) {
    metadata = {}
  }
  const name = `${borrower.slice(0, 6)}: ${_.sample(names)}`
  logger(`Write metadata for ${pool.address}:${name}`)
  metadata[pool.address.toLowerCase()] = {
    name,
    category: _.sample(categories),
    icon: _.sample(icons),
    description,
    detailsUrl,
    NDAUrl,
    backerLimit,
    disabled: _.sample(status),
  }

  await fs.promises.writeFile(metadataPath, JSON.stringify(metadata, null, 2))
}

function getLastEventArgs(result: ContractReceipt): Result {
  const events = result.events
  assertNonNullable(events)
  const lastEvent = events[events.length - 1]
  assertNonNullable(lastEvent)
  assertNonNullable(lastEvent.args)
  return lastEvent.args
}

async function addUsersToGoList(goldfinchConfig: GoldfinchConfig, users: string[]) {
  logger("Adding", users, "to the go-list... on config with address", goldfinchConfig.address)
  await (await goldfinchConfig.bulkAddToGoList(users)).wait()
}

export async function fundFromLocalWhale(userToFund: string, erc20s: any, hre: HardhatRuntimeEnvironment) {
  const {deployments} = hre
  const {log} = deployments
  logger = log

  logger("Sending money to:", userToFund)
  const [protocol_owner] = await ethers.getSigners()
  if (protocol_owner) {
    await protocol_owner.sendTransaction({
      to: userToFund,
      value: ethers.utils.parseEther("10.0"),
    })
  } else {
    throw new Error("Failed to obtain `protocol_owner`.")
  }

  const ten = new BN(10)
  for (const erc20 of erc20s) {
    const {contract} = erc20
    const decimals = ten.pow(new BN(await contract.decimals()))
    await contract.transfer(userToFund, String(new BN(1000000).mul(decimals)))
  }
}

// Ideally the type would be T extends BaseContract, but there appears to be some issue
// in the generated types that prevents that. See https://github.com/ethers-io/ethers.js/issues/1384 for relevant info
async function getDeployedAsEthersContract<T>(getter: any, name: string): Promise<T> {
  logger("Trying to get the deployed version of...", name)
  let deployed = await getter(name)
  if (!deployed && isTestEnv()) {
    deployed = await getter(`Test${name}`)
  }
  if (!deployed) {
    throw new Error("Contract is not deployed")
  }
  return await toEthers<T>(deployed)
}

async function createPoolForBorrower({
  getOrNull,
  underwriter,
  goldfinchFactory,
  borrower,
  depositor,
  erc20,
}: {
  getOrNull: any
  underwriter: string
  goldfinchFactory: GoldfinchFactory
  borrower: string
  depositor?: string
  erc20: Contract
}): Promise<TranchedPool> {
  const juniorFeePercent = String(new BN(20))
  const limit = String(new BN(10000).mul(USDCDecimals))
  const interestApr = String(interestAprAsBN("5.00"))
  const paymentPeriodInDays = String(new BN(30))
  const termInDays = String(new BN(360))
  const lateFeeApr = String(new BN(0))
  const principalGracePeriodInDays = String(new BN(185))
  const fundableAt = String(new BN(0))
  const underwriterSigner = ethers.provider.getSigner(underwriter)
  const allowedUIDTypes = []
  const result = await (
    await goldfinchFactory
      .connect(underwriterSigner)
      .createPool(
        borrower,
        juniorFeePercent,
        limit,
        interestApr,
        paymentPeriodInDays,
        termInDays,
        lateFeeApr,
        principalGracePeriodInDays,
        fundableAt,
        allowedUIDTypes
      )
  ).wait()
  const lastEventArgs = getLastEventArgs(result)
  const poolAddress = lastEventArgs[0]
  const poolContract = await getDeployedAsEthersContract<TranchedPool>(getOrNull, "TranchedPool")
  assertNonNullable(poolContract)
  const pool = poolContract.attach(poolAddress).connect(underwriterSigner)

  logger(`Created a Pool ${poolAddress} for the borrower ${borrower}`)
  let txn = await erc20.connect(underwriterSigner).approve(pool.address, String(limit))
  await txn.wait()

  if (depositor) {
    const depositAmount = String(new BN(limit).div(new BN(20)))
    const depositorSigner = ethers.provider.getSigner(depositor)
    txn = await erc20.connect(depositorSigner).approve(pool.address, String(limit))
    await txn.wait()
    txn = await pool.connect(depositorSigner).deposit(TRANCHES.Junior, depositAmount)
    await txn.wait()

    logger(`Deposited ${depositAmount} into ${pool.address} via ${depositor}`)
  }
  return pool
}

async function setupTestForwarder(
  deployer: ContractDeployer,
  config: GoldfinchConfig,
  getOrNull: any,
  protocol_owner: string
) {
  // Don't create a new one if we already have a trusted forwarder set.
  if (await config.getAddress(CONFIG_KEYS.TrustedForwarder)) {
    return
  }
  const forwarder = await deployer.deploy("TestForwarder", {
    from: protocol_owner,
    gasLimit: 4000000,
  })
  logger(`Created Forwarder at ${forwarder.address}`)

  assertNonNullable(forwarder)
  await forwarder.registerDomainSeparator("Defender", "1")

  await updateConfig(config, "address", CONFIG_KEYS.TrustedForwarder, forwarder.address, {logger})
}<|MERGE_RESOLUTION|>--- conflicted
+++ resolved
@@ -43,11 +43,8 @@
   TranchedPool,
   UniqueIdentity,
 } from "../typechain/ethers"
-import * as migratev22 from "../blockchain_scripts/migrations/v2.2/migrate"
 
 import * as migrate from "../blockchain_scripts/migrations/v2.2/migrate"
-
-import * as migratev22 from "../blockchain_scripts/migrations/v2.2/migrate"
 import * as migratev23 from "../blockchain_scripts/migrations/v2.3/migrate"
 
 dotenv.config({path: findEnvLocal()})
@@ -115,12 +112,8 @@
     const tx = await uniqueIdentity.grantRole(SIGNER_ROLE, trustedSigner)
     await tx.wait()
 
-<<<<<<< HEAD
-    await migratev22.main()
+    await migrate.main()
     await migratev23.main()
-=======
-    await migrate.main()
->>>>>>> 9ca8d8cb
 
     // TODO: temporary while GoldfinchFactory upgrade hasn't been deployed
     return
