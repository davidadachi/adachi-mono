--- conflicted
+++ resolved
@@ -1,8 +1,5 @@
-<<<<<<< HEAD
 import {NON_US_UID_TYPES, US_UID_TYPES} from "@goldfinch-eng/autotasks/unique-identity-signer/utils"
-=======
 import {JsonRpcSigner} from "@goldfinch-eng/autotasks/node_modules/@ethersproject/providers/lib"
->>>>>>> 5bc9f4ec
 import {assertIsString, assertNonNullable, findEnvLocal} from "@goldfinch-eng/utils"
 import BigNumber from "bignumber.js"
 import BN from "bn.js"
@@ -446,6 +443,7 @@
     goldfinchFactory,
     borrower: bwrConAddr,
     erc20,
+    allowedUIDTypes: [...NON_US_UID_TYPES],
   })
 
   let txn
