--- conflicted
+++ resolved
@@ -1,23 +1,14 @@
-<<<<<<< HEAD
-import {ContractDeployer, ContractUpgrader, getProtocolOwner, getTruffleContract} from "../../deployHelpers"
-import hre from "hardhat"
-import {changeImplementations, DeployEffects} from "../deployEffects"
-import {UniqueIdentityInstance} from "@goldfinch-eng/protocol/typechain/truffle"
-=======
 import {ContractDeployer, ContractUpgrader, getEthersContract, getProtocolOwner} from "../../deployHelpers"
 import hre from "hardhat"
 import {changeImplementations, DeployEffects, getDeployEffects} from "../deployEffects"
 import {GoldfinchConfig, UniqueIdentity} from "@goldfinch-eng/protocol/typechain/ethers"
 import {deployments} from "hardhat"
 import {deployTranchedPool} from "../../baseDeploy/deployTranchedPool"
->>>>>>> 257ae01a
 
 export async function deploy(deployEffects: DeployEffects) {
   const deployer = new ContractDeployer(console.log, hre)
   const upgrader = new ContractUpgrader(deployer)
   const protocolOwner = await getProtocolOwner()
-<<<<<<< HEAD
-=======
 
   const effects = await getDeployEffects({
     title: "v2.5",
@@ -29,7 +20,6 @@
     at: existingConfigDeployment.address,
     from: protocolOwner,
   })
->>>>>>> 257ae01a
 
   // 1.
   // Upgrade existing contracts
@@ -39,10 +29,6 @@
 
   await deployEffects.add(await changeImplementations({contracts: upgradedContracts}))
 
-<<<<<<< HEAD
-  const uniqueIdentity = await getTruffleContract<UniqueIdentityInstance>("UniqueIdentity", {from: protocolOwner})
-  await uniqueIdentity.setSupportedUIDTypes([0, 1, 2, 3, 4], [true, true, true, true, true])
-=======
   // 2.
   // Deploy TranchedPool & set TranchedPoolImplementation
   const tranchedPool = await deployTranchedPool(deployer, {config: existingConfig, deployEffects})
@@ -59,7 +45,6 @@
   })
 
   await effects.executeDeferred()
->>>>>>> 257ae01a
 
   return {
     deployedContracts: {
