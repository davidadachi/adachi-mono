import hre, {ethers} from "hardhat"
<<<<<<< HEAD
import {
  ContractDeployer,
  getEthersContract,
  getPauserAdmin,
  getProtocolOwner,
  getTruffleContract,
  populateTxAndLog,
} from "../../deployHelpers"
=======
import {ContractDeployer, getEthersContract, getPauserAdmin, getProtocolOwner} from "../../deployHelpers"
>>>>>>> f26cefdc
import {getDeployEffects} from "../deployEffects"
import {AccessControl} from "@goldfinch-eng/protocol/typechain/ethers/contracts/cake"
import {
  Context,
  MembershipOrchestrator,
  Router,
  CapitalLedger,
  GFILedger,
  MembershipVault,
  MembershipDirector,
  ERC20Splitter,
  MembershipLedger,
  MembershipCollector,
  StakingRewards,
  SeniorPool,
  PoolTokens,
  GFI,
  Fidu,
  GoldfinchConfig,
  Go,
} from "@goldfinch-eng/protocol/typechain/ethers"
import {CONFIG_KEYS} from "../../configKeys"
import {PopulatedTransaction} from "ethers/lib/ethers"
import {routingIdOf} from "../../deployHelpers/routingIdOf"

const CONTRACT_IDS = {
  AccessControl: routingIdOf("AccessControl"),
  Router: routingIdOf("Router"),
  MembershipVault: routingIdOf("MembershipVault"),
  CapitalLedger: routingIdOf("CapitalLedger"),
  GFILedger: routingIdOf("GFILedger"),
  GFI: routingIdOf("GFI"),
  MembershipDirector: routingIdOf("MembershipDirector"),
  MembershipLedger: routingIdOf("MembershipLedger"),
  MembershipCollector: routingIdOf("MembershipCollector"),
  MembershipOrchestrator: routingIdOf("MembershipOrchestrator"),
  PoolTokens: routingIdOf("PoolTokens"),
  SeniorPool: routingIdOf("SeniorPool"),
  StakingRewards: routingIdOf("StakingRewards"),
  FIDU: routingIdOf("FIDU"),
  USDC: routingIdOf("USDC"),
  ReserveSplitter: routingIdOf("ReserveSplitter"),
  ProtocolAdmin: routingIdOf("ProtocolAdmin"),
  PauserAdmin: routingIdOf("PauserAdmin"),
} as const

/// NOTE: See Epochs.sol for source of truth
/// 7 days * 24 hours * 60 minutes * 60 seconds
const EPOCH_SECONDS = 7 * 24 * 60 * 60

const MEMBERSHIP_NFT_BASE_URI =
  "https://us-central1-goldfinch-frontends-prod.cloudfunctions.net/membershipTokenMetadata/"

export async function main() {
  const deployer = new ContractDeployer(console.log, hre)
  const deployEffects = await getDeployEffects({title: "v2.8.0 upgrade"})

  const {gf_deployer} = await deployer.getNamedAccounts()
  const protocolOwner = await getProtocolOwner()

  console.log("About to deploy AccessControl...")
  const provider = ethers.getDefaultProvider()
  const gasPrice = await provider.getGasPrice()
  const gasPriceToUse = gasPrice.mul("12").div("10")
  if (!gf_deployer) {
    throw new Error("gf_deployer not found")
  }

  const gfiContract = await getEthersContract<GFI>("GFI")
  const poolTokensContract = await getEthersContract<PoolTokens>("PoolTokens")
  const seniorPoolContract = await getEthersContract<SeniorPool>("SeniorPool")
  const stakingRewardsContract = await getEthersContract<StakingRewards>("StakingRewards")
  const fiduContract = await getEthersContract<Fidu>("Fidu")
  const goldfinchConfig = await getEthersContract<GoldfinchConfig>("GoldfinchConfig")
  const usdcAddress = await goldfinchConfig.addresses(CONFIG_KEYS.USDC)
  const go = await getEthersContract<Go>("Go")
  const legacyGoListAddress = await go.legacyGoList()

  const legacyGoListGoldfinchConfig = await getEthersContract<GoldfinchConfig>("GoldfinchConfig", {
    at: legacyGoListAddress,
  })

  const accessControl = await deployer.deploy<AccessControl>("AccessControl", {
    contract: "contracts/cake/AccessControl.sol:AccessControl",
    from: gf_deployer,
    gasLimit: 2000000,
    gasPrice: gasPriceToUse,
    proxy: {
      owner: protocolOwner,
      execute: {
        init: {
          methodName: "initialize",
          args: [protocolOwner],
        },
      },
    },
  })
  const router = await deployer.deploy<Router>("Router", {
    from: gf_deployer,
    gasLimit: 2000000,
    gasPrice: gasPriceToUse,
    proxy: {
      owner: protocolOwner,
      execute: {
        init: {
          methodName: "initialize",
          args: [accessControl.address],
        },
      },
    },
  })
  const context = await deployer.deploy<Context>("Context", {
    contract: "contracts/cake/Context.sol:Context",
    from: gf_deployer,
    gasPrice: gasPriceToUse,
    args: [router.address],
    proxy: {
      owner: protocolOwner,
    },
  })
  const membershipOrchestrator = await deployer.deploy<MembershipOrchestrator>("MembershipOrchestrator", {
    from: gf_deployer,
    args: [context.address],
    proxy: {
      owner: protocolOwner,
      execute: {
        init: {
          methodName: "initialize",
          args: [],
        },
      },
    },
  })
  const membershipDirector = await deployer.deploy<MembershipDirector>("MembershipDirector", {
    from: gf_deployer,
    gasPrice: gasPriceToUse,
    args: [context.address],
  })
  const membershipVault = await deployer.deploy<MembershipVault>("MembershipVault", {
    from: gf_deployer,
    gasPrice: gasPriceToUse,
    args: [context.address],
    proxy: {
      owner: protocolOwner,
      execute: {
        init: {
          methodName: "initialize",
          args: [],
        },
      },
    },
  })
  const capitalLedger = await deployer.deploy<CapitalLedger>("CapitalLedger", {
    from: gf_deployer,
    gasPrice: gasPriceToUse,
    args: [context.address],
    proxy: {
      owner: protocolOwner,
    },
  })
  const gfiLedger = await deployer.deploy<GFILedger>("GFILedger", {
    from: gf_deployer,
    gasPrice: gasPriceToUse,
    args: [context.address],
    proxy: {
      owner: protocolOwner,
    },
  })
  const membershipLedger = await deployer.deploy<MembershipLedger>("MembershipLedger", {
    from: gf_deployer,
    gasPrice: gasPriceToUse,
    args: [context.address],
    proxy: {
      owner: protocolOwner,
      execute: {
        init: {
          methodName: "initialize",
          args: [],
        },
      },
    },
  })

  // Set the first epoch that should be rewarded to the next epoch (not the current one)
  // This way, rewards accumulated in the current epoch will be claimable by everyone depositing
  // in this epoch. Otherwise, they would be lost as no one would have valid positions.
  const firstRewardEpoch = Math.floor(Math.floor(Date.now() / 1000) / EPOCH_SECONDS) + 1
  const membershipCollector = await deployer.deploy<MembershipCollector>("MembershipCollector", {
    from: gf_deployer,
    gasPrice: gasPriceToUse,
    args: [context.address, firstRewardEpoch],
    proxy: {
      owner: protocolOwner,
    },
  })

  const reserveSplitter = await deployer.deploy<ERC20Splitter>("ERC20Splitter", {
    from: gf_deployer,
    gasPrice: gasPriceToUse,
    args: [context.address, usdcAddress],
    proxy: {
      owner: protocolOwner,
      execute: {
        init: {
          methodName: "initialize",
          args: [],
        },
      },
    },
  })

  const routerMap: Record<keyof typeof CONTRACT_IDS, string> = {
    AccessControl: accessControl.address,
    Router: router.address,
    MembershipVault: membershipVault.address,
    CapitalLedger: capitalLedger.address,
    GFILedger: gfiLedger.address,
    GFI: gfiContract.address,
    MembershipDirector: membershipDirector.address,
    MembershipOrchestrator: membershipOrchestrator.address,
    PoolTokens: poolTokensContract.address,
    SeniorPool: seniorPoolContract.address,
    StakingRewards: stakingRewardsContract.address,
    FIDU: fiduContract.address,
    USDC: usdcAddress,
    ReserveSplitter: reserveSplitter.address,
    MembershipLedger: membershipLedger.address,
    MembershipCollector: membershipCollector.address,
    ProtocolAdmin: protocolOwner,
    PauserAdmin: await getPauserAdmin(),
  }

  const needsAdmin: Partial<Record<keyof typeof CONTRACT_IDS, boolean>> = {
    // For setting membership's alpha param
    MembershipLedger: true,
    // For setting the base uri of the token
    MembershipVault: true,
    // For setting the payees of the reserve splitter
    ReserveSplitter: true,
    // For setting the router mappings
    Router: true,
  }

  const deferredDeployEffects: PopulatedTransaction[] = [
    // Allow collector to interact with senior pool
    await populateTxAndLog(
      legacyGoListGoldfinchConfig.populateTransaction.addToGoList(membershipCollector.address),
      "Populated tx to add MembershipCollecter to GoList"
    ),
    // Set protocol revenue recipients and shares
    await populateTxAndLog(
      reserveSplitter.populateTransaction.replacePayees([membershipCollector.address, protocolOwner], [10000, 10000]),
      "Populated tx to set payees for reserve splitter"
    ),
    // Set membership NFT base URI
    await populateTxAndLog(
      membershipVault.populateTransaction.setBaseURI(MEMBERSHIP_NFT_BASE_URI),
      `Populated tx to set the membership NFT base URI to ${MEMBERSHIP_NFT_BASE_URI}`
    ),
    // Set treasury reserve address
    await populateTxAndLog(
      goldfinchConfig.populateTransaction.setTreasuryReserve(reserveSplitter.address),
      `Populated tx to set Goldfinch treasury reserve address to the reserve splitter`
    ),
    // Distribute rewards so firstRewardEpoch is guaranteed to be set up properly in membership collector
    await populateTxAndLog(
      reserveSplitter.populateTransaction.distribute(),
      `Populated tx to distribute funds in reserve splitter (expected to be 0)`
    ),
  ]

  const routerMapTxs: PopulatedTransaction[] = await Promise.all(
    Object.keys(routerMap).map((key) =>
      populateTxAndLog(
        router.populateTransaction.setContract(CONTRACT_IDS[key], routerMap[key]),
        `Populated tx to set ${key} (${CONTRACT_IDS[key]}) to ${routerMap[key]}!`
      )
    )
  )

  const protocolOwnerAdminTxs = await Promise.all(
    Object.keys(needsAdmin).map((key) =>
      populateTxAndLog(
        accessControl.populateTransaction.setAdmin(routerMap[key], protocolOwner),
        `Populated tx to set admin of Router entry at address: ${routerMap[key]} with key: ${key} (${CONTRACT_IDS[key]}) to protocol owner at address ${protocolOwner}!`
      )
    )
  )

  deployEffects.add({
    // 1. Set all the contract admins
    // 2. Set all the contract mappings
    // 3. Perform all of the deploy effects
    deferred: protocolOwnerAdminTxs.concat(routerMapTxs).concat(deferredDeployEffects),
  })

  console.log("Going to execute deferred deploy effects.")
  await deployEffects.executeDeferred()
  console.log("Executed deferred deploy effects.")
  return {}
}

if (require.main === module) {
  main()
    .then(() => process.exit(0))
    .catch((error) => {
      console.error(error)
      process.exit(1)
    })
}<|MERGE_RESOLUTION|>--- conflicted
+++ resolved
@@ -1,16 +1,11 @@
 import hre, {ethers} from "hardhat"
-<<<<<<< HEAD
 import {
   ContractDeployer,
   getEthersContract,
   getPauserAdmin,
   getProtocolOwner,
-  getTruffleContract,
   populateTxAndLog,
 } from "../../deployHelpers"
-=======
-import {ContractDeployer, getEthersContract, getPauserAdmin, getProtocolOwner} from "../../deployHelpers"
->>>>>>> f26cefdc
 import {getDeployEffects} from "../deployEffects"
 import {AccessControl} from "@goldfinch-eng/protocol/typechain/ethers/contracts/cake"
 import {
