--- conflicted
+++ resolved
@@ -5,24 +5,9 @@
 import {firestore} from "firebase-admin"
 import {isPlainObject, isString, isStringOrUndefined} from "@goldfinch-eng/utils"
 
-<<<<<<< HEAD
-let _configForTest: FirebaseConfig = {
-=======
 let _configForTest: Omit<FirebaseConfig, "sentry"> = {
->>>>>>> a4aee545
   kyc: {allowed_origins: "http://localhost:3000"},
   persona: {allowed_ips: ""},
-}
-
-// Optionally override the firestore for testing or emulation
-let _firestore: firestore.Firestore
-
-/**
- * Override the firestore to use for tests. Need this so we can connect to the emulator.
- * @param {firestore.Firestore} firestore The firestore to override with
- */
-function overrideFirestore(firestore: firestore.Firestore): void {
-  _firestore = firestore
 }
 
 // Optionally override the firestore for testing or emulation
