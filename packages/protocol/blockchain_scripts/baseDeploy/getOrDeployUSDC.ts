import {TestERC20Instance} from "@goldfinch-eng/protocol/typechain/truffle"
import {assertIsString} from "@goldfinch-eng/utils"
import BN from "bn.js"
import {getNamedAccounts} from "hardhat"
import {CONFIG_KEYS} from "../configKeys"
import {
  ContractDeployer,
  assertIsChainId,
  getUSDCAddress,
  getProtocolOwner,
  USDCDecimals,
  updateConfig,
  getTruffleContract,
} from "../deployHelpers"

const logger = console.log

export async function getOrDeployUSDC(deployer: ContractDeployer, config) {
  const {gf_deployer} = await getNamedAccounts()
  const chainId = await deployer.getChainId()
  assertIsChainId(chainId)
  let usdcAddress = getUSDCAddress(chainId)
  const protocolOwner = await getProtocolOwner()
  if (!usdcAddress) {
    logger("We don't have a USDC address for this network, so deploying a fake USDC")
    const initialAmount = String(new BN("100000000").mul(USDCDecimals))
    const decimalPlaces = String(new BN(6))
    assertIsString(gf_deployer)
    const fakeUSDC = await deployer.deploy("TestERC20", {
      from: gf_deployer,
      args: [initialAmount, decimalPlaces],
    })
    usdcAddress = fakeUSDC.address
    await (
<<<<<<< HEAD
      await getContract<TestERC20, TestERC20Instance>("TestERC20", TRUFFLE_CONTRACT_PROVIDER, {from: gf_deployer})
    ).transfer(protocolOwner, String(new BN(90000000).mul(USDCDecimals)))
=======
      await getTruffleContract<TestERC20Instance>("TestERC20", {from: gf_deployer})
    ).transfer(protocolOwner, String(new BN(10000000).mul(USDCDecimals)))
>>>>>>> 427a9cbd
  }
  await updateConfig(config, "address", CONFIG_KEYS.USDC, usdcAddress, logger)
  return usdcAddress
}<|MERGE_RESOLUTION|>--- conflicted
+++ resolved
@@ -32,13 +32,8 @@
     })
     usdcAddress = fakeUSDC.address
     await (
-<<<<<<< HEAD
-      await getContract<TestERC20, TestERC20Instance>("TestERC20", TRUFFLE_CONTRACT_PROVIDER, {from: gf_deployer})
+      await getTruffleContract<TestERC20Instance>("TestERC20", {from: gf_deployer})
     ).transfer(protocolOwner, String(new BN(90000000).mul(USDCDecimals)))
-=======
-      await getTruffleContract<TestERC20Instance>("TestERC20", {from: gf_deployer})
-    ).transfer(protocolOwner, String(new BN(10000000).mul(USDCDecimals)))
->>>>>>> 427a9cbd
   }
   await updateConfig(config, "address", CONFIG_KEYS.USDC, usdcAddress, logger)
   return usdcAddress
