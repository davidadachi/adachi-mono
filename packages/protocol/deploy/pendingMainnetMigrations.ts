--- conflicted
+++ resolved
@@ -1,6 +1,5 @@
 import {HardhatRuntimeEnvironment} from "hardhat/types"
 import * as migrate314 from "../blockchain_scripts/migrations/v3.1.4/migrate"
-
 import * as migrate321 from "../blockchain_scripts/migrations/v3.2.1/migrate3_2_1"
 
 /**
@@ -11,11 +10,8 @@
  */
 async function main(hre: HardhatRuntimeEnvironment) {
   console.log("Running pending mainnet migrations...")
-<<<<<<< HEAD
+  await migrate314.main()
   await migrate321.main()
-=======
-  await migrate314.main()
->>>>>>> 9e96cc2a
   console.log("Ran pending mainnet migrations...")
 }
 
