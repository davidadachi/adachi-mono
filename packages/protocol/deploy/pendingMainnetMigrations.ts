import {HardhatRuntimeEnvironment} from "hardhat/types"

<<<<<<< HEAD
import * as migrate321 from "../blockchain_scripts/migrations/v3.2.1/migrate3_2_1"
=======
import * as migrate313 from "../blockchain_scripts/migrations/v3.1.3/migrate"
>>>>>>> ecdcd318

/**
 * Setup pending mainnet migration contracts in the Goldfinch contract ecosystem.
 * As we move the hardhat mainnet fork forward, migrations should be moved from
 * this deploy script in to the baseDeploy script if they have already been run
 * on mainnet before the hard mainnet fork block num.
 */
async function main(hre: HardhatRuntimeEnvironment) {
  console.log("Running pending mainnet migrations...")
<<<<<<< HEAD
  await migrate321.main()
=======
  await migrate313.main()
>>>>>>> ecdcd318
  console.log("Ran pending mainnet migrations...")
}

module.exports = main
module.exports.tags = ["pendingMainnetMigrations"]

module.exports.skip = () => process.env.HARDHAT_FORK !== "mainnet"<|MERGE_RESOLUTION|>--- conflicted
+++ resolved
@@ -1,10 +1,7 @@
 import {HardhatRuntimeEnvironment} from "hardhat/types"
 
-<<<<<<< HEAD
+import * as migrate313 from "../blockchain_scripts/migrations/v3.1.3/migrate"
 import * as migrate321 from "../blockchain_scripts/migrations/v3.2.1/migrate3_2_1"
-=======
-import * as migrate313 from "../blockchain_scripts/migrations/v3.1.3/migrate"
->>>>>>> ecdcd318
 
 /**
  * Setup pending mainnet migration contracts in the Goldfinch contract ecosystem.
@@ -14,11 +11,8 @@
  */
 async function main(hre: HardhatRuntimeEnvironment) {
   console.log("Running pending mainnet migrations...")
-<<<<<<< HEAD
+  await migrate313.main()
   await migrate321.main()
-=======
-  await migrate313.main()
->>>>>>> ecdcd318
   console.log("Ran pending mainnet migrations...")
 }
 
