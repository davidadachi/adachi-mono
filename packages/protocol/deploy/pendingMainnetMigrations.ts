import {HardhatRuntimeEnvironment} from "hardhat/types"

<<<<<<< HEAD
import * as migrate321 from "../blockchain_scripts/migrations/v3.2.1/migrate3_2_1"
=======
import * as migrate312 from "../blockchain_scripts/migrations/v3.1.2/migrate"
>>>>>>> 4a95be7d

/**
 * Setup pending mainnet migration contracts in the Goldfinch contract ecosystem.
 * As we move the hardhat mainnet fork forward, migrations should be moved from
 * this deploy script in to the baseDeploy script if they have already been run
 * on mainnet before the hard mainnet fork block num.
 */
async function main(hre: HardhatRuntimeEnvironment) {
  console.log("Running pending mainnet migrations...")
<<<<<<< HEAD
  await migrate321.main()
=======
  await migrate312.main()
>>>>>>> 4a95be7d
  console.log("Ran pending mainnet migrations...")
}

module.exports = main
module.exports.tags = ["pendingMainnetMigrations"]

module.exports.skip = () => process.env.HARDHAT_FORK !== "mainnet"<|MERGE_RESOLUTION|>--- conflicted
+++ resolved
@@ -1,10 +1,6 @@
 import {HardhatRuntimeEnvironment} from "hardhat/types"
 
-<<<<<<< HEAD
-import * as migrate321 from "../blockchain_scripts/migrations/v3.2.1/migrate3_2_1"
-=======
 import * as migrate312 from "../blockchain_scripts/migrations/v3.1.2/migrate"
->>>>>>> 4a95be7d
 
 /**
  * Setup pending mainnet migration contracts in the Goldfinch contract ecosystem.
@@ -14,11 +10,7 @@
  */
 async function main(hre: HardhatRuntimeEnvironment) {
   console.log("Running pending mainnet migrations...")
-<<<<<<< HEAD
-  await migrate321.main()
-=======
   await migrate312.main()
->>>>>>> 4a95be7d
   console.log("Ran pending mainnet migrations...")
 }
 
