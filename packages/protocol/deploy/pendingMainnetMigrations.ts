import {HardhatRuntimeEnvironment} from "hardhat/types"

<<<<<<< HEAD
import * as migrate313 from "../blockchain_scripts/migrations/v3.1.3/migrate"
import * as migrate321 from "../blockchain_scripts/migrations/v3.2.1/migrate3_2_1"

=======
>>>>>>> 9199ad6e
/**
 * Setup pending mainnet migration contracts in the Goldfinch contract ecosystem.
 * As we move the hardhat mainnet fork forward, migrations should be moved from
 * this deploy script in to the baseDeploy script if they have already been run
 * on mainnet before the hard mainnet fork block num.
 */
async function main(hre: HardhatRuntimeEnvironment) {
  console.log("Running pending mainnet migrations...")
<<<<<<< HEAD
  await migrate313.main()
  await migrate321.main()
=======
>>>>>>> 9199ad6e
  console.log("Ran pending mainnet migrations...")
}

module.exports = main
module.exports.tags = ["pendingMainnetMigrations"]

module.exports.skip = () => process.env.HARDHAT_FORK !== "mainnet"<|MERGE_RESOLUTION|>--- conflicted
+++ resolved
@@ -1,11 +1,7 @@
 import {HardhatRuntimeEnvironment} from "hardhat/types"
 
-<<<<<<< HEAD
-import * as migrate313 from "../blockchain_scripts/migrations/v3.1.3/migrate"
 import * as migrate321 from "../blockchain_scripts/migrations/v3.2.1/migrate3_2_1"
 
-=======
->>>>>>> 9199ad6e
 /**
  * Setup pending mainnet migration contracts in the Goldfinch contract ecosystem.
  * As we move the hardhat mainnet fork forward, migrations should be moved from
@@ -14,11 +10,7 @@
  */
 async function main(hre: HardhatRuntimeEnvironment) {
   console.log("Running pending mainnet migrations...")
-<<<<<<< HEAD
-  await migrate313.main()
   await migrate321.main()
-=======
->>>>>>> 9199ad6e
   console.log("Ran pending mainnet migrations...")
 }
 
