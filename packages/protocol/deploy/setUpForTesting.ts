--- conflicted
+++ resolved
@@ -89,15 +89,12 @@
   }
 
   if (isMainnetForking()) {
-<<<<<<< HEAD
     const protocolOwner = await getProtocolOwner()
     await impersonateAccount(hre, protocolOwner)
     await fundWithWhales(["ETH"], [protocolOwner])
     // await migratev21.main() // migration completed
     await migratev22.main()
 
-=======
->>>>>>> e21b7853
     logger("Funding protocol_owner with whales")
     underwriter = protocol_owner
     await fundWithWhales(["USDT", "BUSD", "ETH", "USDC"], [protocol_owner, gf_deployer, borrower], new BN("75000"))
