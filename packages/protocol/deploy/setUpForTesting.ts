--- conflicted
+++ resolved
@@ -415,12 +415,9 @@
         paymentPeriodInDays,
         termInDays,
         lateFeeApr,
-<<<<<<< HEAD
+        principalGracePeriodInDays,
+        fundableAt,
         allowedUIDTypes
-=======
-        principalGracePeriodInDays,
-        fundableAt
->>>>>>> 308ba2d8
       )
   ).wait()
   const lastEventArgs = getLastEventArgs(result)
