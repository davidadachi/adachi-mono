--- conflicted
+++ resolved
@@ -167,12 +167,8 @@
     "solhint": "^3.3.6",
     "solhint-plugin-modifiers": "0.0.3",
     "solhint-plugin-prettier": "0.0.5",
-<<<<<<< HEAD
     "solidity-coverage": "^0.7.21",
-    "solidity-docgen": "^0.6.0-beta.10",
-=======
     "solidity-docgen": "^0.6.0-beta.31",
->>>>>>> bd653bd3
     "truffle-contract-size": "^2.0.0",
     "ts-node": "^10.9.1",
     "tsconfig-paths": "^3.11.0",
