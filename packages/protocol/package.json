--- conflicted
+++ resolved
@@ -20,12 +20,8 @@
     "update-configs": "npx hardhat run ./blockchain_scripts/updateConfigs.js --network",
     "upgrade-multisig": "npx hardhat run ./blockchain_scripts/upgrade.js --network",
     "autotask-update": "node autotasks/deployAutoTasks.js",
-<<<<<<< HEAD
     "advance-time": "npx hardhat run ./blockchain_scripts/advanceTime.ts --network localhost",
-=======
-    "advance-time": "npx hardhat run ./blockchain_scripts/advanceTime.js --network localhost",
     "generate-manifest": "npx hardhat run ./blockchain_scripts/deployHelpers/generateHardhatUpgradesManifest.ts --network mainnet",
->>>>>>> df884c73
     "pool-admin": "npx hardhat run ./blockchain_scripts/tranchedPoolAdmin.ts --network",
     "typechain": "npx hardhat typechain && npx hardhat run ./blockchain_scripts/typechain-ethers.ts && npx hardhat run ./blockchain_scripts/typechain-web3.ts",
     "tsc": "tsc",
