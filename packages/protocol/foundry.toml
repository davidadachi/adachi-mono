--- conflicted
+++ resolved
@@ -40,13 +40,8 @@
 tx_origin = '0x00a329c0648769a73afac7f9381e08fb43dbea72'
 verbosity = 0
 via_ir = false
-<<<<<<< HEAD
-fs_permissions = [{ access = "read", path = "./artifacts/" }]
+fs_permissions = [{ access = "read", path = "./artifacts/" }, { access = "read", path = './contracts/test/fixtures' }]
 no_match_path="./test/forge/mainnet/*.t.sol"
-=======
-match_path = "./contracts/test/*.sol"
-fs_permissions = [{ access = "read", path = './artifacts' }, { access = "read", path = './contracts/test/fixtures' }]
->>>>>>> 93d72888
 
 [profile.default.rpc_storage_caching]
 chains = 'all'
