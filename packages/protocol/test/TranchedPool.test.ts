/* global web3 */
import {
  expect,
  usdcVal,
  expectAction,
  deployAllContracts,
  advanceTime,
  erc20Approve,
  erc20Transfer,
  getBalance,
  tolerance,
  createPoolWithCreditLine as _createPoolWithCreditLine,
  SECONDS_PER_DAY,
  UNIT_SHARE_PRICE,
  ZERO,
  decodeLogs,
  getFirstLog,
  getCurrentTimestamp,
} from "./testHelpers"
import {interestAprAsBN, TRANCHES, MAX_UINT, OWNER_ROLE, PAUSER_ROLE} from "../blockchain_scripts/deployHelpers"
import {expectEvent, time} from "@openzeppelin/test-helpers"
import hre from "hardhat"
import BN from "bn.js"
const {deployments, artifacts} = hre
import {ecsign} from "ethereumjs-util"
const CreditLine = artifacts.require("CreditLine")
import {getApprovalDigest, getWallet} from "./permitHelpers"
<<<<<<< HEAD
import {GoldfinchConfigInstance, TranchedPoolInstance, TestUniqueIdentityInstance} from "../typechain/truffle"
=======
import {TranchedPoolInstance, PoolRewardsInstance} from "../typechain/truffle"
import {JuniorTrancheLocked, DepositMade} from "../typechain/truffle/TranchedPool"
>>>>>>> 42d9b06d
import {CONFIG_KEYS} from "../blockchain_scripts/configKeys"
import {assertNonNullable} from "@goldfinch-eng/utils"
import {mint} from "./uniqueIdentityHelpers"

const RESERVE_FUNDS_COLLECTED_EVENT = "ReserveFundsCollected"
const PAYMENT_APPLIED_EVENT = "PaymentApplied"
const EXPECTED_JUNIOR_CAPITAL_LOCKED_EVENT_ARGS = ["0", "1", "__length__", "lockedUntil", "pool"]

const expectPaymentRelatedEventsEmitted = (
  receipt: unknown,
  borrowerAddress: unknown,
  tranchedPool: TranchedPoolInstance,
  amounts: {
    interest: BN
    principal: BN
    remaining: BN
    reserve: BN
  }
) => {
  expectEvent(receipt, RESERVE_FUNDS_COLLECTED_EVENT, {
    from: tranchedPool.address,
    amount: amounts.reserve,
  })
  expectEvent(receipt, PAYMENT_APPLIED_EVENT, {
    payer: borrowerAddress,
    pool: tranchedPool.address,
    interestAmount: amounts.interest,
    principalAmount: amounts.principal,
    remainingAmount: amounts.remaining,
    reserveAmount: amounts.reserve,
  })
}
const expectPaymentRelatedEventsNotEmitted = (receipt: unknown) => {
  expectEvent.notEmitted(receipt, RESERVE_FUNDS_COLLECTED_EVENT)
  expectEvent.notEmitted(receipt, PAYMENT_APPLIED_EVENT)
}

describe("TranchedPool", () => {
  let owner,
    borrower,
    otherPerson,
    goldfinchConfig: GoldfinchConfigInstance,
    usdc,
    poolTokens,
    goldfinchFactory,
    uniqueIdentity: TestUniqueIdentityInstance,
    creditLine,
    treasury,
    configHelper,
    poolRewards: PoolRewardsInstance,
    tranchedPool: TranchedPoolInstance
  const limit = usdcVal(1000)
  let interestApr = interestAprAsBN("5.00")
  const paymentPeriodInDays = new BN(30)
  let termInDays = new BN(365)
  const lateFeeApr = new BN(0)
  const juniorFeePercent = new BN(20)

  const createPoolWithCreditLine = async ({interestApr = interestAprAsBN("5.00"), termInDays = new BN(365)}) => {
    return await _createPoolWithCreditLine({
      people: {owner, borrower},
      goldfinchFactory,
      limit,
      interestApr,
      paymentPeriodInDays,
      termInDays,
      lateFeeApr,
      juniorFeePercent,
      usdc,
    })
  }

  const testSetup = deployments.createFixture(async ({deployments}) => {
    // Just to be crystal clear
    // eslint-disable-next-line @typescript-eslint/no-extra-semi
<<<<<<< HEAD
    ;({usdc, goldfinchConfig, goldfinchFactory, poolTokens, uniqueIdentity} = await deployAllContracts(deployments))
=======
    ;({usdc, goldfinchConfig, goldfinchFactory, poolTokens, poolRewards} = await deployAllContracts(deployments))
>>>>>>> 42d9b06d
    await goldfinchConfig.bulkAddToGoList([owner, borrower, otherPerson])
    await goldfinchConfig.setTreasuryReserve(treasury)
    await erc20Transfer(usdc, [otherPerson], usdcVal(10000), owner)
    await erc20Transfer(usdc, [borrower], usdcVal(10000), owner)
    // eslint-disable-next-line @typescript-eslint/no-extra-semi
    ;({tranchedPool, creditLine} = await createPoolWithCreditLine({}))
  })

  const getTrancheAmounts = async (trancheInfo) => {
    const interestAmount = await tranchedPool.sharePriceToUsdc(
      trancheInfo.interestSharePrice,
      trancheInfo.principalDeposited
    )
    const principalAmount = await tranchedPool.sharePriceToUsdc(
      trancheInfo.principalSharePrice,
      trancheInfo.principalDeposited
    )
    return [interestAmount, principalAmount]
  }

  beforeEach(async () => {
    // Pull in our unlocked accounts
    // eslint-disable-next-line @typescript-eslint/no-extra-semi
    ;[owner, borrower, treasury, otherPerson] = await web3.eth.getAccounts()
    await testSetup()
  })

  describe("initialization", async () => {
    it("sets the right defaults", async () => {
      const juniorTranche = await tranchedPool.getTranche(TRANCHES.Junior)
      const seniorTranche = await tranchedPool.getTranche(TRANCHES.Senior)
      expect(juniorTranche.principalSharePrice).to.bignumber.eq(UNIT_SHARE_PRICE)
      expect(juniorTranche.interestSharePrice).to.bignumber.eq("0")
      expect(juniorTranche.principalDeposited).to.bignumber.eq("0")
      expect(juniorTranche.lockedUntil).to.bignumber.eq("0")

      expect(seniorTranche.principalSharePrice).to.bignumber.eq(UNIT_SHARE_PRICE)
      expect(seniorTranche.interestSharePrice).to.bignumber.eq("0")
      expect(seniorTranche.principalDeposited).to.bignumber.eq("0")
      expect(seniorTranche.lockedUntil).to.bignumber.eq("0")

      expect(await tranchedPool.allowedUIDTypes(0)).to.bignumber.equal(new BN(0))
      expect(await tranchedPool.creditLine()).to.eq(creditLine.address)
    })
  })

  describe("migrateCreditLine", async () => {
    it("should create a new creditline", async () => {
      const creditLine = await CreditLine.at(await tranchedPool.creditLine())
      await expectAction(async () =>
        tranchedPool.migrateCreditLine(
          await creditLine.borrower(),
          await creditLine.limit(),
          await creditLine.interestApr(),
          await creditLine.paymentPeriodInDays(),
          await creditLine.termInDays(),
          await creditLine.lateFeeApr()
        )
      ).toChange([[tranchedPool.creditLine, {beDifferent: true}]])
    })

    it("should allow governance, but not the borrower to migrate", async () => {
      const creditLine = await CreditLine.at(await tranchedPool.creditLine())
      await expect(
        tranchedPool.migrateCreditLine(
          await creditLine.borrower(),
          await creditLine.limit(),
          await creditLine.interestApr(),
          await creditLine.paymentPeriodInDays(),
          await creditLine.termInDays(),
          await creditLine.lateFeeApr(),
          {from: owner}
        )
      ).to.be.fulfilled

      await expect(
        tranchedPool.migrateCreditLine(
          await creditLine.borrower(),
          await creditLine.limit(),
          await creditLine.interestApr(),
          await creditLine.paymentPeriodInDays(),
          await creditLine.termInDays(),
          await creditLine.lateFeeApr(),
          {from: borrower}
        )
      ).to.be.rejectedWith(/Must have admin role/)
    })

    it("should set new values you send it", async () => {
      const limit = usdcVal(1234)
      const borrower = otherPerson
      const interestApr = interestAprAsBN("12.3456")
      const paymentPeriodInDays = new BN(123)
      const termInDays = new BN(321)
      const lateFeeApr = interestAprAsBN("0.9783")

      await expectAction(async () =>
        tranchedPool.migrateCreditLine(borrower, limit, interestApr, paymentPeriodInDays, termInDays, lateFeeApr)
      ).toChange([
        [tranchedPool.limit, {to: limit}],
        [tranchedPool.borrower, {to: borrower, bignumber: false}],
        [tranchedPool.interestApr, {to: interestApr}],
        [tranchedPool.paymentPeriodInDays, {to: paymentPeriodInDays}],
        [tranchedPool.termInDays, {to: termInDays}],
        [tranchedPool.lateFeeApr, {to: lateFeeApr}],
      ])
    })

    it("should copy over the accounting vars", async () => {
      const originalCl = await CreditLine.at(await tranchedPool.creditLine())
      const amount = usdcVal(15)
      await usdc.transfer(originalCl.address, amount, {from: otherPerson})
      const originalBalance = await originalCl.balance()

      // Drawdown so that the credit line has a balance
      await tranchedPool.deposit(TRANCHES.Junior, usdcVal(1000))
      await tranchedPool.lockJuniorCapital({from: borrower})
      await tranchedPool.drawdown(usdcVal(1000), {from: borrower})

      tranchedPool.migrateCreditLine(borrower, limit, interestApr, paymentPeriodInDays, termInDays, lateFeeApr)
      const newCl = await CreditLine.at(await tranchedPool.creditLine())

      expect(originalBalance).to.bignumber.eq(await newCl.balance())
      expect(await originalCl.termEndTime()).to.bignumber.eq(await newCl.termEndTime())
      expect(await originalCl.nextDueTime()).to.bignumber.eq(await newCl.nextDueTime())
    })

    it("should send any funds to the new creditline, and close out the old", async () => {
      const creditLine = await CreditLine.at(await tranchedPool.creditLine())
      const amount = usdcVal(15)
      await usdc.transfer(creditLine.address, amount, {from: otherPerson})

      // Drawdown so that the credit line has a balance
      await tranchedPool.deposit(TRANCHES.Junior, usdcVal(1000))
      await tranchedPool.lockJuniorCapital({from: borrower})
      await tranchedPool.drawdown(usdcVal(1000), {from: borrower})

      await expectAction(async () =>
        tranchedPool.migrateCreditLine(borrower, limit, interestApr, paymentPeriodInDays, termInDays, lateFeeApr)
      ).toChange([
        [creditLine.balance, {to: new BN(0)}],
        [creditLine.limit, {to: new BN(0)}],
        [() => getBalance(creditLine.address, usdc), {to: new BN(0)}],
      ])
      // New creditline should have the usdc
      expect(await getBalance(await tranchedPool.creditLine(), usdc)).to.bignumber.eq(amount)
    })

    it("should reassign the LOCKER_ROLE to the new borrower", async () => {
      const newBorrower = otherPerson
      await tranchedPool.migrateCreditLine(newBorrower, limit, interestApr, paymentPeriodInDays, termInDays, lateFeeApr)
      const lockerRole = await tranchedPool.LOCKER_ROLE()

      expect(await tranchedPool.hasRole(lockerRole, newBorrower)).to.be.true
      expect(await tranchedPool.hasRole(lockerRole, borrower)).to.be.false
    })
  })

  describe("emergency shutdown", async () => {
    it("should pause the pool and sweep funds", async () => {
      const amount = usdcVal(10)
      await usdc.transfer(tranchedPool.address, amount, {from: owner})
      await usdc.transfer(creditLine.address, amount, {from: owner})
      await expectAction(tranchedPool.emergencyShutdown).toChange([
        [tranchedPool.paused, {to: true, bignumber: false}],
        [() => getBalance(tranchedPool.address, usdc), {to: ZERO}],
        [() => getBalance(creditLine.address, usdc), {to: ZERO}],
        [() => getBalance(treasury, usdc), {by: amount.mul(new BN(2))}],
      ])
    })
    it("should emit an event", async () => {
      const txn = await tranchedPool.emergencyShutdown()
      expectEvent(txn, "EmergencyShutdown", {pool: tranchedPool.address})
    })

    it("can only be called by governance", async () => {
      await expect(tranchedPool.emergencyShutdown({from: otherPerson})).to.be.rejectedWith(/Must have admin role/)
    })
  })

  describe("setLimit", async () => {
    const newLimit = new BN(500)
    beforeEach(async () => {
      await createPoolWithCreditLine({})
    })
    it("can only be called by governance", async () => {
      await expect(tranchedPool.setLimit(newLimit, {from: otherPerson})).to.be.rejectedWith(/Must have admin role/)
    })
    it("should update the TranchedPool limit", async () => {
      await expectAction(() => tranchedPool.setLimit(newLimit)).toChange([[tranchedPool.limit, {to: newLimit}]])
    })
  })

  describe("migrateAndSetNewCreditLine", async () => {
    let otherCreditLine: string
    beforeEach(async () => {
      const {creditLine} = await createPoolWithCreditLine({})
      otherCreditLine = creditLine.address
    })
    it("should set the new creditline", async () => {
      await expectAction(() => tranchedPool.migrateAndSetNewCreditLine(otherCreditLine)).toChange([
        [tranchedPool.creditLine, {to: otherCreditLine, bignumber: false}],
      ])
    })
    it("can only be called by governance", async () => {
      await expect(tranchedPool.migrateAndSetNewCreditLine(otherCreditLine, {from: borrower})).to.be.rejectedWith(
        /Must have admin role/
      )
    })
    it("should close out the old creditline", async () => {
      const creditLine = await CreditLine.at(await tranchedPool.creditLine())
      await tranchedPool.migrateAndSetNewCreditLine(otherCreditLine)
      expect(await creditLine.balance()).to.bignumber.eq(new BN(0))
    })
  })

  describe("deposit", async () => {
    describe("junior tranche", async () => {
      it("fails if not legacy golisted and does not have allowed UID token", async () => {
        await tranchedPool.setAllowedUIDTypes([])
        await goldfinchConfig.bulkRemoveFromGoList([owner])
        await expect(tranchedPool.deposit(TRANCHES.Junior, usdcVal(1), {from: owner})).to.be.rejectedWith(
          /This address has not been go-listed/
        )
      })

      it("fails if not legacy golisted and has incorrect UID token", async () => {
        await goldfinchConfig.bulkRemoveFromGoList([owner])
        await uniqueIdentity.setSupportedUIDTypes([1, 2, 3], [true, true, true])
        const uidTokenId = new BN(3)
        const expiresAt = (await getCurrentTimestamp()).add(SECONDS_PER_DAY)
        await mint(hre, uniqueIdentity, uidTokenId, expiresAt, new BN(0), owner, undefined, owner)
        await tranchedPool.setAllowedUIDTypes([1])

        await expect(tranchedPool.deposit(TRANCHES.Junior, usdcVal(1), {from: owner})).to.be.rejectedWith(
          /This address has not been go-listed/
        )
      })

      it("if granted allowed UID token, does not fail for go-listed error", async () => {
        await uniqueIdentity.setSupportedUIDTypes([1, 2, 3], [true, true, true])
        const uidTokenId = new BN(1)
        const expiresAt = (await getCurrentTimestamp()).add(SECONDS_PER_DAY)
        await mint(hre, uniqueIdentity, uidTokenId, expiresAt, new BN(0), owner, undefined, owner)
        await tranchedPool.setAllowedUIDTypes([1])

        await expect(tranchedPool.deposit(TRANCHES.Junior, usdcVal(1), {from: owner})).to.be.not.rejectedWith(
          /This address has not been go-listed/
        )
      })

      it("does not allow deposits when pool is locked", async () => {
        await tranchedPool.lockJuniorCapital({from: borrower})
        await expect(tranchedPool.deposit(TRANCHES.Junior, usdcVal(10))).to.be.rejectedWith(/Tranche has been locked/)
      })

      it("does not allow 0 value deposits", async () => {
        await expect(tranchedPool.deposit(TRANCHES.Junior, usdcVal(0))).to.be.rejectedWith(
          /Must deposit more than zero/
        )
      })

      it("fails for invalid tranches", async () => {
        await expect(tranchedPool.deposit(0, usdcVal(10))).to.be.rejectedWith(/Unsupported tranche/)
      })

      it("updates the tranche info and mints the token", async () => {
        expect(await poolTokens.balanceOf(owner)).to.bignumber.eq("0")

        const response = await tranchedPool.deposit(TRANCHES.Junior, usdcVal(10))
        const logs = decodeLogs<DepositMade>(response.receipt.rawLogs, tranchedPool, "DepositMade")
        const firstLog = getFirstLog(logs)
        const tokenId = firstLog.args.tokenId
        const juniorTranche = await tranchedPool.getTranche(TRANCHES.Junior)
        const seniorTranche = await tranchedPool.getTranche(TRANCHES.Senior)

        expect(juniorTranche.principalDeposited).to.bignumber.eq(usdcVal(10))
        expect(seniorTranche.principalDeposited).to.bignumber.eq("0")

        expect(await poolTokens.balanceOf(owner)).to.bignumber.eq("1")
        expect(await usdc.balanceOf(tranchedPool.address)).to.bignumber.eq(usdcVal(10))

        const tokenInfo = await poolTokens.getTokenInfo(tokenId)
        expect(tokenInfo.principalAmount).to.bignumber.eq(usdcVal(10))
        expect(tokenInfo.tranche).to.bignumber.eq("2")
        expect(tokenInfo.principalRedeemed).to.bignumber.eq("0")
        expect(tokenInfo.interestRedeemed).to.bignumber.eq("0")
      })

      describe("multiple deposits", async () => {
        it("Keeps track of them correctly", async () => {
          await tranchedPool.deposit(TRANCHES.Junior, usdcVal(10))
          await tranchedPool.deposit(TRANCHES.Junior, usdcVal(5))
          const juniorTranche = await tranchedPool.getTranche(TRANCHES.Junior)
          const seniorTranche = await tranchedPool.getTranche(TRANCHES.Senior)

          expect(juniorTranche.principalDeposited).to.bignumber.eq(usdcVal(15))
          expect(seniorTranche.principalDeposited).to.bignumber.eq("0")
          // TODO: Eventually should just be a single NFT
          expect(await poolTokens.balanceOf(owner)).to.bignumber.eq("2")
          expect(await usdc.balanceOf(tranchedPool.address)).to.bignumber.eq(usdcVal(15))
        })
      })
    })

    describe("senior tranche", async () => {
      context("when locking the pool", () => {
        it("emits junior and senior locking events", async () => {
          const startingTimeInSeconds = new BN(1e10)
          const drawdownTimePeriod = await goldfinchConfig.getNumber(CONFIG_KEYS.DrawdownPeriodInSeconds)
          const expectedLockedUntil = startingTimeInSeconds.add(drawdownTimePeriod)
          await tranchedPool.lockJuniorCapital({from: owner}) // needs to be locked before we can lock the pool

          // because we're making an assertion based on a time calculation, we
          // need to advance the blockchain to a known point in time
          await advanceTime({toSecond: startingTimeInSeconds})
          const tx = await tranchedPool.lockPool({from: owner})
          expectEvent(tx, "JuniorTrancheLocked", {
            pool: tranchedPool.address,
            lockedUntil: expectedLockedUntil,
          })
          expectEvent(tx, "SeniorTrancheLocked", {
            pool: tranchedPool.address,
            lockedUntil: expectedLockedUntil,
          })
        })
      })

      it("does not allow deposits when pool is locked", async () => {
        await tranchedPool.deposit(TRANCHES.Junior, usdcVal(10))
        await tranchedPool.lockJuniorCapital({from: borrower})
        await tranchedPool.lockPool({from: borrower})
        await expect(tranchedPool.deposit(TRANCHES.Senior, usdcVal(10))).to.be.rejectedWith(/Tranche has been locked/)
      })

      it("fails for invalid tranches", async () => {
        await expect(tranchedPool.deposit(3, usdcVal(10))).to.be.rejectedWith(/Unsupported tranche/)
      })

      it("does not allow 0 value deposits", async () => {
        await expect(tranchedPool.deposit(TRANCHES.Senior, usdcVal(0))).to.be.rejectedWith(
          /Must deposit more than zero/
        )
      })

      it("updates the tranche info and mints the token", async () => {
        expect(await poolTokens.balanceOf(owner)).to.bignumber.eq("0")

        const response = await tranchedPool.deposit(TRANCHES.Senior, usdcVal(10))
        const logs = decodeLogs<DepositMade>(response.receipt.rawLogs, tranchedPool, "DepositMade")
        const firstLog = getFirstLog(logs)
        const tokenId = firstLog.args.tokenId
        const juniorTranche = await tranchedPool.getTranche(TRANCHES.Junior)
        const seniorTranche = await tranchedPool.getTranche(TRANCHES.Senior)

        expect(juniorTranche.principalDeposited).to.bignumber.eq("0")
        expect(seniorTranche.principalDeposited).to.bignumber.eq(usdcVal(10))

        expect(await poolTokens.balanceOf(owner)).to.bignumber.eq("1")
        expect(await usdc.balanceOf(tranchedPool.address)).to.bignumber.eq(usdcVal(10))

        const tokenInfo = await poolTokens.getTokenInfo(tokenId)
        expect(tokenInfo.principalAmount).to.bignumber.eq(usdcVal(10))
        expect(tokenInfo.tranche).to.bignumber.eq("1")
        expect(tokenInfo.principalRedeemed).to.bignumber.eq("0")
        expect(tokenInfo.interestRedeemed).to.bignumber.eq("0")
      })

      describe("multiple deposits", async () => {
        it("Keeps track of them correctly", async () => {
          await tranchedPool.deposit(TRANCHES.Senior, usdcVal(10))
          await tranchedPool.deposit(TRANCHES.Senior, usdcVal(5))
          const juniorTranche = await tranchedPool.getTranche(TRANCHES.Junior)
          const seniorTranche = await tranchedPool.getTranche(TRANCHES.Senior)

          expect(juniorTranche.principalDeposited).to.bignumber.eq("0")
          expect(seniorTranche.principalDeposited).to.bignumber.eq(usdcVal(15))
          // TODO: Eventually should just be a single NFT
          expect(await poolTokens.balanceOf(owner)).to.bignumber.eq("2")
          expect(await usdc.balanceOf(tranchedPool.address)).to.bignumber.eq(usdcVal(15))
        })
      })
    })
  })

  describe("depositWithPermit", async () => {
    it("deposits using permit", async () => {
      const otherPersonAddress = otherPerson.toLowerCase()
      const tranchedPoolAddress = tranchedPool.address.toLowerCase()
      const nonce = await usdc.nonces(otherPersonAddress)
      const deadline = MAX_UINT
      const value = usdcVal(100)

      // Create signature for permit
      const digest = await getApprovalDigest({
        token: usdc,
        owner: otherPersonAddress,
        spender: tranchedPoolAddress,
        value,
        nonce,
        deadline,
      })
      const wallet = await getWallet(otherPersonAddress)
      assertNonNullable(wallet)
      const {v, r, s} = ecsign(Buffer.from(digest.slice(2), "hex"), Buffer.from(wallet.privateKey.slice(2), "hex"))

      const receipt = await (tranchedPool as any).depositWithPermit(TRANCHES.Junior, value, deadline, v, r, s, {
        from: otherPersonAddress,
      })

      // Verify deposit was correct
      const logs = decodeLogs<DepositMade>(receipt.receipt.rawLogs, tranchedPool, "DepositMade")
      const firstLog = getFirstLog(logs)
      const tokenId = firstLog.args.tokenId
      const juniorTranche = await tranchedPool.getTranche(TRANCHES.Junior)
      const seniorTranche = await tranchedPool.getTranche(TRANCHES.Senior)

      expect(juniorTranche.principalDeposited).to.bignumber.eq(usdcVal(100))
      expect(seniorTranche.principalDeposited).to.bignumber.eq("0")

      expect(await poolTokens.balanceOf(otherPersonAddress)).to.bignumber.eq("1")
      expect(await usdc.balanceOf(tranchedPool.address)).to.bignumber.eq(usdcVal(100))

      const tokenInfo = await poolTokens.getTokenInfo(tokenId)
      expect(tokenInfo.principalAmount).to.bignumber.eq(usdcVal(100))
      expect(tokenInfo.tranche).to.bignumber.eq(TRANCHES.Junior.toString())
      expect(tokenInfo.principalRedeemed).to.bignumber.eq("0")
      expect(tokenInfo.interestRedeemed).to.bignumber.eq("0")

      // Verify that permit creates allowance for amount only
      expect(await usdc.allowance(otherPersonAddress, tranchedPoolAddress)).to.bignumber.eq("0")
    })
  })

  describe("availableToWithdraw", async () => {
    it("returns redeemable interest and principal", async () => {
      // Total junior tranche investment is split between 2 people
      await erc20Approve(usdc, tranchedPool.address, usdcVal(100000), [otherPerson])
      await tranchedPool.deposit(TRANCHES.Junior, usdcVal(500), {from: otherPerson})
      const response = await tranchedPool.deposit(TRANCHES.Junior, usdcVal(500))
      const logs = decodeLogs<DepositMade>(response.receipt.rawLogs, tranchedPool, "DepositMade")
      const firstLog = getFirstLog(logs)
      const tokenId = firstLog.args.tokenId

      await tranchedPool.lockJuniorCapital({from: borrower})

      // Should be zero while tranche is locked
      let {0: interestRedeemable, 1: principalRedeemable} = await tranchedPool.availableToWithdraw(tokenId)
      expect(interestRedeemable).to.bignumber.equal(new BN(0))
      expect(principalRedeemable).to.bignumber.equal(new BN(0))

      await tranchedPool.lockPool({from: borrower})
      await tranchedPool.drawdown(usdcVal(1000), {from: borrower})
      const payAmount = usdcVal(1050)
      await advanceTime({days: termInDays.toNumber()})
      await erc20Approve(usdc, tranchedPool.address, payAmount, [borrower])

      const receipt = await tranchedPool.pay(payAmount, {from: borrower})
      expectPaymentRelatedEventsEmitted(receipt, borrower, tranchedPool, {
        interest: usdcVal(50),
        principal: usdcVal(1000),
        remaining: new BN(0),
        reserve: usdcVal(5),
      })

      // Total amount owed to junior:
      //   interest_accrued = 1000 * 0.05 = 50
      //   protocol_fee = interest_accrued * 0.1 = 5
      //   1000 + interest_accrued - protocol_fee = 1045
      // Amount owed to one of the junior investors:
      //   1045 / 2 = 522.5
      ;({0: interestRedeemable, 1: principalRedeemable} = await tranchedPool.availableToWithdraw(tokenId))
      expect(interestRedeemable).to.bignumber.equal(usdcVal(2250).div(new BN(100)))
      expect(principalRedeemable).to.bignumber.equal(usdcVal(500))
    })
  })

  describe("withdraw", async () => {
    describe("validations", async () => {
      it("fails if not legacy golisted and does not have allowed UID token", async () => {
        await tranchedPool.setAllowedUIDTypes([])
        const receipt = await tranchedPool.deposit(TRANCHES.Junior, usdcVal(1), {from: owner})
        await goldfinchConfig.bulkRemoveFromGoList([owner])
        const logs = decodeLogs<DepositMade>(receipt.receipt.rawLogs, tranchedPool, "DepositMade")
        const firstLog = getFirstLog(logs)
        const tokenId = firstLog.args.tokenId

        await expect(tranchedPool.withdraw(tokenId, usdcVal(0), {from: owner})).to.be.rejectedWith(
          /This address has not been go-listed/
        )
      })

      it("fails if not legacy golisted and has incorrect UID token", async () => {
        await uniqueIdentity.setSupportedUIDTypes([1, 2, 3], [true, true, true])
        const uidTokenId = new BN(3)
        const expiresAt = (await getCurrentTimestamp()).add(SECONDS_PER_DAY)
        await mint(hre, uniqueIdentity, uidTokenId, expiresAt, new BN(0), owner, undefined, owner)
        await tranchedPool.setAllowedUIDTypes([1])
        const receipt = await tranchedPool.deposit(TRANCHES.Junior, usdcVal(1), {from: owner})
        await goldfinchConfig.bulkRemoveFromGoList([owner])
        const logs = decodeLogs<DepositMade>(receipt.receipt.rawLogs, tranchedPool, "DepositMade")
        const firstLog = getFirstLog(logs)
        const tokenId = firstLog.args.tokenId

        await expect(tranchedPool.withdraw(tokenId, usdcVal(0), {from: owner})).to.be.rejectedWith(
          /This address has not been go-listed/
        )
      })

      it("if granted allowed UID token, does not fail for go-listed error", async () => {
        await uniqueIdentity.setSupportedUIDTypes([1, 2, 3], [true, true, true])
        const uidTokenId = new BN(1)
        const expiresAt = (await getCurrentTimestamp()).add(SECONDS_PER_DAY)
        await mint(hre, uniqueIdentity, uidTokenId, expiresAt, new BN(0), owner, undefined, owner)
        await tranchedPool.setAllowedUIDTypes([1])
        const receipt = await tranchedPool.deposit(TRANCHES.Junior, usdcVal(1), {from: owner})
        await goldfinchConfig.bulkRemoveFromGoList([owner])
        const logs = decodeLogs<DepositMade>(receipt.receipt.rawLogs, tranchedPool, "DepositMade")
        const firstLog = getFirstLog(logs)
        const tokenId = firstLog.args.tokenId

        await expect(tranchedPool.withdraw(tokenId, usdcVal(0), {from: owner})).to.be.not.rejectedWith(
          /This address has not been go-listed/
        )
      })

      it("does not allow you to withdraw if you don't own the pool token", async () => {
        const receipt = await tranchedPool.deposit(TRANCHES.Junior, usdcVal(10), {from: owner})
        const logs = decodeLogs<DepositMade>(receipt.receipt.rawLogs, tranchedPool, "DepositMade")
        const firstLog = getFirstLog(logs)
        const tokenId = firstLog.args.tokenId

        await expect(tranchedPool.withdraw(tokenId, usdcVal(10), {from: otherPerson})).to.be.rejectedWith(
          /Only the token owner is allowed/
        )
        await expect(tranchedPool.withdrawMax(tokenId, {from: otherPerson})).to.be.rejectedWith(
          /Only the token owner is allowed/
        )
      })
      it("does not allow you to withdraw if pool token is from a different pool", async () => {
        await tranchedPool.deposit(TRANCHES.Junior, usdcVal(10), {from: owner})
        const {tranchedPool: otherTranchedPool} = await createPoolWithCreditLine({})

        const otherReceipt = await otherTranchedPool.deposit(TRANCHES.Junior, usdcVal(10), {from: owner})
        const logs = decodeLogs<DepositMade>(otherReceipt.receipt.rawLogs, otherTranchedPool, "DepositMade")
        const firstLog = getFirstLog(logs)
        const otherTokenId = firstLog.args.tokenId

        await expect(tranchedPool.withdraw(otherTokenId, usdcVal(10), {from: owner})).to.be.rejectedWith(
          /Only the token's pool can redeem/
        )
      })
      it("does not allow you to withdraw if no amount is available", async () => {
        const receipt = await tranchedPool.deposit(TRANCHES.Junior, usdcVal(10), {from: owner})
        const logs = decodeLogs<DepositMade>(receipt.receipt.rawLogs, tranchedPool, "DepositMade")
        const firstLog = getFirstLog(logs)
        const tokenId = firstLog.args.tokenId

        await expect(tranchedPool.withdrawMax(tokenId, {from: owner})).to.be.fulfilled
        await expect(tranchedPool.withdraw(tokenId, usdcVal(10), {from: owner})).to.be.rejectedWith(
          /Invalid redeem amount/
        )
      })

      it("does not allow you to withdraw zero amounts", async () => {
        const receipt = await tranchedPool.deposit(TRANCHES.Junior, usdcVal(10), {from: owner})
        const logs = decodeLogs<DepositMade>(receipt.receipt.rawLogs, tranchedPool, "DepositMade")
        const firstLog = getFirstLog(logs)
        const tokenId = firstLog.args.tokenId

        await expect(tranchedPool.withdraw(tokenId, usdcVal(0), {from: owner})).to.be.rejectedWith(
          /Must withdraw more than zero/
        )
      })
    })

    describe("before the pool is locked", async () => {
      it("lets you withdraw everything you put in", async () => {
        const response = await tranchedPool.deposit(TRANCHES.Junior, usdcVal(10))
        const logs = decodeLogs<DepositMade>(response.receipt.rawLogs, tranchedPool, "DepositMade")
        const firstLog = getFirstLog(logs)
        const tokenId = firstLog.args.tokenId

        await tranchedPool.withdraw(tokenId, usdcVal(10))
        const juniorTranche = await tranchedPool.getTranche(TRANCHES.Junior)
        expect(juniorTranche.principalDeposited).to.bignumber.eq("0")
        expect(await usdc.balanceOf(tranchedPool.address)).to.bignumber.eq("0")

        const tokenInfo = await poolTokens.getTokenInfo(tokenId)
        expect(tokenInfo.principalAmount).to.bignumber.eq(usdcVal(10))
        expect(tokenInfo.principalRedeemed).to.bignumber.eq(usdcVal(10))
        expect(tokenInfo.interestRedeemed).to.bignumber.eq("0")
      })
    })

    describe("after the pool is locked", async () => {
      it("does not let you withdraw if no payments have come back", async () => {
        const response = await tranchedPool.deposit(TRANCHES.Junior, usdcVal(10))
        const logs = decodeLogs<DepositMade>(response.receipt.rawLogs, tranchedPool, "DepositMade")
        const firstLog = getFirstLog(logs)
        const tokenId = firstLog.args.tokenId

        await tranchedPool.lockJuniorCapital({from: borrower})

        await expect(tranchedPool.withdraw(tokenId, usdcVal(10))).to.be.rejectedWith(/Tranche is locked/)
      })

      it("lets you withdraw pro-rata share of payments", async () => {
        // Total junior tranche investment is split between 2 people
        await erc20Approve(usdc, tranchedPool.address, usdcVal(100000), [otherPerson])
        await tranchedPool.deposit(TRANCHES.Junior, usdcVal(500), {from: otherPerson})
        const response = await tranchedPool.deposit(TRANCHES.Junior, usdcVal(500))
        const logs = decodeLogs<DepositMade>(response.receipt.rawLogs, tranchedPool, "DepositMade")
        const firstLog = getFirstLog(logs)
        const tokenId = firstLog.args.tokenId

        await tranchedPool.lockJuniorCapital({from: borrower})
        await tranchedPool.lockPool({from: borrower})
        await tranchedPool.drawdown(usdcVal(1000), {from: borrower})
        await advanceTime({days: termInDays.toNumber()})
        const payAmount = usdcVal(1050)
        await erc20Approve(usdc, tranchedPool.address, payAmount, [borrower])

        const receipt = await tranchedPool.pay(payAmount, {from: borrower})
        expectPaymentRelatedEventsEmitted(receipt, borrower, tranchedPool, {
          interest: usdcVal(50),
          principal: usdcVal(1000),
          remaining: new BN(0),
          reserve: usdcVal(5),
        })

        // Total amount owed to junior:
        //   interest_accrued = 1000 * 0.05 = 50
        //   protocol_fee = interest_accrued * 0.1 = 5
        //   1000 + interest_accrued - protocol_fee = 1045
        // Amount owed to one of the junior investors:
        //   1045 / 2 = 522.5
        await expectAction(async () => tranchedPool.withdraw(tokenId, usdcVal(52250).div(new BN(100)))).toChange([
          [async () => await getBalance(owner, usdc), {by: usdcVal(52250).div(new BN(100))}],
        ])
        // After withdrawing the max, the junior investor should not be able to withdraw more
        await expect(tranchedPool.withdraw(tokenId, usdcVal(10))).to.be.rejectedWith(/Invalid redeem amount/)
      })

      it("emits a WithdrawalMade event", async () => {
        const response = await tranchedPool.deposit(TRANCHES.Junior, usdcVal(1000))
        const logs = decodeLogs<DepositMade>(response.receipt.rawLogs, tranchedPool, "DepositMade")
        const firstLog = getFirstLog(logs)
        const tokenId = firstLog.args.tokenId

        await tranchedPool.lockJuniorCapital({from: borrower})
        await tranchedPool.lockPool({from: borrower})
        await tranchedPool.drawdown(usdcVal(1000), {from: borrower})
        await advanceTime({days: termInDays.toNumber()})
        const payAmount = usdcVal(1050)
        await erc20Approve(usdc, tranchedPool.address, payAmount, [borrower])

        const receipt = await tranchedPool.pay(payAmount, {from: borrower})
        expectPaymentRelatedEventsEmitted(receipt, borrower, tranchedPool, {
          interest: usdcVal(50),
          principal: usdcVal(1000),
          remaining: new BN(0),
          reserve: usdcVal(5),
        })

        // Total amount owed to junior:
        //   principal = 1000
        //   interest_accrued = 1000 * 0.05 = 50
        //   protocol_fee = interest_accrued * 0.1 = 5
        //   principal + interest_accrued - protocol_fee = 1045
        const txn = await tranchedPool.withdraw(tokenId, usdcVal(1045))
        expectEvent(txn, "WithdrawalMade", {
          owner: owner,
          tranche: new BN(TRANCHES.Junior),
          tokenId: tokenId,
          interestWithdrawn: usdcVal(45),
          principalWithdrawn: usdcVal(1000),
        })
      })
    })

    it("does not allow you to withdraw during the drawdown period", async () => {
      let response = await tranchedPool.deposit(TRANCHES.Junior, usdcVal(10))
      const logs = decodeLogs<DepositMade>(response.receipt.rawLogs, tranchedPool, "DepositMade")
      const firstLog = getFirstLog(logs)
      const juniorTokenId = firstLog.args.tokenId

      await tranchedPool.lockJuniorCapital({from: borrower})

      await expect(tranchedPool.withdraw(juniorTokenId, usdcVal(10))).to.be.rejectedWith(/Tranche is locked/)

      response = await tranchedPool.deposit(TRANCHES.Senior, usdcVal(40))
      const logs2 = decodeLogs<DepositMade>(response.receipt.rawLogs, tranchedPool, "DepositMade")
      const firstLog2 = getFirstLog(logs2)
      const seniorTokenId = firstLog2.args.tokenId
      await tranchedPool.lockPool({from: borrower})

      await expect(tranchedPool.withdraw(seniorTokenId, usdcVal(10))).to.be.rejectedWith(/Tranche is locked/)

      await tranchedPool.drawdown(usdcVal(25), {from: borrower})

      advanceTime({days: 2})

      // After the drawdown period, each tranche can withdraw unused capital
      await expectAction(async () => tranchedPool.withdrawMax(juniorTokenId)).toChange([
        [async () => await getBalance(owner, usdc), {by: usdcVal(5)}],
      ])
      await expectAction(async () => tranchedPool.withdrawMax(seniorTokenId)).toChange([
        [async () => await getBalance(owner, usdc), {by: usdcVal(20)}],
      ])
    })
  })

  describe("withdrawMultiple", async () => {
    let firstToken, secondToken, thirdTokenFromDifferentUser

    beforeEach(async () => {
      let response = await tranchedPool.deposit(TRANCHES.Junior, usdcVal(100))
      let logs = decodeLogs<DepositMade>(response.receipt.rawLogs, tranchedPool, "DepositMade")
      firstToken = getFirstLog(logs).args.tokenId

      response = await tranchedPool.deposit(TRANCHES.Junior, usdcVal(400))
      logs = decodeLogs<DepositMade>(response.receipt.rawLogs, tranchedPool, "DepositMade")
      secondToken = getFirstLog(logs).args.tokenId

      await erc20Approve(usdc, tranchedPool.address, usdcVal(100000), [otherPerson])
      response = await tranchedPool.deposit(TRANCHES.Junior, usdcVal(500), {from: otherPerson})
      logs = decodeLogs<DepositMade>(response.receipt.rawLogs, tranchedPool, "DepositMade")
      thirdTokenFromDifferentUser = getFirstLog(logs).args.tokenId

      await tranchedPool.lockJuniorCapital({from: borrower})
      await tranchedPool.lockPool({from: borrower})
      await tranchedPool.drawdown(usdcVal(500), {from: borrower})
      // Move past drawdown window
      await advanceTime({days: 5})
      // Mine a block so the timestamp takes effect for view functions
      await hre.ethers.provider.send("evm_mine", [])
    })

    describe("validations", async () => {
      it("reverts if any token id is not owned by the sender", async () => {
        await expect(
          tranchedPool.withdrawMultiple([firstToken, thirdTokenFromDifferentUser], [usdcVal(50), usdcVal(200)])
        ).to.be.rejectedWith(/Only the token owner/)
      })

      it("reverts if any amount exceeds withdrawable amount for that token", async () => {
        await expect(
          tranchedPool.withdrawMultiple([firstToken, secondToken], [usdcVal(50), usdcVal(250)])
        ).to.be.rejectedWith(/Invalid redeem amount/)
      })

      it("reverts if array lengths don't match", async () => {
        await expect(
          tranchedPool.withdrawMultiple([firstToken, thirdTokenFromDifferentUser], [usdcVal(50)])
        ).to.be.rejectedWith(/same length/)
      })
    })

    it("should withdraw from multiple token ids simultaneously", async () => {
      await expectAction(async () =>
        tranchedPool.withdrawMultiple([firstToken, secondToken], [usdcVal(50), usdcVal(200)])
      ).toChange([
        [async () => await getBalance(owner, usdc), {by: usdcVal(250)}],
        [async () => (await tranchedPool.availableToWithdraw(firstToken))[1], {to: usdcVal(0)}],
        [async () => (await tranchedPool.availableToWithdraw(secondToken))[1], {to: usdcVal(0)}],
      ])
    })
  })

  describe("withdrawMax", async () => {
    it("should withdraw the max", async () => {
      // Total junior tranche investment is split between 2 people
      await erc20Approve(usdc, tranchedPool.address, usdcVal(100000), [otherPerson])
      await tranchedPool.deposit(TRANCHES.Junior, usdcVal(500), {from: otherPerson})
      const response = await tranchedPool.deposit(TRANCHES.Junior, usdcVal(500))
      const logs = decodeLogs<DepositMade>(response.receipt.rawLogs, tranchedPool, "DepositMade")
      const firstLog = getFirstLog(logs)
      const tokenId = firstLog.args.tokenId

      await tranchedPool.lockJuniorCapital({from: borrower})
      await tranchedPool.lockPool({from: borrower})
      await tranchedPool.drawdown(usdcVal(1000), {from: borrower})
      const payAmount = usdcVal(1050)
      await advanceTime({days: termInDays.toNumber()})
      await erc20Approve(usdc, tranchedPool.address, payAmount, [borrower])

      const receipt = await tranchedPool.pay(payAmount, {from: borrower})
      expectPaymentRelatedEventsEmitted(receipt, borrower, tranchedPool, {
        interest: usdcVal(50),
        principal: usdcVal(1000),
        remaining: new BN(0),
        reserve: usdcVal(5),
      })

      // Total amount owed to junior:
      //   interest_accrued = 1000 * 0.05 = 50
      //   protocol_fee = interest_accrued * 0.1 = 5
      //   1000 + interest_accrued - protocol_fee = 1045
      // Amount owed to one of the junior investors:
      //   1045 / 2 = 522.5
      await expectAction(async () => tranchedPool.withdrawMax(tokenId)).toChange([
        [async () => await getBalance(owner, usdc), {by: usdcVal(52250).div(new BN(100))}],
      ])
      // Nothing left to withdraw
      await expect(tranchedPool.withdrawMax(tokenId)).to.be.rejectedWith(/Must withdraw more than zero/)
    })

    it("emits a WithdrawalMade event", async () => {
      const response = await tranchedPool.deposit(TRANCHES.Junior, usdcVal(1000))
      const logs = decodeLogs<DepositMade>(response.receipt.rawLogs, tranchedPool, "DepositMade")
      const firstLog = getFirstLog(logs)
      const tokenId = firstLog.args.tokenId

      await tranchedPool.lockJuniorCapital({from: borrower})
      await tranchedPool.lockPool({from: borrower})
      await tranchedPool.drawdown(usdcVal(1000), {from: borrower})
      await advanceTime({days: termInDays.toNumber()})
      const payAmount = usdcVal(1050)
      await erc20Approve(usdc, tranchedPool.address, payAmount, [borrower])

      const receipt = await tranchedPool.pay(payAmount, {from: borrower})
      expectPaymentRelatedEventsEmitted(receipt, borrower, tranchedPool, {
        interest: usdcVal(50),
        principal: usdcVal(1000),
        remaining: new BN(0),
        reserve: usdcVal(5),
      })

      // Total amount owed to junior:
      //   principal = 1000
      //   interest_accrued = 1000 * 0.05 = 50
      //   protocol_fee = interest_accrued * 0.1 = 5
      //   principal + interest_accrued - protocol_fee = 1045
      const receipt2 = await tranchedPool.withdrawMax(tokenId)
      expectEvent(receipt2, "WithdrawalMade", {
        owner: owner,
        tranche: new BN(TRANCHES.Junior),
        tokenId: tokenId,
        interestWithdrawn: usdcVal(45),
        principalWithdrawn: usdcVal(1000),
      })
    })

    describe("when deposits are over the limit", async () => {
      it("lets you withdraw the unused amounts", async () => {
        const juniorDeposit = limit
        const seniorDeposit = limit.mul(new BN(4))
        let response = await tranchedPool.deposit(TRANCHES.Junior, juniorDeposit)
        const logs = decodeLogs<DepositMade>(response.receipt.rawLogs, tranchedPool, "DepositMade")
        const firstLog = getFirstLog(logs)
        const juniorTokenId = firstLog.args.tokenId
        response = await tranchedPool.deposit(TRANCHES.Senior, seniorDeposit)
        const logs2 = decodeLogs<DepositMade>(response.receipt.rawLogs, tranchedPool, "DepositMade")
        const firstLog2 = getFirstLog(logs2)
        const seniorTokenId = firstLog2.args.tokenId
        await tranchedPool.lockJuniorCapital({from: borrower})
        await tranchedPool.lockPool({from: borrower})

        expect(await creditLine.limit()).to.bignumber.eq(limit)

        await expectAction(async () => tranchedPool.drawdown(limit, {from: borrower})).toChange([
          [() => creditLine.balance(), {to: limit}],
          [() => usdc.balanceOf(borrower), {by: limit}],
          [() => usdc.balanceOf(tranchedPool.address), {to: limit.mul(new BN(4))}], // 5x limit was deposited. 4x still remaining
        ])

        advanceTime({days: termInDays.toNumber()})

        // Only 20% of the capital was used, so remaining 80% should be available for drawdown
        await expectAction(async () => tranchedPool.withdrawMax(juniorTokenId)).toChange([
          [() => getBalance(owner, usdc), {by: juniorDeposit.mul(new BN(80)).div(new BN(100))}],
        ])
        await expectAction(async () => tranchedPool.withdrawMax(seniorTokenId)).toChange([
          [() => getBalance(owner, usdc), {by: seniorDeposit.mul(new BN(80)).div(new BN(100))}],
        ])

        // Fully pay off the loan
        const receipt = await tranchedPool.pay(limit.add(limit.mul(new BN(5)).div(new BN(100))), {from: borrower})
        expectPaymentRelatedEventsEmitted(receipt, borrower, tranchedPool, {
          interest: usdcVal(50),
          principal: usdcVal(1000),
          remaining: new BN(0),
          reserve: usdcVal(5),
        })

        // Remaining 20% of principal should be withdrawn
        const receipt2 = await tranchedPool.withdrawMax(juniorTokenId)
        expectEvent(receipt2, "WithdrawalMade", {
          tranche: new BN(TRANCHES.Junior),
          tokenId: juniorTokenId,
          principalWithdrawn: juniorDeposit.mul(new BN(20)).div(new BN(100)),
        })

        const receipt3 = await tranchedPool.withdrawMax(seniorTokenId)
        expectEvent(receipt3, "WithdrawalMade", {
          tranche: new BN(TRANCHES.Senior),
          tokenId: seniorTokenId,
          principalWithdrawn: seniorDeposit.mul(new BN(20)).div(new BN(100)),
        })
      })
    })
  })

  describe("setAllowedUIDTypes", () => {
    it("sets array of id types", async () => {
      await tranchedPool.setAllowedUIDTypes([1])
      expect(await tranchedPool.allowedUIDTypes(0)).to.bignumber.equal(new BN(1))
      await tranchedPool.setAllowedUIDTypes([1, 2])
      expect(await tranchedPool.allowedUIDTypes(0)).to.bignumber.equal(new BN(1))
      expect(await tranchedPool.allowedUIDTypes(1)).to.bignumber.equal(new BN(2))
    })
  })

  describe("access controls", () => {
    const LOCKER_ROLE = web3.utils.keccak256("LOCKER_ROLE")
    it("sets the owner to governance", async () => {
      expect(await tranchedPool.hasRole(OWNER_ROLE, owner)).to.equal(true)
      expect(await tranchedPool.hasRole(OWNER_ROLE, borrower)).to.equal(false)
      expect(await tranchedPool.getRoleAdmin(OWNER_ROLE)).to.equal(OWNER_ROLE)
    })

    it("sets the pauser to governance", async () => {
      expect(await tranchedPool.hasRole(PAUSER_ROLE, owner)).to.equal(true)
      expect(await tranchedPool.hasRole(PAUSER_ROLE, borrower)).to.equal(false)
      expect(await tranchedPool.getRoleAdmin(PAUSER_ROLE)).to.equal(OWNER_ROLE)
    })

    it("sets the locker to borrower and governance", async () => {
      expect(await tranchedPool.hasRole(LOCKER_ROLE, borrower)).to.equal(true)
      expect(await tranchedPool.hasRole(LOCKER_ROLE, owner)).to.equal(true)
      expect(await tranchedPool.hasRole(LOCKER_ROLE, otherPerson)).to.equal(false)
      expect(await tranchedPool.getRoleAdmin(LOCKER_ROLE)).to.equal(OWNER_ROLE)
    })

    it("allows the owner to set new addresses as roles", async () => {
      expect(await tranchedPool.hasRole(OWNER_ROLE, otherPerson)).to.equal(false)
      await tranchedPool.grantRole(OWNER_ROLE, otherPerson, {from: owner})
      expect(await tranchedPool.hasRole(OWNER_ROLE, otherPerson)).to.equal(true)
    })

    it("should not allow anyone else to add an owner", async () => {
      return expect(tranchedPool.grantRole(OWNER_ROLE, otherPerson, {from: borrower})).to.be.rejected
    })
  })

  describe("pausability", () => {
    describe("after pausing", async () => {
      let tokenId: BN

      beforeEach(async () => {
        const receipt = await tranchedPool.deposit(TRANCHES.Junior, usdcVal(10))
        const logs = decodeLogs<DepositMade>(receipt.receipt.rawLogs, tranchedPool, "DepositMade")
        const firstLog = getFirstLog(logs)
        tokenId = firstLog.args.tokenId

        await tranchedPool.pause()
      })

      it("disallows deposits", async () => {
        await expect(tranchedPool.deposit(TRANCHES.Junior, usdcVal(10))).to.be.rejectedWith(/Pausable: paused/)

        const nonce = await usdc.nonces(owner)
        const deadline = MAX_UINT
        const digest = await getApprovalDigest({
          token: usdc,
          owner: owner,
          spender: tranchedPool.address,
          value: usdcVal(10),
          nonce,
          deadline,
        })
        const wallet = await getWallet(owner)
        assertNonNullable(wallet)
        const {v, r, s} = ecsign(Buffer.from(digest.slice(2), "hex"), Buffer.from(wallet.privateKey.slice(2), "hex"))
        await expect(
          (tranchedPool as any).depositWithPermit(TRANCHES.Junior, usdcVal(10), deadline, v, r, s)
        ).to.be.rejectedWith(/Pausable: paused/)
      })

      it("disallows withdrawing", async () => {
        await expect(tranchedPool.withdraw(tokenId, usdcVal(5))).to.be.rejectedWith(/Pausable: paused/)
        await expect(tranchedPool.withdrawMax(tokenId)).to.be.rejectedWith(/Pausable: paused/)
        await expect(tranchedPool.withdrawMultiple([tokenId], [usdcVal(5)])).to.be.rejectedWith(/Pausable: paused/)
      })

      it("disallows drawdown", async () => {
        await expect(tranchedPool.drawdown(usdcVal(10), {from: borrower})).to.be.rejectedWith(/Pausable: paused/)
      })

      it("disallows pay", async () => {
        await expect(tranchedPool.pay(usdcVal(10), {from: borrower})).to.be.rejectedWith(/Pausable: paused/)
      })

      it("disallows assess", async () => {
        await expect(tranchedPool.assess({from: borrower})).to.be.rejectedWith(/Pausable: paused/)
      })

      it("disallows lockJuniorCapital", async () => {
        await expect(tranchedPool.lockJuniorCapital({from: borrower})).to.be.rejectedWith(/Pausable: paused/)
      })

      it("disallows lockPool", async () => {
        await expect(tranchedPool.lockPool({from: borrower})).to.be.rejectedWith(/Pausable: paused/)
      })

      it("allows unpausing", async () => {
        await tranchedPool.unpause()
        await expect(tranchedPool.withdraw(tokenId, usdcVal(10))).to.be.fulfilled
        await expect(tranchedPool.deposit(TRANCHES.Junior, usdcVal(10))).to.be.fulfilled
        await expect(tranchedPool.lockJuniorCapital()).to.be.fulfilled
        await expect(tranchedPool.lockPool()).to.be.fulfilled
        await expect(tranchedPool.drawdown(usdcVal(10), {from: borrower})).to.be.fulfilled
        await expect(tranchedPool.pay(usdcVal(10), {from: borrower})).to.be.fulfilled
      })
    })

    describe("actually pausing", async () => {
      it("should allow the owner to pause", async () => {
        await expect(tranchedPool.pause({from: owner})).to.be.fulfilled
      })
      it("should disallow non-owner to pause", async () => {
        await expect(tranchedPool.pause({from: borrower})).to.be.rejectedWith(/Must have pauser role/)
      })
    })
  })

  describe("locking", async () => {
    describe("junior tranche", async () => {
      describe("as the borrower", async () => {
        it("locks the junior tranche", async () => {
          const actor = borrower
          await tranchedPool.deposit(TRANCHES.Senior, usdcVal(10))
          const oneDayFromNow = (await time.latest()).add(SECONDS_PER_DAY)
          await expectAction(async () => {
            const receipt = await tranchedPool.lockJuniorCapital({from: actor})

            const logs = decodeLogs<JuniorTrancheLocked>(receipt.receipt.rawLogs, tranchedPool, "JuniorTrancheLocked")
            const firstLog = getFirstLog(logs)
            expect(Object.keys(firstLog.args).sort()).to.eql(EXPECTED_JUNIOR_CAPITAL_LOCKED_EVENT_ARGS)
            expect(firstLog.args.pool).to.equal(tranchedPool.address)
            expect(firstLog.args.lockedUntil).to.be.bignumber.closeTo(oneDayFromNow, new BN(5))

            return receipt
          }).toChange([
            [async () => (await tranchedPool.getTranche(TRANCHES.Junior)).lockedUntil, {increase: true}],
            [async () => (await tranchedPool.getTranche(TRANCHES.Junior)).principalSharePrice, {unchanged: true}],
          ])
          // Should be locked upto approximately 1 day from now (plus or minus a few seconds)
          expect((await tranchedPool.getTranche(TRANCHES.Junior)).lockedUntil).to.be.bignumber.closeTo(
            oneDayFromNow,
            new BN(5)
          )
        })
      })

      describe("as the owner", async () => {
        it("locks the junior tranche", async () => {
          await tranchedPool.deposit(TRANCHES.Senior, usdcVal(10))
          const oneDayFromNow = (await time.latest()).add(SECONDS_PER_DAY)
          await expectAction(async () => {
            const receipt = await tranchedPool.lockJuniorCapital({from: borrower})

            const logs = decodeLogs<JuniorTrancheLocked>(receipt.receipt.rawLogs, tranchedPool, "JuniorTrancheLocked")
            const firstLog = getFirstLog(logs)
            expect(Object.keys(firstLog.args).sort()).to.eql(EXPECTED_JUNIOR_CAPITAL_LOCKED_EVENT_ARGS)
            expect(firstLog.args.pool).to.equal(tranchedPool.address)
            expect(firstLog.args.lockedUntil).to.be.bignumber.closeTo(oneDayFromNow, new BN(5))

            return receipt
          }).toChange([
            [async () => (await tranchedPool.getTranche(TRANCHES.Junior)).lockedUntil, {increase: true}],
            [async () => (await tranchedPool.getTranche(TRANCHES.Junior)).principalSharePrice, {unchanged: true}],
          ])
          // Should be locked upto approximately 1 day from now (plus or minus a few seconds)
          expect((await tranchedPool.getTranche(TRANCHES.Junior)).lockedUntil).to.be.bignumber.closeTo(
            oneDayFromNow,
            new BN(5)
          )
        })
      })

      describe("as someone else", async () => {
        it("does not lock", async () => {
          const actor = otherPerson
          await tranchedPool.deposit(TRANCHES.Senior, usdcVal(10))
          await expect(tranchedPool.lockJuniorCapital({from: actor})).to.be.rejectedWith(/Must have locker role/)
        })
      })

      it("does not allow locking twice", async () => {
        await tranchedPool.lockJuniorCapital({from: borrower})
        await expect(tranchedPool.lockJuniorCapital({from: borrower})).to.be.rejectedWith(/already locked/)
      })
    })

    describe("senior tranche", async () => {
      beforeEach(async () => {
        await tranchedPool.deposit(TRANCHES.Senior, usdcVal(8))
        await tranchedPool.deposit(TRANCHES.Junior, usdcVal(2))
        await tranchedPool.lockJuniorCapital({from: borrower})
      })

      describe("as the borrower", async () => {
        it("locks the senior tranche", async () => {
          const actor = borrower

          const oneDayFromNow = (await time.latest()).add(SECONDS_PER_DAY)

          await expectAction(async () => tranchedPool.lockPool({from: actor})).toChange([
            [async () => (await tranchedPool.getTranche(TRANCHES.Senior)).lockedUntil, {increase: true}],
            [async () => (await tranchedPool.getTranche(TRANCHES.Senior)).principalSharePrice, {unchanged: true}],
            // Limit is total of senior and junior deposits
            [async () => creditLine.limit(), {to: usdcVal(10)}],
          ])

          const seniorLockedUntil = (await tranchedPool.getTranche(TRANCHES.Senior)).lockedUntil
          expect(seniorLockedUntil).to.be.bignumber.closeTo(oneDayFromNow, new BN(5))
          // Junior is also locked to the same time
          expect((await tranchedPool.getTranche(TRANCHES.Junior)).lockedUntil).to.be.bignumber.eq(seniorLockedUntil)
        })
      })

      describe("as the owner", async () => {
        it("locks the senior tranche", async () => {
          const actor = owner
          const oneDayFromNow = (await time.latest()).add(SECONDS_PER_DAY)

          await expectAction(async () => tranchedPool.lockPool({from: actor})).toChange([
            [async () => (await tranchedPool.getTranche(TRANCHES.Senior)).lockedUntil, {increase: true}],
            [async () => (await tranchedPool.getTranche(TRANCHES.Senior)).principalSharePrice, {unchanged: true}],
            // Limit is total of senior and junior deposits
            [async () => creditLine.limit(), {to: usdcVal(10)}],
          ])
          const seniorLockedUntil = (await tranchedPool.getTranche(TRANCHES.Senior)).lockedUntil
          expect(seniorLockedUntil).to.be.bignumber.closeTo(oneDayFromNow, new BN(5))
          // Junior is also locked to the same time
          expect((await tranchedPool.getTranche(TRANCHES.Junior)).lockedUntil).to.be.bignumber.eq(seniorLockedUntil)
        })
      })

      describe("as someone else", async () => {
        it("does not lock", async () => {
          const actor = otherPerson
          await expect(tranchedPool.lockPool({from: actor})).to.be.rejectedWith(/Must have locker role/)
        })
      })
    })
  })
  describe("drawdown", async () => {
    describe("when deposits are over the limit", async () => {
      it("does not adjust the limit up", async () => {
        await tranchedPool.deposit(TRANCHES.Junior, limit.mul(new BN(2)))
        await tranchedPool.deposit(TRANCHES.Senior, limit.mul(new BN(4)))
        await tranchedPool.lockJuniorCapital({from: borrower})
        await tranchedPool.lockPool({from: borrower})

        expect(await creditLine.limit()).to.bignumber.eq(limit)
      })
    })

    describe("when deposits are under the limit", async () => {
      it("adjusts the limit down", async () => {
        await tranchedPool.deposit(TRANCHES.Junior, usdcVal(2))
        await tranchedPool.deposit(TRANCHES.Senior, usdcVal(8))
        await tranchedPool.lockJuniorCapital({from: borrower})
        await tranchedPool.lockPool({from: borrower})

        expect(await creditLine.limit()).to.bignumber.eq(usdcVal(10))
        expect(await creditLine.limit()).to.bignumber.lt(limit)
      })
    })

    describe("when pool is already locked", async () => {
      beforeEach(async () => {
        await tranchedPool.deposit(TRANCHES.Junior, usdcVal(2))
        await tranchedPool.deposit(TRANCHES.Senior, usdcVal(8))
        await tranchedPool.lockJuniorCapital({from: borrower})
        await tranchedPool.lockPool({from: borrower})
      })

      describe("validations", async () => {
        it("does not allow drawing down more than the limit", async () => {
          await expect(tranchedPool.drawdown(usdcVal(20))).to.be.rejectedWith(/Cannot drawdown more than the limit/)
        })

        it("does not allow drawing down when payments are late", async () => {
          await tranchedPool.drawdown(usdcVal(5))
          await advanceTime({days: paymentPeriodInDays.mul(new BN(3))})
          await expect(tranchedPool.drawdown(usdcVal(5))).to.be.rejectedWith(
            /Cannot drawdown when payments are past due/
          )
        })
      })

      context("locking drawdowns", async () => {
        it("governance can lock and unlock drawdowns", async () => {
          await expect(tranchedPool.drawdown(usdcVal(1))).to.be.fulfilled
          const pauseTxn = await tranchedPool.pauseDrawdowns()
          expectEvent(pauseTxn, "DrawdownsPaused", {pool: tranchedPool.address})
          await expect(tranchedPool.drawdown(usdcVal(1))).to.be.rejectedWith(/Drawdowns are currently paused/)
          const unpauseTxn = await tranchedPool.unpauseDrawdowns()
          expectEvent(unpauseTxn, "DrawdownsUnpaused", {pool: tranchedPool.address})
          await expect(tranchedPool.drawdown(usdcVal(1))).to.be.fulfilled
        })

        it("only governance can toggle it", async () => {
          await expect(tranchedPool.pauseDrawdowns({from: borrower})).to.be.rejectedWith(/Must have admin role/)
          await expect(tranchedPool.unpauseDrawdowns({from: borrower})).to.be.rejectedWith(/Must have admin role/)
        })
      })

      it("draws down the capital to the borrower", async () => {
        await expectAction(async () => tranchedPool.drawdown(usdcVal(10))).toChange([
          [async () => usdc.balanceOf(borrower), {by: usdcVal(10)}],
        ])
      })

      it("emits an event", async () => {
        const receipt = await tranchedPool.drawdown(usdcVal(10))
        expectEvent(receipt, "DrawdownMade", {borrower: borrower, amount: usdcVal(10)})
      })

      it("it updates the creditline accounting variables", async () => {
        await expectAction(async () => tranchedPool.drawdown(usdcVal(10))).toChange([
          [async () => creditLine.balance(), {by: usdcVal(10)}],
          [async () => creditLine.lastFullPaymentTime(), {increase: true}],
          [async () => creditLine.nextDueTime(), {increase: true}],
          [async () => creditLine.interestAccruedAsOf(), {increase: true}],
        ])
      })

      it("supports multiple drawdowns", async () => {
        await expectAction(async () => tranchedPool.drawdown(usdcVal(7))).toChange([
          [async () => creditLine.balance(), {by: usdcVal(7)}],
          [async () => creditLine.lastFullPaymentTime(), {increase: true}],
          [async () => creditLine.nextDueTime(), {increase: true}],
          [async () => creditLine.interestAccruedAsOf(), {increase: true}],
        ])

        await expectAction(async () => tranchedPool.drawdown(usdcVal(3))).toChange([
          [async () => creditLine.balance(), {by: usdcVal(3)}],
          [async () => creditLine.lastFullPaymentTime(), {unchanged: true}],
          [async () => creditLine.nextDueTime(), {unchanged: true}],
          [async () => creditLine.interestAccruedAsOf(), {unchanged: true}],
        ])
      })

      it("sets the principal share price to be proportional to the amount drawn down", async () => {
        let juniorPrincipalAmount, seniorPrincipalAmount
        ;[, juniorPrincipalAmount] = await getTrancheAmounts(await tranchedPool.getTranche(TRANCHES.Junior))
        ;[, seniorPrincipalAmount] = await getTrancheAmounts(await tranchedPool.getTranche(TRANCHES.Senior))

        // Before any drawdown, the share price should be 1 to reflect the full amounts deposited
        expect(juniorPrincipalAmount).to.bignumber.eq(usdcVal(2))
        expect(seniorPrincipalAmount).to.bignumber.eq(usdcVal(8))

        await tranchedPool.drawdown(usdcVal(5))
        ;[, juniorPrincipalAmount] = await getTrancheAmounts(await tranchedPool.getTranche(TRANCHES.Junior))
        ;[, seniorPrincipalAmount] = await getTrancheAmounts(await tranchedPool.getTranche(TRANCHES.Senior))

        expect(juniorPrincipalAmount).to.bignumber.eq(usdcVal(1)) // 50% of 2$
        expect(seniorPrincipalAmount).to.bignumber.eq(usdcVal(4)) // 50% of 8$

        await tranchedPool.drawdown(usdcVal(5))
        ;[, juniorPrincipalAmount] = await getTrancheAmounts(await tranchedPool.getTranche(TRANCHES.Junior))
        ;[, seniorPrincipalAmount] = await getTrancheAmounts(await tranchedPool.getTranche(TRANCHES.Senior))
        expect(juniorPrincipalAmount).to.bignumber.eq(usdcVal(0)) // 0% of 2$
        expect(seniorPrincipalAmount).to.bignumber.eq(usdcVal(0)) // 0% of 8$
      })
    })
  })

  describe("tranching", async () => {
    let tranchedPool, creditLine
    beforeEach(async () => {
      // 100$ creditline with 10% interest. Senior tranche gets 8% of the total interest, and junior tranche gets 2%
      interestApr = interestAprAsBN("10.00")
      termInDays = new BN(365)
      ;({tranchedPool, creditLine} = await createPoolWithCreditLine({interestApr, termInDays}))
    })

    it("calculates share price using term start time", async () => {
      await tranchedPool.deposit(TRANCHES.Junior, usdcVal(100))
      await tranchedPool.lockJuniorCapital({from: borrower})
      await tranchedPool.lockPool({from: borrower})

      // Start loan term halfOfTerm days from now
      const halfOfTerm = termInDays.div(new BN(2))
      await advanceTime({days: halfOfTerm.toNumber()})
      await tranchedPool.drawdown(usdcVal(100), {from: borrower})

      // Advance termInDays total days from now
      await advanceTime({days: halfOfTerm.add(new BN(1)).toNumber()})

      const expectedJuniorInterest = new BN("4438356")
      const expectedProtocolFee = new BN("493150")
      const expectedTotalInterest = expectedJuniorInterest.add(expectedProtocolFee)

      const receipt = await tranchedPool.pay(usdcVal(5), {from: borrower})
      expectPaymentRelatedEventsEmitted(receipt, borrower, tranchedPool, {
        interest: expectedTotalInterest,
        principal: usdcVal(5).sub(expectedTotalInterest),
        remaining: new BN(0),
        reserve: expectedProtocolFee,
      })

      const juniorTranche = await tranchedPool.getTranche(TRANCHES.Junior)
      const juniorInterestAmount = await tranchedPool.sharePriceToUsdc(
        juniorTranche.interestSharePrice,
        juniorTranche.principalDeposited
      )

      // Should be around half of full term's interest, since the drawdown happened 6 months
      // from this payment:
      // ~$4.43 (rather than ~$5, since interest is accrued at last second of prior period)
      expect(juniorInterestAmount).to.bignumber.eq(expectedJuniorInterest)
      expect(await usdc.balanceOf(treasury)).to.bignumber.eq(expectedProtocolFee)
    })

    context("only junior investment", async () => {
      it("still works", async () => {
        await tranchedPool.deposit(TRANCHES.Junior, usdcVal(100))
        await tranchedPool.lockJuniorCapital({from: borrower})
        await tranchedPool.lockPool({from: borrower})
        await tranchedPool.drawdown(usdcVal(100), {from: borrower})

        // Ensure a full term has passed
        await advanceTime({days: termInDays.toNumber()})
        const receipt = await tranchedPool.pay(usdcVal(110), {from: borrower})
        expectPaymentRelatedEventsEmitted(receipt, borrower, tranchedPool, {
          interest: usdcVal(10),
          principal: usdcVal(100),
          remaining: new BN(0),
          reserve: usdcVal(1),
        })

        const juniorTranche = await tranchedPool.getTranche(TRANCHES.Junior)
        const seniorTranche = await tranchedPool.getTranche(TRANCHES.Senior)

        const [juniorInterestAmount, juniorPrincipalAmount] = await getTrancheAmounts(juniorTranche)
        const [seniorInterestAmount, seniorPrincipalAmount] = await getTrancheAmounts(seniorTranche)

        expect(seniorInterestAmount).to.bignumber.eq(new BN(0))
        expect(seniorPrincipalAmount).to.bignumber.eq(new BN(0))
        expect(juniorInterestAmount).to.bignumber.eq(usdcVal(9))
        expect(juniorPrincipalAmount).to.bignumber.eq(usdcVal(100))
        expect(await usdc.balanceOf(treasury)).to.bignumber.eq(usdcVal(1))
      })
    })

    context("junior and senior are invested", async () => {
      beforeEach(async () => {
        usdc.transfer(borrower, usdcVal(15), {from: owner}) // Transfer money for interest payment
        expect(await usdc.balanceOf(treasury)).to.bignumber.eq("0")

        await tranchedPool.deposit(TRANCHES.Junior, usdcVal(20))
        await tranchedPool.deposit(TRANCHES.Senior, usdcVal(80))
        await tranchedPool.lockJuniorCapital({from: borrower})
        await tranchedPool.lockPool({from: borrower})
        await tranchedPool.drawdown(usdcVal(100), {from: borrower})
      })

      describe("when full payment is received", async () => {
        it("distributes across senior and junior tranches correctly", async () => {
          // Ensure a full term has passed
          await advanceTime({days: termInDays.toNumber()})

          const receipt = await tranchedPool.pay(usdcVal(10).add(usdcVal(100)), {from: borrower})
          expectPaymentRelatedEventsEmitted(receipt, borrower, tranchedPool, {
            interest: usdcVal(10),
            principal: usdcVal(100),
            remaining: new BN(0),
            reserve: usdcVal(1),
          })

          expect(await creditLine.interestApr()).to.bignumber.eq(interestAprAsBN("10"))

          // 100$ loan, with 10% interest. 80% senior and 20% junior. Junior fee of 20%. Reserve fee of 10%
          // Senior share of interest 8$. Net interest = 8 * (100 - junior fee percent + reserve fee percent) = 5.6
          // Junior share of interest 2$. Net interest = 2 + (8 * junior fee percent) - (2 * reserve fee percent) = 3.4
          // Protocol fee = 1$. Total = 5.6 + 3.4 + 1 = 10
          let interestAmount, principalAmount
          ;[interestAmount, principalAmount] = await getTrancheAmounts(await tranchedPool.getTranche(TRANCHES.Senior))
          expect(interestAmount).to.bignumber.eq(usdcVal(56).div(new BN(10)))
          expect(principalAmount).to.bignumber.eq(usdcVal(80))
          ;[interestAmount, principalAmount] = await getTrancheAmounts(await tranchedPool.getTranche(TRANCHES.Junior))
          expect(interestAmount).to.bignumber.eq(usdcVal(34).div(new BN(10)))
          expect(principalAmount).to.bignumber.eq(usdcVal(20))

          expect(await usdc.balanceOf(treasury)).to.bignumber.eq(usdcVal(1))
        })

        it("distributes across senior and junior tranches correctly for multiple payments", async () => {
          // Advance to the half way point
          const halfway = SECONDS_PER_DAY.mul(termInDays).div(new BN(2))
          await advanceTime({seconds: halfway.toNumber()})

          // Principal payment should be 0, while interest payment should be slightly less than half. This
          // is because interest is accrued from the most recent nextDueTime rather than the current timestamp.
          // 180.0 / 365 * 10 = 4.93150684931506 (180 because we round to the most recent time in paymentPeriodInDays)
          const interestPayment = new BN("4931506")
          const expectedProtocolFee = interestPayment.div(new BN(10))
          const receipt = await tranchedPool.pay(interestPayment, {from: borrower})
          expectPaymentRelatedEventsEmitted(receipt, borrower, tranchedPool, {
            interest: interestPayment,
            principal: new BN(0),
            remaining: new BN(0),
            reserve: expectedProtocolFee,
          })

          let seniorInterestAmount, seniorPrincipalAmount, juniorInterestAmount, juniorPrincipalAmount
          ;[seniorInterestAmount, seniorPrincipalAmount] = await getTrancheAmounts(
            await tranchedPool.getTranche(TRANCHES.Senior)
          )
          expect(seniorInterestAmount).to.bignumber.eq(new BN("2761643"))
          expect(seniorPrincipalAmount).to.bignumber.eq(usdcVal(0))
          ;[juniorInterestAmount, juniorPrincipalAmount] = await getTrancheAmounts(
            await tranchedPool.getTranche(TRANCHES.Junior)
          )
          expect(juniorInterestAmount).to.bignumber.eq(new BN("1676713"))
          expect(juniorPrincipalAmount).to.bignumber.eq(usdcVal(0))

          expect(await usdc.balanceOf(treasury)).to.bignumber.eq(expectedProtocolFee)

          // Now advance to the end of the loan period and collect interest again, now the numbers should match the full
          //amounts in the previous test

          await advanceTime({seconds: halfway.toNumber()})
          // Collect the remaining interest and the principal
          const interestPayment2 = new BN("5068493")
          const expectedProtocolFee2 = interestPayment2.div(new BN(10))
          const receipt2 = await tranchedPool.pay(interestPayment2.add(usdcVal(100)), {from: borrower})
          expectPaymentRelatedEventsEmitted(receipt2, borrower, tranchedPool, {
            interest: interestPayment2,
            principal: usdcVal(100),
            remaining: new BN(0),
            reserve: expectedProtocolFee2,
          })
          ;[seniorInterestAmount, seniorPrincipalAmount] = await getTrancheAmounts(
            await tranchedPool.getTranche(TRANCHES.Senior)
          )
          expect(seniorInterestAmount).to.bignumber.closeTo(usdcVal(56).div(new BN(10)), tolerance)
          expect(seniorPrincipalAmount).to.bignumber.eq(usdcVal(80))
          ;[juniorInterestAmount, juniorPrincipalAmount] = await getTrancheAmounts(
            await tranchedPool.getTranche(TRANCHES.Junior)
          )
          expect(juniorInterestAmount).to.bignumber.closeTo(usdcVal(34).div(new BN(10)), tolerance)
          expect(juniorPrincipalAmount).to.bignumber.eq(usdcVal(20))

          const expectedTotalProtocolFee = expectedProtocolFee.add(expectedProtocolFee2)
          expect(usdcVal(1)).to.bignumber.closeTo(expectedTotalProtocolFee, tolerance)
          expect(await usdc.balanceOf(treasury)).to.bignumber.eq(expectedTotalProtocolFee)
        })
      })

      describe("when there is an interest shortfall", async () => {
        it("distributes to the senior tranche first before the junior", async () => {
          // Ensure a full term has passed
          await advanceTime({days: termInDays.toNumber()})

          const interestPayment = usdcVal(6)
          const expectedProtocolFee = interestPayment.div(new BN(10))
          const receipt = await tranchedPool.pay(interestPayment)
          expectPaymentRelatedEventsEmitted(receipt, borrower, tranchedPool, {
            interest: interestPayment,
            principal: new BN(0),
            remaining: new BN(0),
            reserve: expectedProtocolFee,
          })

          let interestAmount, principalAmount
          ;[interestAmount, principalAmount] = await getTrancheAmounts(await tranchedPool.getTranche(TRANCHES.Senior))
          // Senior interest amount should be 5.6, but we deducted 0.6$ of protocol fee first,
          // so they only received 5.4
          expect(interestAmount).to.bignumber.eq(usdcVal(54).div(new BN(10)))
          // No principal payment until interest is received
          expect(principalAmount).to.bignumber.eq(usdcVal(0))
          ;[interestAmount, principalAmount] = await getTrancheAmounts(await tranchedPool.getTranche(TRANCHES.Junior))
          expect(interestAmount).to.bignumber.eq(usdcVal(0).div(new BN(10)))
          expect(principalAmount).to.bignumber.eq(usdcVal(0))

          // 10% of 6$ of interest collected
          expect(await usdc.balanceOf(treasury)).to.bignumber.eq(usdcVal(6).div(new BN(10)))

          // Second partial payment. Senior is made whole first and then junior is paid for subsequent interest
          // payments
          const interestPayment2 = usdcVal(3)
          const expectedProtocolFee2 = interestPayment2.div(new BN(10))
          const receipt2 = await tranchedPool.pay(interestPayment2)
          expectPaymentRelatedEventsEmitted(receipt2, borrower, tranchedPool, {
            interest: interestPayment2,
            principal: new BN(0),
            remaining: new BN(0),
            reserve: expectedProtocolFee2,
          })
          ;[interestAmount, principalAmount] = await getTrancheAmounts(await tranchedPool.getTranche(TRANCHES.Senior))
          // Senior interest filled upto 5.6
          expect(interestAmount).to.bignumber.eq(usdcVal(56).div(new BN(10)))
          // No principal available yet
          expect(principalAmount).to.bignumber.eq(usdcVal(0))
          ;[interestAmount, principalAmount] = await getTrancheAmounts(await tranchedPool.getTranche(TRANCHES.Junior))
          // Should be 3.4$, but we only have 2.5$ available (of 3$, 0.2 went to fill the principal interest, and 0.3 to the fee)
          expect(interestAmount).to.bignumber.eq(usdcVal(25).div(new BN(10)))
          // Still no principal available for the junior
          expect(principalAmount).to.bignumber.eq(usdcVal(0))

          // 0.6$ (from previous interest collection) + 0.3$ => 0.9$
          let expectedTotalProtocolFee = expectedProtocolFee.add(expectedProtocolFee2)
          expect(usdcVal(9).div(new BN(10))).to.bignumber.eq(expectedTotalProtocolFee)
          expect(await usdc.balanceOf(treasury)).to.bignumber.eq(expectedTotalProtocolFee)

          // Final interest payment and first principal payment. Interest is fully paid, and senior gets all of
          // the principal
          const interestPayment3 = usdcVal(1)
          const expectedProtocolFee3 = interestPayment3.div(new BN(10))
          const receipt3 = await tranchedPool.pay(interestPayment3.add(usdcVal(10)))
          expectPaymentRelatedEventsEmitted(receipt3, borrower, tranchedPool, {
            interest: interestPayment3,
            principal: usdcVal(10),
            remaining: new BN(0),
            reserve: expectedProtocolFee3,
          })
          ;[interestAmount, principalAmount] = await getTrancheAmounts(await tranchedPool.getTranche(TRANCHES.Senior))
          // Interest unchanged, gets the entire principal portion
          expect(interestAmount).to.bignumber.eq(usdcVal(56).div(new BN(10)))
          expect(principalAmount).to.bignumber.eq(usdcVal(10))
          ;[interestAmount, principalAmount] = await getTrancheAmounts(await tranchedPool.getTranche(TRANCHES.Junior))
          // Full 3.4 of interest, but no principal yet
          expect(interestAmount).to.bignumber.eq(usdcVal(34).div(new BN(10)))
          expect(principalAmount).to.bignumber.eq(usdcVal(0))

          // 1$ of total interest collected
          expectedTotalProtocolFee = expectedTotalProtocolFee.add(expectedProtocolFee3)
          expect(usdcVal(1)).to.bignumber.eq(expectedTotalProtocolFee)
          expect(await usdc.balanceOf(treasury)).to.bignumber.eq(expectedTotalProtocolFee)

          const receipt4 = await tranchedPool.pay(usdcVal(90))
          expectPaymentRelatedEventsEmitted(receipt4, borrower, tranchedPool, {
            interest: new BN(0),
            principal: usdcVal(90),
            remaining: new BN(0),
            reserve: new BN(0),
          })
          ;[interestAmount, principalAmount] = await getTrancheAmounts(await tranchedPool.getTranche(TRANCHES.Senior))
          // Interest still unchanged, principal is fully paid off
          expect(interestAmount).to.bignumber.eq(usdcVal(56).div(new BN(10)))
          expect(principalAmount).to.bignumber.eq(usdcVal(80))
          ;[interestAmount, principalAmount] = await getTrancheAmounts(await tranchedPool.getTranche(TRANCHES.Junior))
          // Interest unchanged, principal also fully paid
          expect(interestAmount).to.bignumber.eq(usdcVal(34).div(new BN(10)))
          expect(principalAmount).to.bignumber.eq(usdcVal(20))

          // No additional fees collected (payments were all principal)
          expect(await usdc.balanceOf(treasury)).to.bignumber.eq(expectedTotalProtocolFee)
        })
      })

      describe("when there is extra interest", async () => {
        // This test is the same as the interest shortfall test, except we'll do it in two payments, and there's an
        // extra 1$ of interest in the last payment
        it("distributes the extra interest solely to the junior", async () => {
          // Ensure a full term has passed
          await advanceTime({days: termInDays.toNumber()})

          const interestPayment = usdcVal(10)
          const expectedProtocolFee = interestPayment.div(new BN(10))
          const receipt = await tranchedPool.pay(interestPayment.add(usdcVal(99)))
          expectPaymentRelatedEventsEmitted(receipt, borrower, tranchedPool, {
            interest: interestPayment,
            principal: usdcVal(99),
            remaining: new BN(0),
            reserve: expectedProtocolFee,
          })

          let interestAmount, principalAmount
          ;[interestAmount, principalAmount] = await getTrancheAmounts(await tranchedPool.getTranche(TRANCHES.Senior))
          // Senior interest and principal fully paid
          expect(interestAmount).to.bignumber.eq(usdcVal(56).div(new BN(10)))
          expect(principalAmount).to.bignumber.eq(usdcVal(80))
          // Junior interest fully paid, last 1$ of principal still outstanding
          ;[interestAmount, principalAmount] = await getTrancheAmounts(await tranchedPool.getTranche(TRANCHES.Junior))
          expect(interestAmount).to.bignumber.eq(usdcVal(34).div(new BN(10)))
          expect(principalAmount).to.bignumber.eq(usdcVal(19))

          // Full 1$ protocol fee (10% of 10$ of total interest) collected
          expect(usdcVal(1)).to.bignumber.eq(expectedProtocolFee)
          expect(await usdc.balanceOf(treasury)).to.bignumber.eq(expectedProtocolFee)

          // 1$ of junior principal remaining, but any additional payment on top of that goes to junior interest
          const interestPayment2 = usdcVal(1)
          const expectedProtocolFee2 = interestPayment2.div(new BN(10))
          const receipt2 = await tranchedPool.pay(interestPayment2.add(usdcVal(1)))
          expectPaymentRelatedEventsEmitted(receipt2, borrower, tranchedPool, {
            interest: new BN(0),
            principal: usdcVal(1),
            remaining: interestPayment2,
            reserve: expectedProtocolFee2,
          })
          ;[interestAmount, principalAmount] = await getTrancheAmounts(await tranchedPool.getTranche(TRANCHES.Senior))
          // Unchanged
          expect(interestAmount).to.bignumber.eq(usdcVal(56).div(new BN(10)))
          expect(principalAmount).to.bignumber.eq(usdcVal(80))
          ;[interestAmount, principalAmount] = await getTrancheAmounts(await tranchedPool.getTranche(TRANCHES.Junior))
          // Additional 0.9 of interest (1$ - 10% protocol fee)
          expect(interestAmount).to.bignumber.eq(usdcVal(43).div(new BN(10)))
          // Principal unchanged, we don't expect any new principal back
          expect(principalAmount).to.bignumber.eq(usdcVal(20))

          // Additional 0.1$ of interest collected
          const expectedTotalProtocolFee = expectedProtocolFee.add(expectedProtocolFee2)
          expect(usdcVal(11).div(new BN(10))).to.bignumber.eq(expectedTotalProtocolFee)
          expect(await usdc.balanceOf(treasury)).to.bignumber.eq(expectedTotalProtocolFee)
        })
      })

      describe("early repayments", async () => {
        it("should apply the additional principal payment according to the leverage ratio", async () => {
          // Advance to the half way point
          const halfway = SECONDS_PER_DAY.mul(termInDays).div(new BN(2))
          await advanceTime({seconds: halfway.toNumber()})

          // Principal payment should be split by leverage ratio, while interest payment should be slightly less than half. This
          // is because interest is accrued from the most recent nextDueTime rather than the current timestamp.
          const expectedSeniorInterest = new BN("2761643")
          const expectedJuniorInterest = new BN("1676713")
          const expectedProtocolFee = new BN("493150")
          const totalPartialInterest = expectedSeniorInterest.add(expectedJuniorInterest).add(expectedProtocolFee)
          // 180.0 / 365 * 10 = 4.93150684931506 (180 because we round to the most recent time in paymentPeriodInDays)
          expect(totalPartialInterest).to.bignumber.eq(new BN("4931506"))

          const receipt = await tranchedPool.pay(usdcVal(50).add(totalPartialInterest), {from: borrower})
          expectPaymentRelatedEventsEmitted(receipt, borrower, tranchedPool, {
            interest: totalPartialInterest,
            principal: usdcVal(50),
            remaining: new BN(0),
            reserve: expectedProtocolFee,
          })

          let seniorInterestAmount, seniorPrincipalAmount, juniorInterestAmount, juniorPrincipalAmount
          ;[seniorInterestAmount, seniorPrincipalAmount] = await getTrancheAmounts(
            await tranchedPool.getTranche(TRANCHES.Senior)
          )
          expect(seniorInterestAmount).to.bignumber.eq(expectedSeniorInterest)
          expect(seniorPrincipalAmount).to.bignumber.eq(usdcVal(40))
          ;[juniorInterestAmount, juniorPrincipalAmount] = await getTrancheAmounts(
            await tranchedPool.getTranche(TRANCHES.Junior)
          )
          expect(juniorInterestAmount).to.bignumber.eq(expectedJuniorInterest)
          expect(juniorPrincipalAmount).to.bignumber.eq(usdcVal(10))

          expect(await usdc.balanceOf(treasury)).to.bignumber.eq(expectedProtocolFee)

          // Now advance to the end of the loan period and collect interest again. Now the total interest owed should
          // be the interested accrued above * 1.5 (i.e. with a 100$ drawdown and 10% interest, we accrue 5$ for the
          // first 6 months. And since we pay back 50% of principal in the middle, we accrued additional 50% of the 5$,
          // for a total of 7.5$ of interest at the end)

          await advanceTime({seconds: halfway.toNumber()})

          const receipt2 = await tranchedPool.assess()
          expectPaymentRelatedEventsNotEmitted(receipt2)

          // 185.0 / 365 * 5 = 2.5342465753424657 (185 because that's the number of days left in the term for interest to accrue)
          const remainingInterest = new BN("2534246")
          const expectedProtocolFee2 = remainingInterest.div(new BN(10))
          expect(await creditLine.interestOwed()).to.bignumber.eq(remainingInterest)
          expect(await creditLine.principalOwed()).to.bignumber.eq(usdcVal(50))

          // Collect the remaining interest and the principal
          const receipt3 = await tranchedPool.pay(usdcVal(50).add(remainingInterest), {from: borrower})
          expectPaymentRelatedEventsEmitted(receipt3, borrower, tranchedPool, {
            interest: remainingInterest,
            principal: usdcVal(50),
            remaining: new BN(0),
            reserve: expectedProtocolFee2,
          })
          ;[seniorInterestAmount, seniorPrincipalAmount] = await getTrancheAmounts(
            await tranchedPool.getTranche(TRANCHES.Senior)
          )
          // We would normally expect 7.5$ of total interest (10% interest on 100$ for 182.5 days and 10% interest on
          // 50$ for 182.5 days). But because we round to the nearest nextDueTime in the past, these amounts are slightly
          // less: we collected 10% interest on 100$ for 180 days and 10% interest on 50$ for 185 days. So total
          // interest collected is 7.465753424657534 rather than 7.5

          // Senior = 7.465753424657534 * (leverage ratio of 0.8) * (1- junior fee of 20% - protocol fee of 10%) = 4.18
          expect(seniorInterestAmount).to.bignumber.closeTo(usdcVal(418).div(new BN(100)), tolerance)
          expect(seniorPrincipalAmount).to.bignumber.eq(usdcVal(80))
          ;[juniorInterestAmount, juniorPrincipalAmount] = await getTrancheAmounts(
            await tranchedPool.getTranche(TRANCHES.Junior)
          )
          // Junior = 7.465753424657534 - senior interest - 10% protocol fee = 2.5383561643835613
          expect(juniorInterestAmount).to.bignumber.closeTo(usdcVal(2538).div(new BN(1000)), tolerance)
          expect(juniorPrincipalAmount).to.bignumber.eq(usdcVal(20))

          // Total protocol fee should be 10% of total interest
          const expectedTotalProtocolFee = expectedProtocolFee.add(expectedProtocolFee2)
          const totalInterest = totalPartialInterest.add(remainingInterest)
          expect(totalInterest.div(new BN(10))).to.bignumber.closeTo(expectedTotalProtocolFee, tolerance)
          expect(await usdc.balanceOf(treasury)).to.bignumber.eq(expectedTotalProtocolFee)
        })
      })

      describe("Calls PoolRewards", () => {
        it("Updates accRewardsPerPrincipalDollar", async () => {
          // Ensure a full term has passed
          await advanceTime({days: termInDays.toNumber()})
          let accRewardsPerPrincipalDollar = await poolRewards.pools(tranchedPool.address)
          expect(accRewardsPerPrincipalDollar).to.bignumber.equal(new BN(0))

          const receipt = await tranchedPool.pay(usdcVal(10).add(usdcVal(100)), {from: borrower})
          expectPaymentRelatedEventsEmitted(receipt, borrower, tranchedPool, {
            interest: usdcVal(10),
            principal: usdcVal(100),
            remaining: new BN(0),
            reserve: usdcVal(1),
          })

          expect(await creditLine.interestApr()).to.bignumber.eq(interestAprAsBN("10"))

          // 100$ loan, with 10% interest. 80% senior and 20% junior. Junior fee of 20%. Reserve fee of 10%
          // Senior share of interest 8$. Net interest = 8 * (100 - junior fee percent + reserve fee percent) = 5.6
          // Junior share of interest 2$. Net interest = 2 + (8 * junior fee percent) - (2 * reserve fee percent) = 3.4
          // Protocol fee = 1$. Total = 5.6 + 3.4 + 1 = 10
          let interestAmount, principalAmount
          ;[interestAmount, principalAmount] = await getTrancheAmounts(await tranchedPool.getTranche(TRANCHES.Senior))
          expect(interestAmount).to.bignumber.eq(usdcVal(56).div(new BN(10)))
          expect(principalAmount).to.bignumber.eq(usdcVal(80))
          ;[interestAmount, principalAmount] = await getTrancheAmounts(await tranchedPool.getTranche(TRANCHES.Junior))
          expect(interestAmount).to.bignumber.eq(usdcVal(34).div(new BN(10)))
          expect(principalAmount).to.bignumber.eq(usdcVal(20))

          expect(await usdc.balanceOf(treasury)).to.bignumber.eq(usdcVal(1))

          accRewardsPerPrincipalDollar = await poolRewards.pools(tranchedPool.address)
          expect(accRewardsPerPrincipalDollar).to.not.equal(new BN(0))
        })
      })
    })
  })

  describe("updateGoldfinchConfig", async () => {
    describe("setting it", async () => {
      it("emits an event", async () => {
        const newConfig = await deployments.deploy("GoldfinchConfig", {from: owner})

        await goldfinchConfig.setGoldfinchConfig(newConfig.address)
        const tx = await tranchedPool.updateGoldfinchConfig({from: owner})
        expectEvent(tx, "GoldfinchConfigUpdated", {
          who: owner,
          configAddress: newConfig.address,
        })
      })
    })
  })
})<|MERGE_RESOLUTION|>--- conflicted
+++ resolved
@@ -25,12 +25,13 @@
 import {ecsign} from "ethereumjs-util"
 const CreditLine = artifacts.require("CreditLine")
 import {getApprovalDigest, getWallet} from "./permitHelpers"
-<<<<<<< HEAD
-import {GoldfinchConfigInstance, TranchedPoolInstance, TestUniqueIdentityInstance} from "../typechain/truffle"
-=======
-import {TranchedPoolInstance, PoolRewardsInstance} from "../typechain/truffle"
+import {
+  GoldfinchConfigInstance,
+  TranchedPoolInstance,
+  TestUniqueIdentityInstance,
+  PoolRewardsInstance,
+} from "../typechain/truffle"
 import {JuniorTrancheLocked, DepositMade} from "../typechain/truffle/TranchedPool"
->>>>>>> 42d9b06d
 import {CONFIG_KEYS} from "../blockchain_scripts/configKeys"
 import {assertNonNullable} from "@goldfinch-eng/utils"
 import {mint} from "./uniqueIdentityHelpers"
@@ -106,11 +107,9 @@
   const testSetup = deployments.createFixture(async ({deployments}) => {
     // Just to be crystal clear
     // eslint-disable-next-line @typescript-eslint/no-extra-semi
-<<<<<<< HEAD
-    ;({usdc, goldfinchConfig, goldfinchFactory, poolTokens, uniqueIdentity} = await deployAllContracts(deployments))
-=======
-    ;({usdc, goldfinchConfig, goldfinchFactory, poolTokens, poolRewards} = await deployAllContracts(deployments))
->>>>>>> 42d9b06d
+    ;({usdc, goldfinchConfig, goldfinchFactory, poolTokens, uniqueIdentity, poolRewards} = await deployAllContracts(
+      deployments
+    ))
     await goldfinchConfig.bulkAddToGoList([owner, borrower, otherPerson])
     await goldfinchConfig.setTreasuryReserve(treasury)
     await erc20Transfer(usdc, [otherPerson], usdcVal(10000), owner)
