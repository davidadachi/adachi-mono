/* global web3 */
import BN from "bn.js"
import hre from "hardhat"
import {
  ERC20Instance,
  FiduInstance,
  GFIInstance,
  GoldfinchConfigInstance,
  SeniorPoolInstance,
  StakingRewardsInstance,
} from "../typechain/truffle"
const {ethers, deployments} = hre
import {DepositMade} from "../typechain/truffle/SeniorPool"
<<<<<<< HEAD
import {DepositedAndStaked, RewardPaid, Staked} from "../typechain/truffle/StakingRewards"
const {deployments} = hre
=======
import {RewardPaid, Staked} from "../typechain/truffle/StakingRewards"
>>>>>>> 42d9b06d
import {
  usdcVal,
  deployAllContracts,
  erc20Transfer,
  expect,
  decodeLogs,
  getFirstLog,
  erc20Approve,
  advanceTime,
  bigVal,
  expectAction,
  MAX_UINT,
  getCurrentTimestamp,
  USDC_DECIMALS,
  usdcToFidu,
  decimals,
} from "./testHelpers"
import {time, expectEvent} from "@openzeppelin/test-helpers"
import {getApprovalDigest, getWallet} from "./permitHelpers"
import {ecsign} from "ethereumjs-util"
import {asNonNullable, assertNonNullable} from "@goldfinch-eng/utils"

const MULTIPLIER_DECIMALS = new BN(String(1e18))

// Typechain doesn't generate types for solidity enums, so redefining here
enum LockupPeriod {
  SixMonths,
  TwelveMonths,
  TwentyFourMonths,
}

async function quoteFiduToUSDC({
  fiduAmount,
  seniorPool,
}: {
  fiduAmount: BN
  seniorPool: SeniorPoolInstance
}): Promise<BN> {
  return fiduAmount
    .mul(await seniorPool.sharePrice())
    .div(new BN(String(1e18))) //share price mantissa
    .div(new BN(String(1e18)).div(new BN(String(1e6)))) // usdc mantissa
}

function withWithdrawalFee(usdcAmount: BN): BN {
  const seniorPoolWithdrawalFeeDenominator = new BN(200)
  return usdcAmount.sub(usdcAmount.div(seniorPoolWithdrawalFeeDenominator))
}

describe("StakingRewards", function () {
  let owner: string,
    investor: string,
    anotherUser: string,
    goldfinchConfig: GoldfinchConfigInstance,
    gfi: GFIInstance,
    usdc: ERC20Instance,
    seniorPool: SeniorPoolInstance,
    fidu: FiduInstance,
    stakingRewards: StakingRewardsInstance

  let fiduAmount: BN
  let anotherUserFiduAmount: BN

  let targetCapacity: BN
  let maxRate: BN
  let minRate: BN
  let maxRateAtPercent: BN
  let minRateAtPercent: BN

  const yearInSeconds = new BN(365 * 24 * 60 * 60)
  const halfYearInSeconds = yearInSeconds.div(new BN(2))

  const lockupPeriodToDuration = {
    [LockupPeriod.SixMonths]: halfYearInSeconds,
    [LockupPeriod.TwelveMonths]: yearInSeconds,
    [LockupPeriod.TwentyFourMonths]: yearInSeconds.mul(new BN(2)),
  }

  async function stake({from, amount}: {from: string; amount: BN | string}): Promise<BN> {
    await fidu.approve(stakingRewards.address, amount, {from})
    const receipt = await stakingRewards.stake(amount, {from})
    const stakedEvent = getFirstLog<Staked>(decodeLogs(receipt.receipt.rawLogs, stakingRewards, "Staked"))

    // Verify Staked event has correct fields
    expect(stakedEvent.args.amount).to.bignumber.equal(amount)
    expect(stakedEvent.args.lockedUntil).to.bignumber.equal(new BN(0))
    expect(stakedEvent.args.multiplier).to.bignumber.equal(new BN(String(1e18)))
    expect(stakedEvent.args.user).to.equal(from)

    return stakedEvent.args.tokenId
  }

  async function stakeWithLockup({
    from,
    amount,
    lockupPeriod = LockupPeriod.SixMonths,
  }: {
    from: string
    amount: BN | string
    lockupPeriod?: LockupPeriod
  }): Promise<BN> {
    await fidu.approve(stakingRewards.address, amount, {from})
    const receipt = await stakingRewards.stakeWithLockup(amount, lockupPeriod, {from})
    const stakedEvent = getFirstLog<Staked>(decodeLogs(receipt.receipt.rawLogs, stakingRewards, "Staked"))

    const now = await time.latest()
    const duration = lockupPeriodToDuration[lockupPeriod]
    const expectedLockedUntil = now.add(duration)

    // Verify Staked event has correct fields
    expect(stakedEvent.args.amount).to.bignumber.equal(amount)
    expect(stakedEvent.args.lockedUntil).to.bignumber.equal(expectedLockedUntil)
    expect(stakedEvent.args.multiplier).to.bignumber.equal(await stakingRewards.getLeverageMultiplier(lockupPeriod))
    expect(stakedEvent.args.user).to.equal(from)

    return stakedEvent.args.tokenId
  }

  async function mintRewards(amount: BN | string) {
    const totalSupply = await gfi.totalSupply()
    await gfi.setCap(totalSupply.add(new BN(amount)))
    await gfi.mint(owner, amount)
    await gfi.approve(stakingRewards.address, amount)
    await stakingRewards.loadRewards(amount)
  }

  const testSetup = deployments.createFixture(async ({deployments, getNamedAccounts}) => {
    const [_owner, _investor, _anotherUser] = await web3.eth.getAccounts()
    const owner = asNonNullable(_owner)
    const investor = asNonNullable(_investor)
    const anotherUser = asNonNullable(_anotherUser)
    const {goldfinchConfig, seniorPool, gfi, stakingRewards, fidu, usdc} = await deployAllContracts(deployments)
    await goldfinchConfig.bulkAddToGoList([owner, investor, anotherUser])
    await erc20Approve(usdc, investor, usdcVal(10000), [owner])
    await erc20Transfer(usdc, [investor], usdcVal(10000), owner)

    await erc20Approve(usdc, anotherUser, usdcVal(50000), [owner])
    await erc20Transfer(usdc, [anotherUser], usdcVal(50000), owner)

    await erc20Approve(usdc, seniorPool.address, usdcVal(50000), [anotherUser])
    let receipt = await seniorPool.deposit(usdcVal(50000), {from: anotherUser})
    let depositEvent = getFirstLog<DepositMade>(decodeLogs(receipt.receipt.rawLogs, seniorPool, "DepositMade"))
    const anotherUserFiduAmount = depositEvent.args.shares

    await erc20Approve(usdc, seniorPool.address, usdcVal(5000), [investor])
    receipt = await seniorPool.deposit(usdcVal(5000), {from: investor})
    depositEvent = getFirstLog<DepositMade>(decodeLogs(receipt.receipt.rawLogs, seniorPool, "DepositMade"))
    const fiduAmount = new BN(depositEvent.args.shares)

    const targetCapacity = bigVal(1000)
    const maxRate = bigVal(1000)
    const minRate = bigVal(100)
    const maxRateAtPercent = new BN(5).mul(new BN(String(1e17))) // 50%
    const minRateAtPercent = new BN(3).mul(new BN(String(1e18))) // 300%

    await stakingRewards.setRewardsParameters(targetCapacity, minRate, maxRate, minRateAtPercent, maxRateAtPercent)

    return {
      owner,
      investor,
      anotherUser,
      goldfinchConfig,
      seniorPool,
      gfi,
      stakingRewards,
      fidu,
      usdc,
      targetCapacity,
      maxRate,
      minRate,
      maxRateAtPercent,
      minRateAtPercent,
      fiduAmount,
      anotherUserFiduAmount,
    }
  })

  beforeEach(async () => {
    // eslint-disable-next-line @typescript-eslint/no-extra-semi
    ;({
      owner,
      investor,
      anotherUser,
      goldfinchConfig,
      seniorPool,
      gfi,
      stakingRewards,
      fidu,
      usdc,
      targetCapacity,
      maxRate,
      minRate,
      maxRateAtPercent,
      minRateAtPercent,
      fiduAmount,
      anotherUserFiduAmount,
    } = await testSetup())
  })

  describe("stake", () => {
    let totalRewards: BN

    beforeEach(async function () {
      // Mint rewards for a full year
      totalRewards = maxRate.mul(yearInSeconds)
      await mintRewards(totalRewards)

      // Fix the reward rate to make testing easier
      await stakingRewards.setRewardsParameters(targetCapacity, maxRate, maxRate, minRateAtPercent, maxRateAtPercent)

      // Disable vesting, to make testing base staking functionality easier
      await stakingRewards.setVestingSchedule(new BN(0))
    })

    it("stakes and mints a position token", async () => {
      // Have anotherUser stake
      await stake({amount: anotherUserFiduAmount, from: anotherUser})

      await advanceTime({seconds: 100})

      const fiduBalanceBefore = await fidu.balanceOf(investor)

      const tokenId = await stake({amount: fiduAmount, from: investor})

      // Verify fidu was staked
      expect(await stakingRewards.ownerOf(tokenId)).to.equal(investor)
      expect(await stakingRewards.stakedBalanceOf(tokenId)).to.bignumber.equal(fiduAmount)
      expect(await fidu.balanceOf(investor)).to.bignumber.equal(fiduBalanceBefore.sub(fiduAmount))

      // Claim rewards
      await advanceTime({seconds: 100})

      const receipt = await stakingRewards.getReward(tokenId, {from: investor})
      const rewardEvent = getFirstLog<RewardPaid>(decodeLogs(receipt.receipt.rawLogs, stakingRewards, "RewardPaid"))
      const gfiBalance = await gfi.balanceOf(investor)
      expect(gfiBalance).to.bignumber.gt(new BN("0"))
      expect(gfiBalance).to.bignumber.equal(rewardEvent.args.reward)

      // Unstake fidu
      await stakingRewards.unstake(tokenId, fiduAmount, {from: investor})
      expect(await fidu.balanceOf(investor)).to.bignumber.equal(fiduAmount)

      // Since we withdrew, rewards should remain unchanged when attempting to claim again
      await advanceTime({seconds: 100})

      expect(await gfi.balanceOf(investor)).to.bignumber.equal(rewardEvent.args.reward)
    })

    it("gives them rewards depending on how long they were staked", async () => {
      await stake({amount: fiduAmount, from: anotherUser})
      const startTime = await time.latest()

      await advanceTime({seconds: 1000})

      const tokenId = await stake({amount: fiduAmount, from: investor})
      const timeDiff = (await time.latest()).sub(startTime)

      await advanceTime({seconds: yearInSeconds})

      await stakingRewards.getReward(tokenId, {from: investor})

      // Rewards only lasted for 1 year, but investor entered after 1000 seconds.
      // Therefore they should get half the rewards for (1 year - 1000 seconds)
      const expectedRewards = maxRate.mul(yearInSeconds.sub(timeDiff)).div(new BN(2))
      expect(await gfi.balanceOf(investor)).to.bignumber.equal(expectedRewards)
    })

    it("splits rewards amongst stakers proportional to their stakes", async () => {
      // anotherUser stakes 4x more than investor
      const anotherUserToken = await stake({amount: fiduAmount.mul(new BN(4)), from: anotherUser})
      const startTime = await time.latest()

      const tokenId = await stake({amount: fiduAmount, from: investor})
      const timeDiff = (await time.latest()).sub(startTime)

      await advanceTime({seconds: yearInSeconds})

      // investor owns 1/5 of the staked supply and therefore should receive 1/5
      // of the disbursed rewards
      await stakingRewards.getReward(tokenId, {from: investor})
      let expectedRewards = maxRate.mul(yearInSeconds.sub(timeDiff)).div(new BN(5))
      expect(await gfi.balanceOf(investor)).to.bignumber.equal(expectedRewards)

      // anotherUser owns 4/5 of the staked supply and therefore should receive 4/5
      // of the disbursed rewards
      await stakingRewards.getReward(anotherUserToken, {from: anotherUser})
      const rewardsWhenOnlyAnotherUserWasStaked = maxRate.mul(timeDiff)
      const rewardsWhenInvestorWasStaked = maxRate.mul(yearInSeconds.sub(timeDiff)).mul(new BN(4)).div(new BN(5))
      expectedRewards = rewardsWhenOnlyAnotherUserWasStaked.add(rewardsWhenInvestorWasStaked)
      expect(await gfi.balanceOf(anotherUser)).to.bignumber.equal(expectedRewards)
    })

    context("paused", async () => {
      it("reverts", async () => {
        await stakingRewards.pause()
        await expect(stake({amount: fiduAmount, from: investor})).to.be.rejectedWith(/paused/)
      })
    })
  })

  describe("depositAndStake", async () => {
    it("deposits into senior pool and stakes resulting shares", async () => {
      const amount = usdcVal(1000)
      const balanceBefore = await usdc.balanceOf(investor)
      const seniorPoolAssetsBefore = await seniorPool.assets()

      await usdc.approve(stakingRewards.address, amount, {from: investor})
      const receipt = await stakingRewards.depositAndStake(amount, {from: investor})
      const stakedEvent = getFirstLog<Staked>(decodeLogs(receipt.receipt.rawLogs, stakingRewards, "Staked"))
      const depositedAndStakedEvent = getFirstLog<DepositedAndStaked>(
        decodeLogs(receipt.receipt.rawLogs, stakingRewards, "DepositedAndStaked")
      )
      const expectedSharePrice = new BN(1).mul(decimals)

      // Verify events
      expect(stakedEvent.args.user).to.equal(investor)
      const tokenId = stakedEvent.args.tokenId
      expect(stakedEvent.args.amount).to.bignumber.equal(usdcToFidu(amount).mul(decimals).div(expectedSharePrice))
      expect(stakedEvent.args.lockedUntil).to.bignumber.equal(new BN(0))
      expect(stakedEvent.args.multiplier).to.bignumber.equal(MULTIPLIER_DECIMALS)

      expect(depositedAndStakedEvent.args.user).to.equal(stakedEvent.args.user)
      expect(depositedAndStakedEvent.args.depositedAmount).to.bignumber.equal(amount)
      expect(depositedAndStakedEvent.args.tokenId).to.equal(tokenId)
      expect(depositedAndStakedEvent.args.amount).to.bignumber.equal(stakedEvent.args.amount)
      expect(depositedAndStakedEvent.args.lockedUntil).to.bignumber.equal(stakedEvent.args.lockedUntil)
      expect(depositedAndStakedEvent.args.multiplier).to.bignumber.equal(stakedEvent.args.multiplier)

      // Verify deposit worked
      expect(await usdc.balanceOf(investor)).to.bignumber.equal(balanceBefore.sub(amount))
      expect(await seniorPool.assets()).to.bignumber.equal(seniorPoolAssetsBefore.add(amount))

      // Verify shares were staked
      expect(await stakingRewards.ownerOf(tokenId)).to.equal(investor)
      expect(await stakingRewards.stakedBalanceOf(tokenId)).to.bignumber.equal(bigVal(1000))

      // Verify that allowance was correctly used
      expect(await usdc.allowance(stakingRewards.address, seniorPool.address)).to.bignumber.equal(new BN(0))
    })

    context("paused", async () => {
      it("reverts", async () => {
        await stakingRewards.pause()
        await expect(stakingRewards.depositAndStake(usdcVal(1000), {from: investor})).to.be.rejectedWith(/paused/)
      })
    })
  })

  describe("depositWithPermitAndStake", async () => {
    it("deposits into senior pool using permit and stakes resulting shares", async () => {
      const nonce = await (usdc as any).nonces(investor)
      const deadline = MAX_UINT
      const amount = usdcVal(1000)

      // Create signature for permit
      const digest = await getApprovalDigest({
        token: usdc,
        owner: investor,
        spender: stakingRewards.address,
        value: amount,
        nonce,
        deadline,
      })
      const wallet = await getWallet(investor)
      assertNonNullable(wallet)
      const {v, r, s} = ecsign(Buffer.from(digest.slice(2), "hex"), Buffer.from(wallet.privateKey.slice(2), "hex"))

      const balanceBefore = await usdc.balanceOf(investor)
      const seniorPoolAssetsBefore = await seniorPool.assets()

      const receipt = await stakingRewards.depositWithPermitAndStake(amount, deadline, v, r as any, s as any, {
        from: investor,
      })
      const stakedEvent = getFirstLog<Staked>(decodeLogs(receipt.receipt.rawLogs, stakingRewards, "Staked"))
      const depositedAndStakedEvent = getFirstLog<DepositedAndStaked>(
        decodeLogs(receipt.receipt.rawLogs, stakingRewards, "DepositedAndStaked")
      )
      const expectedSharePrice = new BN(1).mul(decimals)

      // Verify events
      expect(stakedEvent.args.user).to.equal(investor)
      const tokenId = stakedEvent.args.tokenId
      expect(stakedEvent.args.amount).to.bignumber.equal(usdcToFidu(amount).mul(decimals).div(expectedSharePrice))
      expect(stakedEvent.args.lockedUntil).to.bignumber.equal(new BN(0))
      expect(stakedEvent.args.multiplier).to.bignumber.equal(MULTIPLIER_DECIMALS)

      expect(depositedAndStakedEvent.args.user).to.equal(stakedEvent.args.user)
      expect(depositedAndStakedEvent.args.depositedAmount).to.bignumber.equal(amount)
      expect(depositedAndStakedEvent.args.tokenId).to.equal(tokenId)
      expect(depositedAndStakedEvent.args.amount).to.bignumber.equal(stakedEvent.args.amount)
      expect(depositedAndStakedEvent.args.lockedUntil).to.bignumber.equal(stakedEvent.args.lockedUntil)
      expect(depositedAndStakedEvent.args.multiplier).to.bignumber.equal(stakedEvent.args.multiplier)

      // Verify deposit worked
      expect(await usdc.balanceOf(investor)).to.bignumber.equal(balanceBefore.sub(amount))
      expect(await seniorPool.assets()).to.bignumber.equal(seniorPoolAssetsBefore.add(amount))

      // Verify shares were staked
      expect(await stakingRewards.ownerOf(tokenId)).to.equal(investor)
      expect(await stakingRewards.stakedBalanceOf(tokenId)).to.bignumber.equal(bigVal(1000))

      // Verify that allowance was correctly used
      expect(await usdc.allowance(stakingRewards.address, seniorPool.address)).to.bignumber.equal(new BN(0))

      // Verify that permit allowance was correctly used
      expect(await usdc.allowance(investor, stakingRewards.address)).to.bignumber.equal(new BN(0))
    })

    context("paused", async () => {
      it("reverts", async () => {
        const nonce = await (usdc as any).nonces(investor)
        const deadline = MAX_UINT
        const amount = usdcVal(1000)

        // Create signature for permit
        const digest = await getApprovalDigest({
          token: usdc,
          owner: investor,
          spender: stakingRewards.address,
          value: amount,
          nonce,
          deadline,
        })
        const wallet = await getWallet(investor)
        assertNonNullable(wallet)
        const {v, r, s} = ecsign(Buffer.from(digest.slice(2), "hex"), Buffer.from(wallet.privateKey.slice(2), "hex"))

        await stakingRewards.pause()
        await expect(
          stakingRewards.depositWithPermitAndStake(amount, deadline, v, r as any, s as any, {
            from: investor,
          })
        ).to.be.rejectedWith(/paused/)
      })
    })
  })

  describe("depositAndStakeWithLockup", async () => {
    it("deposits into senior pool and stakes resulting shares with lockup", async () => {
      const amount = usdcVal(1000)
      const balanceBefore = await usdc.balanceOf(investor)
      const seniorPoolAssetsBefore = await seniorPool.assets()

      await usdc.approve(stakingRewards.address, amount, {from: investor})
      const receipt = await stakingRewards.depositAndStakeWithLockup(amount, LockupPeriod.SixMonths, {from: investor})
      const currentTimestamp = await getCurrentTimestamp()
      const stakedEvent = getFirstLog<Staked>(decodeLogs(receipt.receipt.rawLogs, stakingRewards, "Staked"))
      const depositedAndStakedEvent = getFirstLog<DepositedAndStaked>(
        decodeLogs(receipt.receipt.rawLogs, stakingRewards, "DepositedAndStaked")
      )
      const expectedSharePrice = new BN(1).mul(decimals)

      // Verify events
      expect(stakedEvent.args.user).to.equal(investor)
      const tokenId = stakedEvent.args.tokenId
      expect(stakedEvent.args.amount).to.bignumber.equal(usdcToFidu(amount).mul(decimals).div(expectedSharePrice))
      expect(stakedEvent.args.lockedUntil).to.bignumber.equal(currentTimestamp.add(new BN((60 * 60 * 24 * 365) / 2)))
      expect(stakedEvent.args.multiplier).to.bignumber.equal(MULTIPLIER_DECIMALS.mul(new BN(15)).div(new BN(10)))

      expect(depositedAndStakedEvent.args.user).to.equal(stakedEvent.args.user)
      expect(depositedAndStakedEvent.args.depositedAmount).to.bignumber.equal(amount)
      expect(depositedAndStakedEvent.args.tokenId).to.equal(tokenId)
      expect(depositedAndStakedEvent.args.amount).to.bignumber.equal(stakedEvent.args.amount)
      expect(depositedAndStakedEvent.args.lockedUntil).to.bignumber.equal(stakedEvent.args.lockedUntil)
      expect(depositedAndStakedEvent.args.multiplier).to.bignumber.equal(stakedEvent.args.multiplier)

      // Verify deposit worked
      expect(await usdc.balanceOf(investor)).to.bignumber.equal(balanceBefore.sub(amount))
      expect(await seniorPool.assets()).to.bignumber.equal(seniorPoolAssetsBefore.add(amount))

      // Verify shares were staked
      expect(await stakingRewards.ownerOf(tokenId)).to.equal(investor)
      expect(await stakingRewards.stakedBalanceOf(tokenId)).to.bignumber.equal(bigVal(1000))

      // Verify that allowance was correctly used
      expect(await usdc.allowance(stakingRewards.address, seniorPool.address)).to.bignumber.equal(new BN(0))

      // Verify that shares are locked up
      await expect(stakingRewards.unstake(tokenId, bigVal(1000), {from: investor})).to.be.rejectedWith(/locked/)
      advanceTime({seconds: halfYearInSeconds})
      await expect(stakingRewards.unstake(tokenId, bigVal(1000), {from: investor})).to.be.fulfilled
    })

    context("paused", async () => {
      it("reverts", async () => {
        await stakingRewards.pause()
        await expect(
          stakingRewards.depositAndStakeWithLockup(usdcVal(1000), LockupPeriod.SixMonths, {from: investor})
        ).to.be.rejectedWith(/paused/)
      })
    })
  })

  describe("depositWithPermitAndStakeWithLockup", async () => {
    it("deposits into senior pool and stakes resulting shares with lockup", async () => {
      const nonce = await (usdc as any).nonces(investor)
      const deadline = MAX_UINT
      const amount = usdcVal(1000)

      // Create signature for permit
      const digest = await getApprovalDigest({
        token: usdc,
        owner: investor,
        spender: stakingRewards.address,
        value: amount,
        nonce,
        deadline,
      })
      const wallet = await getWallet(investor)
      assertNonNullable(wallet)
      const {v, r, s} = ecsign(Buffer.from(digest.slice(2), "hex"), Buffer.from(wallet.privateKey.slice(2), "hex"))

      const balanceBefore = await usdc.balanceOf(investor)
      const seniorPoolAssetsBefore = await seniorPool.assets()

      await usdc.approve(stakingRewards.address, amount, {from: investor})
      const receipt = await stakingRewards.depositWithPermitAndStakeWithLockup(
        amount,
        LockupPeriod.SixMonths,
        deadline,
        v,
        r as any,
        s as any,
        {from: investor}
      )
      const currentTimestamp = await getCurrentTimestamp()
      const stakedEvent = getFirstLog<Staked>(decodeLogs(receipt.receipt.rawLogs, stakingRewards, "Staked"))
      const depositedAndStakedEvent = getFirstLog<DepositedAndStaked>(
        decodeLogs(receipt.receipt.rawLogs, stakingRewards, "DepositedAndStaked")
      )
      const expectedSharePrice = new BN(1).mul(decimals)

      // Verify events
      expect(stakedEvent.args.user).to.equal(investor)
      const tokenId = stakedEvent.args.tokenId
      expect(stakedEvent.args.amount).to.bignumber.equal(usdcToFidu(amount).mul(decimals).div(expectedSharePrice))
      expect(stakedEvent.args.lockedUntil).to.bignumber.equal(currentTimestamp.add(new BN((60 * 60 * 24 * 365) / 2)))
      expect(stakedEvent.args.multiplier).to.bignumber.equal(MULTIPLIER_DECIMALS.mul(new BN(15)).div(new BN(10)))

      expect(depositedAndStakedEvent.args.user).to.equal(stakedEvent.args.user)
      expect(depositedAndStakedEvent.args.depositedAmount).to.bignumber.equal(amount)
      expect(depositedAndStakedEvent.args.tokenId).to.equal(tokenId)
      expect(depositedAndStakedEvent.args.amount).to.bignumber.equal(stakedEvent.args.amount)
      expect(depositedAndStakedEvent.args.lockedUntil).to.bignumber.equal(stakedEvent.args.lockedUntil)
      expect(depositedAndStakedEvent.args.multiplier).to.bignumber.equal(stakedEvent.args.multiplier)

      // Verify deposit worked
      expect(await usdc.balanceOf(investor)).to.bignumber.equal(balanceBefore.sub(amount))
      expect(await seniorPool.assets()).to.bignumber.equal(seniorPoolAssetsBefore.add(amount))

      // Verify shares were staked
      expect(await stakingRewards.ownerOf(tokenId)).to.equal(investor)
      expect(await stakingRewards.stakedBalanceOf(tokenId)).to.bignumber.equal(bigVal(1000))

      // Verify that allowance was correctly used
      expect(await usdc.allowance(stakingRewards.address, seniorPool.address)).to.bignumber.equal(new BN(0))

      // Verify that permit allowance was correctly used
      expect(await usdc.allowance(investor, stakingRewards.address)).to.bignumber.equal(new BN(0))

      // Verify that shares are locked up
      await expect(stakingRewards.unstake(tokenId, bigVal(1000), {from: investor})).to.be.rejectedWith(/locked/)
      advanceTime({seconds: halfYearInSeconds})
      await expect(stakingRewards.unstake(tokenId, bigVal(1000), {from: investor})).to.be.fulfilled
    })

    context("paused", async () => {
      it("reverts", async () => {
        const nonce = await (usdc as any).nonces(investor)
        const deadline = MAX_UINT
        const amount = usdcVal(1000)

        // Create signature for permit
        const digest = await getApprovalDigest({
          token: usdc,
          owner: investor,
          spender: stakingRewards.address,
          value: amount,
          nonce,
          deadline,
        })
        const wallet = await getWallet(investor)
        assertNonNullable(wallet)
        const {v, r, s} = ecsign(Buffer.from(digest.slice(2), "hex"), Buffer.from(wallet.privateKey.slice(2), "hex"))

        const balanceBefore = await usdc.balanceOf(investor)
        const seniorPoolAssetsBefore = await seniorPool.assets()

        await stakingRewards.pause()
        await expect(
          stakingRewards.depositWithPermitAndStakeWithLockup(
            amount,
            LockupPeriod.SixMonths,
            deadline,
            v,
            r as any,
            s as any,
            {from: investor}
          )
        ).to.be.rejectedWith(/paused/)
      })
    })
  })

  describe("unstake", async () => {
    let totalRewards: BN
    let rewardRate: BN

    beforeEach(async function () {
      // Mint rewards for a full year
      rewardRate = bigVal(100)

      // Fix the reward rate
      await stakingRewards.setRewardsParameters(
        targetCapacity,
        rewardRate,
        rewardRate,
        minRateAtPercent,
        maxRateAtPercent
      )

      totalRewards = rewardRate.mul(yearInSeconds)
      await mintRewards(totalRewards)

      // Disable vesting
      await stakingRewards.setVestingSchedule(new BN(0))
    })

    it("transfers staked tokens to sender", async () => {
      await stake({amount: fiduAmount.mul(new BN(4)), from: anotherUser})

      const tokenId = await stake({amount: fiduAmount, from: investor})

      const withdrawAmount = fiduAmount.div(new BN(2))
      await expectAction(async () => {
        const receipt = await stakingRewards.unstake(tokenId, withdrawAmount, {from: investor})
        expectEvent(receipt, "Unstaked", {user: investor, tokenId, amount: withdrawAmount})
      }).toChange([
        [() => fidu.balanceOf(investor), {by: withdrawAmount}],
        [() => stakingRewards.totalStakedSupply(), {by: withdrawAmount.neg()}],
      ])
      await expectAction(() => stakingRewards.unstake(tokenId, withdrawAmount, {from: investor})).toChange([
        [() => fidu.balanceOf(investor), {by: withdrawAmount}],
        [() => stakingRewards.totalStakedSupply(), {by: withdrawAmount.neg()}],
      ])
      await expect(stakingRewards.unstake(tokenId, withdrawAmount, {from: investor})).to.be.rejected
    })

    it("ends rewards for the tokenId", async () => {
      const tokenId = await stake({amount: fiduAmount, from: investor})

      await advanceTime({seconds: 10000})

      await stakingRewards.unstake(tokenId, fiduAmount, {from: investor})
      await stakingRewards.getReward(tokenId, {from: investor})

      await advanceTime({seconds: 10000})

      expect(await stakingRewards.earnedSinceLastCheckpoint(tokenId)).to.bignumber.equal(new BN(0))
      await expectAction(() => stakingRewards.getReward(tokenId, {from: investor})).toChange([
        [() => gfi.balanceOf(investor), {unchanged: true}],
        [() => stakingRewards.earnedSinceLastCheckpoint(tokenId), {unchanged: true}],
      ])
    })

    context("position is locked-up", async () => {
      it("reverts", async () => {
        const tokenId = await stakeWithLockup({amount: fiduAmount, from: investor})

        await advanceTime({seconds: 10000})

        await expect(stakingRewards.unstake(tokenId, fiduAmount, {from: investor})).to.be.rejectedWith(
          /staked funds are locked/
        )
      })
    })

    context("position is vesting", async () => {
      beforeEach(async function () {
        // Enable vesting
        await stakingRewards.setVestingSchedule(yearInSeconds)
      })

      it("slashes unvested rewards by the percent withdrawn", async () => {
        await stake({amount: bigVal(100), from: anotherUser})
        const tokenId = await stake({amount: bigVal(100), from: investor})

        await advanceTime({seconds: halfYearInSeconds})

        // Unstake 90% of position
        await stakingRewards.unstake(tokenId, bigVal(90), {from: investor})

        // 50% vested with 1/2 pool ownership, should be able to claim a quarter of rewards disbursed
        const grantedRewardsInFirstHalf = rewardRate.mul(halfYearInSeconds).div(new BN(2))
        const vestedRewardsInFirstHalf = grantedRewardsInFirstHalf.div(new BN(2))
        await expectAction(() => stakingRewards.getReward(tokenId, {from: investor})).toChange([
          [() => gfi.balanceOf(investor), {byCloseTo: vestedRewardsInFirstHalf}],
        ])

        await advanceTime({seconds: halfYearInSeconds})

        // 10% of unvested rewards from the first half year should still be claimable
        // In addition, rewards accrued from the remaining 100 staked tokens for the second half year should be claimable
        const unvestedFromFirstHalf = grantedRewardsInFirstHalf.sub(vestedRewardsInFirstHalf).div(new BN(10))
        const newRewards = rewardRate.mul(halfYearInSeconds).div(new BN(11))
        const expectedRewardsInSecondHalf = unvestedFromFirstHalf.add(newRewards)
        await expectAction(() => stakingRewards.getReward(tokenId, {from: investor})).toChange([
          [() => gfi.balanceOf(investor), {byCloseTo: expectedRewardsInSecondHalf}],
        ])
      })
    })

    context("user does not own position token", async () => {
      it("reverts", async () => {
        const tokenId = await stakeWithLockup({amount: fiduAmount, from: investor})

        await advanceTime({seconds: 10000})

        await expect(stakingRewards.unstake(tokenId, fiduAmount, {from: anotherUser})).to.be.rejectedWith(
          /access denied/
        )
      })
    })

    context("paused", async () => {
      it("reverts", async () => {
        const tokenId = await stake({amount: bigVal(100), from: investor})
        await stakingRewards.pause()
        await expect(stakingRewards.unstake(tokenId, bigVal(100), {from: investor})).to.be.rejectedWith(/paused/)
      })
    })
  })

  describe("unstakeAndWithdrawInFidu", async () => {
    let totalRewards: BN
    let rewardRate: BN

    beforeEach(async function () {
      // Mint rewards for a full year
      rewardRate = bigVal(100)

      // Fix the reward rate
      await stakingRewards.setRewardsParameters(
        targetCapacity,
        rewardRate,
        rewardRate,
        minRateAtPercent,
        maxRateAtPercent
      )

      totalRewards = rewardRate.mul(yearInSeconds)
      await mintRewards(totalRewards)

      // Disable vesting
      await stakingRewards.setVestingSchedule(new BN(0))
    })

    it("unstakes fidu and withdraws from the senior pool", async () => {
      await stake({amount: fiduAmount.mul(new BN(4)), from: anotherUser})

      const tokenId = await stake({amount: fiduAmount, from: investor})

      const withdrawAmount = fiduAmount.div(new BN(2))
      const withdrawAmountInUsdc = await quoteFiduToUSDC({seniorPool, fiduAmount: withdrawAmount})

      await expectAction(async () => {
        const receipt = await stakingRewards.unstakeAndWithdrawInFidu(tokenId, withdrawAmount, {from: investor})
        expectEvent(receipt, "Unstaked", {user: investor, tokenId, amount: withdrawAmount})
      }).toChange([
        [() => usdc.balanceOf(investor), {by: withWithdrawalFee(withdrawAmountInUsdc)}],
        [() => seniorPool.assets(), {by: withdrawAmountInUsdc.neg()}],
        [() => stakingRewards.totalStakedSupply(), {by: withdrawAmount.neg()}],
      ])
      await expectAction(() =>
        stakingRewards.unstakeAndWithdrawInFidu(tokenId, withdrawAmount, {from: investor})
      ).toChange([
        [() => usdc.balanceOf(investor), {by: withWithdrawalFee(withdrawAmountInUsdc)}],
        [() => seniorPool.assets(), {by: withdrawAmountInUsdc.neg()}],
        [() => stakingRewards.totalStakedSupply(), {by: withdrawAmount.neg()}],
      ])
      await expect(stakingRewards.unstakeAndWithdrawInFidu(tokenId, withdrawAmount, {from: investor})).to.be.rejected
    })

    context("user does not own position token", async () => {
      it("reverts", async () => {
        const tokenId = await stakeWithLockup({amount: fiduAmount, from: investor})

        await advanceTime({seconds: 10000})

        await expect(
          stakingRewards.unstakeAndWithdrawInFidu(tokenId, fiduAmount, {from: anotherUser})
        ).to.be.rejectedWith(/access denied/)
      })
    })

    context("paused", async () => {
      it("reverts", async () => {
        const tokenId = await stake({amount: bigVal(100), from: investor})
        await stakingRewards.pause()
        await expect(
          stakingRewards.unstakeAndWithdrawInFidu(tokenId, bigVal(100), {from: investor})
        ).to.be.rejectedWith(/paused/)
      })
    })
  })

  describe("unstakeAndWithdraw", async () => {
    let totalRewards: BN
    let rewardRate: BN

    beforeEach(async function () {
      // Mint rewards for a full year
      rewardRate = bigVal(100)

      // Fix the reward rate
      await stakingRewards.setRewardsParameters(
        targetCapacity,
        rewardRate,
        rewardRate,
        minRateAtPercent,
        maxRateAtPercent
      )

      totalRewards = rewardRate.mul(yearInSeconds)
      await mintRewards(totalRewards)

      // Disable vesting
      await stakingRewards.setVestingSchedule(new BN(0))
    })

    it("unstakes fidu and withdraws from the senior pool", async () => {
      await stake({amount: fiduAmount.mul(new BN(4)), from: anotherUser})

      const tokenId = await stake({amount: fiduAmount, from: investor})

      const withdrawAmount = fiduAmount.div(new BN(2))
      const withdrawAmountInUsdc = await quoteFiduToUSDC({seniorPool, fiduAmount: withdrawAmount})

      await expectAction(async () => {
        const receipt = await stakingRewards.unstakeAndWithdraw(tokenId, withdrawAmountInUsdc, {from: investor})
        expectEvent(receipt, "Unstaked", {user: investor, tokenId, amount: withdrawAmount})
      }).toChange([
        [() => usdc.balanceOf(investor), {by: withWithdrawalFee(withdrawAmountInUsdc)}],
        [() => seniorPool.assets(), {by: withdrawAmountInUsdc.neg()}],
        [() => stakingRewards.totalStakedSupply(), {by: withdrawAmount.neg()}],
      ])
      await expectAction(() =>
        stakingRewards.unstakeAndWithdraw(tokenId, withdrawAmountInUsdc, {from: investor})
      ).toChange([
        [() => usdc.balanceOf(investor), {by: withWithdrawalFee(withdrawAmountInUsdc)}],
        [() => seniorPool.assets(), {by: withdrawAmountInUsdc.neg()}],
        [() => stakingRewards.totalStakedSupply(), {by: withdrawAmount.neg()}],
      ])
      await expect(stakingRewards.unstakeAndWithdraw(tokenId, withdrawAmountInUsdc, {from: investor})).to.be.rejected
    })

    context("user does not own position token", async () => {
      it("reverts", async () => {
        const tokenId = await stakeWithLockup({amount: fiduAmount, from: investor})

        await advanceTime({seconds: 10000})

        await expect(stakingRewards.unstakeAndWithdraw(tokenId, usdcVal(100), {from: anotherUser})).to.be.rejectedWith(
          /access denied/
        )
      })
    })

    context("paused", async () => {
      it("reverts", async () => {
        const tokenId = await stake({amount: bigVal(100), from: investor})
        await stakingRewards.pause()
        await expect(stakingRewards.unstakeAndWithdraw(tokenId, usdcVal(100), {from: investor})).to.be.rejectedWith(
          /paused/
        )
      })
    })
  })

  describe("unstakeAndWithdrawMultiple", async () => {
    let totalRewards: BN
    let rewardRate: BN
    let firstToken: BN, secondToken: BN, thirdTokenFromDifferentUser: BN
    let firstTokenAmount: BN, secondTokenAmount: BN, thirdTokenAmount: BN

    beforeEach(async function () {
      // Mint rewards for a full year
      rewardRate = bigVal(100)

      // Fix the reward rate
      await stakingRewards.setRewardsParameters(
        targetCapacity,
        rewardRate,
        rewardRate,
        minRateAtPercent,
        maxRateAtPercent
      )

      totalRewards = rewardRate.mul(yearInSeconds)
      await mintRewards(totalRewards)

      // Disable vesting
      await stakingRewards.setVestingSchedule(new BN(0))

      // Set up stakes
      firstTokenAmount = fiduAmount.mul(new BN(3)).div(new BN(4))
      firstToken = await stake({amount: firstTokenAmount, from: investor})

      secondTokenAmount = fiduAmount.mul(new BN(1)).div(new BN(4))
      secondToken = await stake({amount: secondTokenAmount, from: investor})

      thirdTokenAmount = fiduAmount.mul(new BN(4))
      thirdTokenFromDifferentUser = await stake({amount: thirdTokenAmount, from: anotherUser})
    })

    it("unstakes fidu and withdraws from the senior pool for multiple position tokens", async () => {
      const firstTokenWithdrawAmount = await quoteFiduToUSDC({seniorPool, fiduAmount: firstTokenAmount})
      const secondTokenWithdrawAmount = await quoteFiduToUSDC({seniorPool, fiduAmount: secondTokenAmount})
      const thirdTokenWithdrawAmount = await quoteFiduToUSDC({seniorPool, fiduAmount: thirdTokenAmount})

      const totalWithdrawalAmountInFidu = firstTokenAmount.add(secondTokenAmount)
      const totalWithdrawalAmountInUsdc = firstTokenWithdrawAmount.add(secondTokenWithdrawAmount)
      await expectAction(() =>
        stakingRewards.unstakeAndWithdrawMultiple(
          [firstToken, secondToken],
          [firstTokenWithdrawAmount, secondTokenWithdrawAmount],
          {from: investor}
        )
      ).toChange([
        [() => usdc.balanceOf(investor), {by: withWithdrawalFee(totalWithdrawalAmountInUsdc)}],
        [() => seniorPool.assets(), {by: totalWithdrawalAmountInUsdc.neg()}],
        [() => stakingRewards.totalStakedSupply(), {by: totalWithdrawalAmountInFidu.neg()}],
      ])
      await expect(
        stakingRewards.unstakeAndWithdrawMultiple(
          [firstToken, secondToken],
          [firstTokenWithdrawAmount, secondTokenWithdrawAmount],
          {from: investor}
        )
      ).to.be.rejected
    })

    describe("validations", async () => {
      context("user does not own position token", async () => {
        it("reverts", async () => {
          const firstTokenWithdrawAmount = await quoteFiduToUSDC({seniorPool, fiduAmount: firstTokenAmount})
          const secondTokenWithdrawAmount = await quoteFiduToUSDC({seniorPool, fiduAmount: secondTokenAmount})
          const thirdTokenWithdrawAmount = await quoteFiduToUSDC({seniorPool, fiduAmount: thirdTokenAmount})

          await expect(
            stakingRewards.unstakeAndWithdrawMultiple(
              [firstToken, secondToken, thirdTokenFromDifferentUser],
              [firstTokenWithdrawAmount, secondTokenWithdrawAmount, thirdTokenWithdrawAmount],
              {from: investor}
            )
          ).to.be.rejectedWith(/access denied/)
        })
      })

      context("paused", async () => {
        it("reverts", async () => {
          const firstTokenWithdrawAmount = await quoteFiduToUSDC({seniorPool, fiduAmount: firstTokenAmount})
          const secondTokenWithdrawAmount = await quoteFiduToUSDC({seniorPool, fiduAmount: secondTokenAmount})

          await stakingRewards.pause()
          await expect(
            stakingRewards.unstakeAndWithdrawMultiple(
              [firstToken, secondToken],
              [firstTokenWithdrawAmount, secondTokenWithdrawAmount],
              {from: investor}
            )
          ).to.be.rejectedWith(/paused/)
        })
      })

      context("any amount exceeds withdrawable amount for that token", async () => {
        it("reverts", async () => {
          const firstTokenWithdrawAmount = await quoteFiduToUSDC({seniorPool, fiduAmount: firstTokenAmount})
          const secondTokenWithdrawAmount = await quoteFiduToUSDC({seniorPool, fiduAmount: secondTokenAmount})

          await expect(
            stakingRewards.unstakeAndWithdrawMultiple(
              [firstToken, secondToken],
              [firstTokenWithdrawAmount, secondTokenWithdrawAmount.add(new BN(100))],
              {from: investor}
            )
          ).to.be.rejectedWith(/cannot unstake more than staked balance/)
        })
      })

      context("tokenIds and usdcAmounts lengths mismatch", async () => {
        it("reverts", async () => {
          const firstTokenWithdrawAmount = await quoteFiduToUSDC({seniorPool, fiduAmount: firstTokenAmount})

          await expect(
            stakingRewards.unstakeAndWithdrawMultiple([firstToken, secondToken], [firstTokenWithdrawAmount], {
              from: investor,
            })
          ).to.be.rejectedWith(/tokenIds and usdcAmounts must be the same length/)
        })
      })
    })
  })

  describe("unstakeAndWithdrawMultipleInFidu", async () => {
    let totalRewards: BN
    let rewardRate: BN
    let firstToken: BN, secondToken: BN, thirdTokenFromDifferentUser: BN
    let firstTokenAmount: BN, secondTokenAmount: BN, thirdTokenAmount: BN

    beforeEach(async function () {
      // Mint rewards for a full year
      rewardRate = bigVal(100)

      // Fix the reward rate
      await stakingRewards.setRewardsParameters(
        targetCapacity,
        rewardRate,
        rewardRate,
        minRateAtPercent,
        maxRateAtPercent
      )

      totalRewards = rewardRate.mul(yearInSeconds)
      await mintRewards(totalRewards)

      // Disable vesting
      await stakingRewards.setVestingSchedule(new BN(0))

      // Set up stakes
      firstTokenAmount = fiduAmount.mul(new BN(3)).div(new BN(4))
      firstToken = await stake({amount: firstTokenAmount, from: investor})

      secondTokenAmount = fiduAmount.mul(new BN(1)).div(new BN(4))
      secondToken = await stake({amount: secondTokenAmount, from: investor})

      thirdTokenAmount = fiduAmount.mul(new BN(4))
      thirdTokenFromDifferentUser = await stake({amount: thirdTokenAmount, from: anotherUser})
    })

    it("unstakes fidu and withdraws from the senior pool for multiple position tokens", async () => {
      const firstTokenAmountInUsdc = await quoteFiduToUSDC({seniorPool, fiduAmount: firstTokenAmount})
      const secondTokenAmountInUsd = await quoteFiduToUSDC({seniorPool, fiduAmount: secondTokenAmount})

      const totalWithdrawalAmountInFidu = firstTokenAmount.add(secondTokenAmount)
      const totalWithdrawalAmountInUsdc = firstTokenAmountInUsdc.add(secondTokenAmountInUsd)
      await expectAction(() =>
        stakingRewards.unstakeAndWithdrawMultipleInFidu(
          [firstToken, secondToken],
          [firstTokenAmount, secondTokenAmount],
          {from: investor}
        )
      ).toChange([
        [() => usdc.balanceOf(investor), {by: withWithdrawalFee(totalWithdrawalAmountInUsdc)}],
        [() => seniorPool.assets(), {by: totalWithdrawalAmountInUsdc.neg()}],
        [() => stakingRewards.totalStakedSupply(), {by: totalWithdrawalAmountInFidu.neg()}],
      ])
      await expect(
        stakingRewards.unstakeAndWithdrawMultipleInFidu(
          [firstToken, secondToken],
          [firstTokenAmount, secondTokenAmount],
          {from: investor}
        )
      ).to.be.rejected
    })

    describe("validations", async () => {
      context("user does not own position token", async () => {
        it("reverts", async () => {
          await expect(
            stakingRewards.unstakeAndWithdrawMultipleInFidu(
              [firstToken, secondToken, thirdTokenFromDifferentUser],
              [firstTokenAmount, secondTokenAmount, thirdTokenAmount],
              {from: investor}
            )
          ).to.be.rejectedWith(/access denied/)
        })
      })

      context("paused", async () => {
        it("reverts", async () => {
          await stakingRewards.pause()
          await expect(
            stakingRewards.unstakeAndWithdrawMultipleInFidu(
              [firstToken, secondToken],
              [firstTokenAmount, secondTokenAmount],
              {from: investor}
            )
          ).to.be.rejectedWith(/paused/)
        })
      })

      context("any amount exceeds withdrawable amount for that token", async () => {
        it("reverts", async () => {
          await expect(
            stakingRewards.unstakeAndWithdrawMultipleInFidu(
              [firstToken, secondToken],
              [firstTokenAmount, secondTokenAmount.add(new BN(100))],
              {from: investor}
            )
          ).to.be.rejectedWith(/cannot unstake more than staked balance/)
        })
      })

      context("tokenIds and usdcAmounts lengths mismatch", async () => {
        it("reverts", async () => {
          await expect(
            stakingRewards.unstakeAndWithdrawMultipleInFidu([firstToken, secondToken], [firstTokenAmount], {
              from: investor,
            })
          ).to.be.rejectedWith(/tokenIds and usdcAmounts must be the same length/)
        })
      })
    })
  })

  describe("getReward", async () => {
    let totalRewards: BN

    beforeEach(async function () {
      // Mint rewards for a full year
      totalRewards = maxRate.mul(yearInSeconds)
      await mintRewards(totalRewards)

      // Fix the reward rate to make testing easier
      await stakingRewards.setRewardsParameters(targetCapacity, maxRate, maxRate, minRateAtPercent, maxRateAtPercent)

      // Disable vesting, to make testing base staking functionality easier
      await stakingRewards.setVestingSchedule(new BN(0))
    })

    it("transfers rewards to the user", async () => {
      const tokenId = await stake({amount: fiduAmount, from: investor})

      let timeInPool = new BN(10000)
      await advanceTime({seconds: timeInPool})

      await expectAction(() => stakingRewards.getReward(tokenId, {from: investor})).toChange([
        [() => gfi.balanceOf(investor), {by: maxRate.mul(timeInPool)}],
      ])

      timeInPool = new BN(100)
      await advanceTime({seconds: timeInPool})

      // Subsequent claiming of rewards should only account for time since last claim
      await expectAction(() => stakingRewards.getReward(tokenId, {from: investor}), true).toChange([
        [() => gfi.balanceOf(investor), {by: maxRate.mul(timeInPool)}],
      ])
    })

    context("user does not own position token", async () => {
      it("reverts", async () => {
        const tokenId = await stake({amount: fiduAmount, from: investor})

        await advanceTime({seconds: 10000})

        await expect(stakingRewards.getReward(tokenId, {from: anotherUser})).to.be.rejectedWith(/access denied/)
      })
    })

    context("paused", async () => {
      it("reverts", async () => {
        const tokenId = await stake({amount: bigVal(100), from: investor})
        await advanceTime({seconds: 10000})
        await stakingRewards.pause()
        await expect(stakingRewards.getReward(tokenId, {from: investor})).to.be.rejectedWith(/paused/)
      })
    })
  })

  describe("totalStakedSupply", async () => {
    it("returns the total unleveraged staked supply", async () => {
      await stake({amount: fiduAmount, from: anotherUser})
      await stakeWithLockup({amount: fiduAmount, from: investor})

      expect(await stakingRewards.totalStakedSupply()).to.bignumber.eq(fiduAmount.mul(new BN(2)))
    })
  })

  describe("stakedBalanceOf", async () => {
    it("returns the unlevered staked balance of a given position token", async () => {
      const tokenId = await stake({amount: fiduAmount, from: anotherUser})

      expect(await stakingRewards.stakedBalanceOf(tokenId)).to.bignumber.eq(fiduAmount)
    })
  })

  describe("rewardPerToken", async () => {
    it("returns the accumulated rewards per token up to the current block timestamp", async () => {
      const rewardRate = new BN(String(1e18))
      // Fix the reward rate to make testing easier
      await stakingRewards.setRewardsParameters(
        targetCapacity,
        rewardRate,
        rewardRate,
        minRateAtPercent,
        maxRateAtPercent
      )

      const totalRewards = rewardRate.mul(yearInSeconds.mul(new BN(2)))
      await mintRewards(totalRewards)

      await advanceTime({seconds: 10000})
      await ethers.provider.send("evm_mine", [])

      // It should be 0 when there is no staking supply
      expect(await stakingRewards.rewardPerToken()).to.bignumber.equal(new BN(0))

      await stake({amount: fiduAmount, from: investor})

      await advanceTime({seconds: 10000})
      await ethers.provider.send("evm_mine", [])

      const expectedRewards = rewardRate
        .mul(new BN(10000))
        .mul(new BN(String(1e18)))
        .div(fiduAmount)
      expect(await stakingRewards.rewardPerToken()).to.bignumber.equal(expectedRewards)

      await advanceTime({seconds: 25000})
      await ethers.provider.send("evm_mine", [])

      expect(await stakingRewards.rewardPerToken()).to.bignumber.equal(
        expectedRewards.add(
          rewardRate
            .mul(new BN(25000))
            .mul(new BN(String(1e18)))
            .div(fiduAmount)
        )
      )
    })

    context("computed rewardPerToken is greater than reward supply", async () => {
      it("caps rewardPerToken at reward supply", async () => {
        const rewardRate = new BN(String(1e18))
        // Fix the reward rate to make testing easier
        await stakingRewards.setRewardsParameters(
          targetCapacity,
          rewardRate,
          rewardRate,
          minRateAtPercent,
          maxRateAtPercent
        )

        // Mint rewards for one year
        const totalRewards = rewardRate.mul(yearInSeconds)
        await mintRewards(totalRewards)

        await stake({amount: fiduAmount, from: anotherUser})

        // Stake for two years
        await advanceTime({seconds: yearInSeconds.mul(new BN(2))})
        await ethers.provider.send("evm_mine", [])

        // rewardPerToken should max out at totalRewards, despite staking for longer
        expect(await stakingRewards.rewardPerToken()).to.bignumber.equal(
          totalRewards.mul(new BN(String(1e18))).div(fiduAmount)
        )
      })
    })

    context("reward rate changes", async () => {
      it("uses the updated reward rate", async () => {
        const rewardRate1 = new BN(String(2e18))
        // Fix the reward rate to make testing easier
        await stakingRewards.setRewardsParameters(
          targetCapacity,
          rewardRate1,
          rewardRate1,
          minRateAtPercent,
          maxRateAtPercent
        )

        // Mint rewards for one year
        const totalRewards = rewardRate1.mul(yearInSeconds)
        await mintRewards(totalRewards)

        await stake({amount: fiduAmount, from: anotherUser})

        await advanceTime({seconds: halfYearInSeconds})
        await ethers.provider.send("evm_mine", [])

        // Lower the reward rate
        const rewardRate2 = new BN(String(1e18))
        await stakingRewards.setRewardsParameters(
          targetCapacity,
          rewardRate2,
          rewardRate2,
          minRateAtPercent,
          maxRateAtPercent
        )

        await advanceTime({seconds: halfYearInSeconds})
        await ethers.provider.send("evm_mine", [])

        const expectedRewards = rewardRate1
          .mul(halfYearInSeconds)
          .add(rewardRate2.mul(halfYearInSeconds))
          .mul(new BN(String(1e18)))
          .div(fiduAmount)

        // Threshold of 5 seconds of rewards to account for slight block.timestamp increase when setting
        // min/max rate
        const threshold = new BN(5)
          .mul(rewardRate1)
          .mul(new BN(String(1e18)))
          .div(fiduAmount)

        expect(await stakingRewards.rewardPerToken()).to.bignumber.closeTo(expectedRewards, threshold)
      })
    })
  })

  describe("earnedSinceLastCheckpoint", async () => {
    let rewardRate: BN

    beforeEach(async function () {
      rewardRate = new BN(String(2e18))
      // Fix the reward rate to make testing easier
      await stakingRewards.setRewardsParameters(
        targetCapacity,
        rewardRate,
        rewardRate,
        minRateAtPercent,
        maxRateAtPercent
      )

      // Mint rewards for one year
      const totalRewards = rewardRate.mul(yearInSeconds)
      await mintRewards(totalRewards)
    })

    it("returns the rewards earned for a given tokenId since the last checkpoint", async () => {
      const tokenId = await stake({amount: fiduAmount, from: investor})

      await advanceTime({seconds: halfYearInSeconds})
      await ethers.provider.send("evm_mine", [])

      expect(await stakingRewards.earnedSinceLastCheckpoint(tokenId)).to.bignumber.equal(
        rewardRate.mul(halfYearInSeconds)
      )

      await advanceTime({seconds: halfYearInSeconds})
      await stakingRewards.getReward(tokenId, {from: investor})

      // It should return 0, since the last checkpoint occcured in the current block
      expect(await stakingRewards.earnedSinceLastCheckpoint(tokenId)).to.bignumber.equal(new BN(0))
    })

    context("boosting", async () => {
      it("accounts for boosting", async () => {
        await stake({amount: fiduAmount, from: anotherUser})
        const tokenId = await stakeWithLockup({
          amount: fiduAmount,
          lockupPeriod: LockupPeriod.TwelveMonths,
          from: investor,
        })

        await advanceTime({seconds: halfYearInSeconds})
        await ethers.provider.send("evm_mine", [])

        // Threshold of 2 second of rewards to account for slight delay between anotherUser
        // and investor staking
        const threshold = new BN(2).mul(rewardRate)

        const expected = rewardRate.mul(halfYearInSeconds).mul(new BN(2)).div(new BN(3))
        expect(await stakingRewards.earnedSinceLastCheckpoint(tokenId)).to.bignumber.closeTo(expected, threshold)

        await advanceTime({seconds: halfYearInSeconds})
        await stakingRewards.getReward(tokenId, {from: investor})

        // It should return 0, since the last checkpoint occcured in the current block
        expect(await stakingRewards.earnedSinceLastCheckpoint(tokenId)).to.bignumber.equal(new BN(0))
      })
    })
  })

  describe("exit", async () => {
    let rewardRate: BN

    beforeEach(async function () {
      rewardRate = new BN(String(2e18))
      // Fix the reward rate to make testing easier
      await stakingRewards.setRewardsParameters(
        targetCapacity,
        rewardRate,
        rewardRate,
        minRateAtPercent,
        maxRateAtPercent
      )

      // Mint rewards for one year
      const totalRewards = rewardRate.mul(yearInSeconds)
      await mintRewards(totalRewards)
    })

    it("transfers staked tokens and rewards to sender", async () => {
      const tokenId = await stake({amount: fiduAmount, from: investor})

      await advanceTime({seconds: yearInSeconds})

      await stakingRewards.exit(tokenId, {from: investor})

      expect(await gfi.balanceOf(investor)).to.bignumber.equal(rewardRate.mul(yearInSeconds))
      expect(await fidu.balanceOf(investor)).to.bignumber.equal(fiduAmount)
      expect(await stakingRewards.stakedBalanceOf(tokenId)).to.bignumber.equal(new BN(0))
      await expect(stakingRewards.exit(tokenId, {from: investor})).to.be.rejectedWith(/Cannot unstake 0/)
    })

    context("user does not own position token", async () => {
      it("reverts", async () => {
        const tokenId = await stake({amount: fiduAmount, from: investor})

        await advanceTime({seconds: yearInSeconds})

        await expect(stakingRewards.exit(tokenId, {from: anotherUser})).to.be.rejectedWith(/access denied/)
      })
    })

    context("paused", async () => {
      it("reverts", async () => {
        const tokenId = await stake({amount: bigVal(100), from: investor})
        await advanceTime({seconds: 10000})
        await stakingRewards.pause()
        await expect(stakingRewards.exit(tokenId, {from: investor})).to.be.rejectedWith(/paused/)
      })
    })
  })

  describe("exitAndWithdraw", async () => {
    let rewardRate: BN

    beforeEach(async function () {
      rewardRate = new BN(String(2e18))
      // Fix the reward rate to make testing easier
      await stakingRewards.setRewardsParameters(
        targetCapacity,
        rewardRate,
        rewardRate,
        minRateAtPercent,
        maxRateAtPercent
      )

      // Mint rewards for one year
      const totalRewards = rewardRate.mul(yearInSeconds)
      await mintRewards(totalRewards)
    })

    it("exits staking and withdraws from the senior pool", async () => {
      const tokenId = await stake({amount: fiduAmount, from: investor})

      await advanceTime({seconds: yearInSeconds})

      const withdrawAmountInUsdc = await quoteFiduToUSDC({seniorPool, fiduAmount})

      await expectAction(() => stakingRewards.exitAndWithdraw(tokenId, {from: investor})).toChange([
        [() => usdc.balanceOf(investor), {by: withWithdrawalFee(withdrawAmountInUsdc)}],
        [() => seniorPool.assets(), {by: withdrawAmountInUsdc.neg()}],
        [() => stakingRewards.totalStakedSupply(), {by: fiduAmount.neg()}],
        [() => stakingRewards.stakedBalanceOf(tokenId), {by: fiduAmount.neg()}],
      ])
    })

    context("user does not own position token", async () => {
      it("reverts", async () => {
        const tokenId = await stakeWithLockup({amount: fiduAmount, from: investor})

        await advanceTime({seconds: 10000})

        await expect(stakingRewards.exitAndWithdraw(tokenId, {from: anotherUser})).to.be.rejectedWith(/access denied/)
      })
    })

    context("paused", async () => {
      it("reverts", async () => {
        const tokenId = await stake({amount: bigVal(100), from: investor})
        await stakingRewards.pause()
        await expect(stakingRewards.exitAndWithdraw(tokenId, {from: investor})).to.be.rejectedWith(/paused/)
      })
    })
  })

  describe("vesting", async () => {
    beforeEach(async function () {
      // Mint a small, fixed amount that limits reward disbursement
      // so we can test the vesting
      await mintRewards("100000")
    })

    it("vests linearly over a year", async () => {
      // Stake fidu
      const tokenId = await stake({amount: fiduAmount, from: investor})

      await advanceTime({seconds: halfYearInSeconds})

      await stakingRewards.getReward(tokenId, {from: investor})
      let gfiBalance = await gfi.balanceOf(investor)
      expect(gfiBalance).to.bignumber.equal("50000")

      await advanceTime({seconds: halfYearInSeconds})

      await stakingRewards.getReward(tokenId, {from: investor})
      gfiBalance = await gfi.balanceOf(investor)
      expect(gfiBalance).to.bignumber.equal("100000")
    })
  })

  describe("boosting", async () => {
    let totalRewards: BN
    const rewardRate = new BN(String(1e18))

    beforeEach(async function () {
      // Fix the reward rate to make testing easier
      await stakingRewards.setRewardsParameters(
        targetCapacity,
        rewardRate,
        rewardRate,
        minRateAtPercent,
        maxRateAtPercent
      )

      totalRewards = rewardRate.mul(yearInSeconds.mul(new BN(3)))
      await mintRewards(totalRewards)

      // Disable vesting, to make testing base staking functionality easier
      await stakingRewards.setVestingSchedule(new BN(0))
    })

    describe("stakeWithLockup", async () => {
      it("boosts rewards", async () => {
        await stake({amount: fiduAmount.mul(new BN(2)), from: anotherUser})

        await advanceTime({seconds: 100})

        const tokenId = await stakeWithLockup({
          amount: fiduAmount,
          lockupPeriod: LockupPeriod.TwelveMonths,
          from: investor,
        })

        await advanceTime({seconds: yearInSeconds})

        // Even though investor deposited half the tokens as anotherUser, they get a 2x
        // multiplier from lock-up, making their effective balance equal to anotherUser.
        // Therefore, they should get half of the total rewards for the 1 year duration
        // that they are in the pool
        await stakingRewards.getReward(tokenId, {from: investor})
        const gfiBalance = await gfi.balanceOf(investor)

        const expectedRewards = rewardRate.mul(yearInSeconds).div(new BN(2))
        expect(gfiBalance).to.bignumber.equal(expectedRewards)
      })

      it("uses leverage multipliers", async () => {
        await stakingRewards.setLeverageMultiplier(LockupPeriod.TwelveMonths, bigVal(4)) // 4x leverage

        await stake({amount: fiduAmount.mul(new BN(2)), from: anotherUser})

        await advanceTime({seconds: 100})

        const tokenId = await stakeWithLockup({
          amount: fiduAmount,
          lockupPeriod: LockupPeriod.TwelveMonths,
          from: investor,
        })

        await advanceTime({seconds: yearInSeconds})

        // Even though investor deposited half the tokens as anotherUser, they get a 4x
        // multiplier from lock-up, making their effective balance 2x anotherUser's.
        // Therefore, they should get 2/3 of the total rewards for the 1 year duration
        // that they are in the pool
        await stakingRewards.getReward(tokenId, {from: investor})
        const gfiBalance = await gfi.balanceOf(investor)

        const expectedRewards = rewardRate.mul(yearInSeconds).mul(new BN(2)).div(new BN(3))
        expect(gfiBalance).to.bignumber.equal(expectedRewards)
      })

      context("6 month lock-up", async () => {
        it("locks withdraws for 6 months", async () => {
          await stake({amount: fiduAmount, from: anotherUser})

          const tokenId = await stakeWithLockup({
            amount: fiduAmount,
            lockupPeriod: LockupPeriod.SixMonths,
            from: investor,
          })

          await advanceTime({seconds: halfYearInSeconds.div(new BN(2))})

          await expect(stakingRewards.unstake(tokenId, fiduAmount, {from: investor})).to.be.rejectedWith(/locked/)

          await advanceTime({seconds: halfYearInSeconds.div(new BN(2))})

          await expect(stakingRewards.unstake(tokenId, fiduAmount, {from: investor})).to.not.be.rejected
        })

        it("boosts with 1.5x multiplier", async () => {
          await stake({amount: fiduAmount, from: anotherUser})

          const tokenId = await stakeWithLockup({
            amount: fiduAmount,
            lockupPeriod: LockupPeriod.SixMonths,
            from: investor,
          })

          await advanceTime({seconds: yearInSeconds})

          // 1.5x multiplier for 1/2 the pool = 1.5/2.5 = 3/5 effective ownership
          await stakingRewards.getReward(tokenId, {from: investor})
          const gfiBalance = await gfi.balanceOf(investor)

          const expectedRewards = rewardRate.mul(yearInSeconds).mul(new BN(3)).div(new BN(5))
          expect(gfiBalance).to.bignumber.equal(expectedRewards)
        })
      })

      context("12 month lock-up", async () => {
        it("locks withdraws for 12 months", async () => {
          await stake({amount: fiduAmount, from: anotherUser})

          const tokenId = await stakeWithLockup({
            amount: fiduAmount,
            lockupPeriod: LockupPeriod.TwelveMonths,
            from: investor,
          })

          await advanceTime({seconds: halfYearInSeconds})

          await expect(stakingRewards.unstake(tokenId, fiduAmount, {from: investor})).to.be.rejectedWith(/locked/)

          await advanceTime({seconds: halfYearInSeconds})

          await expect(stakingRewards.unstake(tokenId, fiduAmount, {from: investor})).to.not.be.rejected
        })

        it("boosts with 2x multiplier", async () => {
          await stake({amount: fiduAmount, from: anotherUser})

          const tokenId = await stakeWithLockup({
            amount: fiduAmount,
            lockupPeriod: LockupPeriod.TwelveMonths,
            from: investor,
          })

          await advanceTime({seconds: yearInSeconds})

          // 2x multiplier for 1/2 the pool = 2/3 effective ownership
          await stakingRewards.getReward(tokenId, {from: investor})
          const gfiBalance = await gfi.balanceOf(investor)

          const expectedRewards = rewardRate.mul(yearInSeconds).mul(new BN(2)).div(new BN(3))
          expect(gfiBalance).to.bignumber.equal(expectedRewards)
        })
      })

      context("24 month lock-up", async () => {
        it("locks withdraws for 24 months", async () => {
          await stake({amount: fiduAmount, from: anotherUser})

          const tokenId = await stakeWithLockup({
            amount: fiduAmount,
            lockupPeriod: LockupPeriod.TwentyFourMonths,
            from: investor,
          })

          await advanceTime({seconds: yearInSeconds})

          await expect(stakingRewards.unstake(tokenId, fiduAmount, {from: investor})).to.be.rejectedWith(/locked/)

          await advanceTime({seconds: yearInSeconds})

          await expect(stakingRewards.unstake(tokenId, fiduAmount, {from: investor})).to.not.be.rejected
        })

        it("boosts with 3x multiplier", async () => {
          await stake({amount: fiduAmount, from: anotherUser})

          const tokenId = await stakeWithLockup({
            amount: fiduAmount,
            lockupPeriod: LockupPeriod.TwentyFourMonths,
            from: investor,
          })

          await advanceTime({seconds: yearInSeconds})

          // 3x multiplier for 1/2 the pool = 3/4 effective ownership
          await stakingRewards.getReward(tokenId, {from: investor})
          const gfiBalance = await gfi.balanceOf(investor)

          const expectedRewards = rewardRate.mul(yearInSeconds).mul(new BN(3)).div(new BN(4))
          expect(gfiBalance).to.bignumber.equal(expectedRewards)
        })

        context("paused", async () => {
          it("reverts", async () => {
            await stakingRewards.pause()

            await expect(
              stakeWithLockup({
                amount: fiduAmount,
                lockupPeriod: LockupPeriod.TwentyFourMonths,
                from: investor,
              })
            ).to.be.rejectedWith(/paused/)
          })
        })
      })
    })

    describe("kick", async () => {
      context("user is past their lock-up period", async () => {
        it("resets the user's reward multiplier", async () => {
          await stake({amount: bigVal(3000), from: anotherUser})

          const tokenId = await stakeWithLockup({
            amount: bigVal(1000),
            lockupPeriod: LockupPeriod.TwelveMonths,
            from: investor,
          })

          await advanceTime({seconds: yearInSeconds})

          await stakingRewards.kick(tokenId)

          await advanceTime({seconds: yearInSeconds})

          // Investor staked 1/4 the total tokens and got 2x multiplier (effectively 2/5 of total tokens) for
          // half the period until they were kicked.
          // Therefore, they should get:
          //     (2/5 * 1/2) + (1/4 * 1/2)  =
          //     2/10 + 1/8 =
          //     8/40 + 5/40 =
          //     13/40
          // of the total rewards over one year
          await stakingRewards.getReward(tokenId, {from: investor})
          const gfiBalance = await gfi.balanceOf(investor)
          const expectedRewards = rewardRate.mul(yearInSeconds.mul(new BN(2)))
          expect(gfiBalance).to.bignumber.equal(expectedRewards.mul(new BN(13)).div(new BN(40)))
        })
      })

      context("user is not past their lock-up period", async () => {
        it("does nothing", async () => {
          await stake({amount: bigVal(3000), from: anotherUser})

          const tokenId = await stakeWithLockup({
            amount: bigVal(1000),
            lockupPeriod: LockupPeriod.TwelveMonths,
            from: investor,
          })

          // This should do nothing
          await advanceTime({seconds: 1})
          await stakingRewards.kick(tokenId)

          await advanceTime({seconds: halfYearInSeconds})

          // Threshold of 5 seconds of rewards to account for slight block.timestamp increase when kicking
          const threshold = new BN(5).mul(rewardRate)

          // investor should still account for 2/5 of the rewards due to boosting (kick did nothing)
          await stakingRewards.getReward(tokenId, {from: investor})
          const gfiBalance = await gfi.balanceOf(investor)
          const expectedRewards = rewardRate.mul(halfYearInSeconds)
          expect(gfiBalance).to.bignumber.closeTo(expectedRewards.mul(new BN(2)).div(new BN(5)), threshold)
        })
      })

      context("paused", async () => {
        it("reverts", async () => {
          const tokenId = await stakeWithLockup({
            amount: bigVal(1000),
            lockupPeriod: LockupPeriod.TwelveMonths,
            from: investor,
          })
          await stakingRewards.pause()
          await expect(stakingRewards.kick(tokenId)).to.be.rejectedWith(/paused/)
        })
      })
    })

    describe("getLeverageMultiplier", async () => {
      it("returns the leverage multiplier for a given lockup period", async () => {
        expect(await stakingRewards.getLeverageMultiplier(LockupPeriod.SixMonths)).to.bignumber.equal(
          new BN(String(15e17))
        )
        expect(await stakingRewards.getLeverageMultiplier(LockupPeriod.TwelveMonths)).to.bignumber.equal(
          new BN(String(2e18))
        )
        expect(await stakingRewards.getLeverageMultiplier(LockupPeriod.TwentyFourMonths)).to.bignumber.equal(
          new BN(String(3e18))
        )
      })
    })
  })

  describe("market-based rewards", async () => {
    let totalRewards: BN
    const maxRate = bigVal(10)
    const minRate = bigVal(1)
    const maxRateAtPercent = new BN(String(5e17))
    const minRateAtPercent = bigVal(3)
    const targetCapacity = bigVal(500)

    beforeEach(async () => {
      await stakingRewards.setRewardsParameters(targetCapacity, minRate, maxRate, minRateAtPercent, maxRateAtPercent)

      // Mint rewards for a full year
      totalRewards = maxRate.mul(yearInSeconds)

      await mintRewards(totalRewards)

      // Disable vesting
      await stakingRewards.setVestingSchedule(new BN(0))
    })

    context("staked supply is below maxRateAtPercent", async () => {
      it("grants the max rate", async () => {
        const amount = targetCapacity
          .mul(maxRateAtPercent)
          .div(new BN(String(1e18)))
          .sub(new BN(String(1e18)))
        const tokenId = await stake({amount, from: investor})

        await advanceTime({seconds: yearInSeconds})
        await stakingRewards.getReward(tokenId, {from: investor})

        const threshold = new BN(String(1e3))
        expect(await gfi.balanceOf(investor)).to.bignumber.closeTo(maxRate.mul(yearInSeconds), threshold)
      })
    })

    context("staked supply is above minRateAtPercent", async () => {
      it("grants the min rate", async () => {
        const amount = targetCapacity
          .mul(minRateAtPercent)
          .div(new BN(String(1e18)))
          .add(new BN(String(1e18)))
        const tokenId = await stake({amount, from: investor})

        await advanceTime({seconds: yearInSeconds})
        await stakingRewards.getReward(tokenId, {from: investor})

        const threshold = new BN(String(1e3))
        expect(await gfi.balanceOf(investor)).to.bignumber.closeTo(minRate.mul(yearInSeconds), threshold)
      })
    })

    context("staked supply is in the target range", async () => {
      it("grants tokens linearly decreasing from max rate to min rate", async () => {
        const intervalStart = targetCapacity.mul(maxRateAtPercent).div(new BN(String(1e18)))
        const intervalEnd = targetCapacity.mul(minRateAtPercent).div(new BN(String(1e18)))

        const splits = 5
        const additionalAmount = intervalEnd.sub(intervalStart).div(new BN(splits))
        const duration = yearInSeconds.div(new BN(splits))

        const additionalRewardsRate = maxRate.sub(minRate).div(new BN(splits))

        let amountToStake = intervalStart

        // Test that rewards decrease linearly over 5 additional investments
        for (let i = 0; i < splits; i++) {
          const expectedRate = maxRate.sub(additionalRewardsRate.mul(new BN(i)))

          // Dividing by i + 1 to account for other staking positions
          const expectedRewards = expectedRate.mul(duration).div(new BN(i + 1))

          const tokenId = await stake({amount: amountToStake, from: investor})
          await advanceTime({seconds: duration})

          await expectAction(() => stakingRewards.getReward(tokenId, {from: investor})).toChange([
            [() => gfi.balanceOf(investor), {by: expectedRewards}],
          ])

          amountToStake = additionalAmount
        }
      })
    })
  })

  describe("perverse scenarios", async () => {
    let totalRewards: BN

    context("total rewards available less than reward rate", async () => {
      beforeEach(async function () {
        // Mint rewards for a full year
        totalRewards = maxRate.mul(yearInSeconds)
        await mintRewards(totalRewards)

        // Fix the reward rate to make testing easier
        await stakingRewards.setRewardsParameters(targetCapacity, maxRate, maxRate, minRateAtPercent, maxRateAtPercent)
      })

      it("grants rewards up to available rewards", async () => {
        const tokenId1 = await stake({amount: fiduAmount, from: anotherUser})

        await advanceTime({seconds: 300})

        const tokenId2 = await stake({amount: fiduAmount, from: investor})

        await advanceTime({seconds: yearInSeconds.mul(new BN(2))})

        await stakingRewards.getReward(tokenId1, {from: anotherUser})
        await stakingRewards.getReward(tokenId2, {from: investor})

        const gfiBalance = (await gfi.balanceOf(investor)).add(await gfi.balanceOf(anotherUser))
        expect(gfiBalance).to.bignumber.equal(totalRewards)
      })
    })

    context("staked supply is a fraction of 1 token", async () => {
      beforeEach(async function () {
        // Mint rewards for a full year
        totalRewards = maxRate.mul(yearInSeconds)
        await mintRewards(totalRewards)

        // Fix the reward rate to make testing easier
        await stakingRewards.setRewardsParameters(targetCapacity, maxRate, maxRate, minRateAtPercent, maxRateAtPercent)
      })

      it("reverts", async () => {
        // 0.000000000000050000 fidu
        const fiduAmount = new BN(5e4)
        const tokenId = await stake({amount: fiduAmount, from: investor})

        await advanceTime({seconds: 1000})

        await expect(stakingRewards.getReward(tokenId, {from: investor})).to.be.rejectedWith(
          /additional rewardPerToken cannot exceed rewardsSinceLastUpdate/
        )
      })
    })

    context("user transfers NFT", async () => {
      beforeEach(async function () {
        // Mint rewards for a full year
        totalRewards = maxRate.mul(yearInSeconds)
        await mintRewards(totalRewards)

        // Fix the reward rate to make testing easier
        await stakingRewards.setRewardsParameters(targetCapacity, maxRate, maxRate, minRateAtPercent, maxRateAtPercent)

        // Disable vesting, to make testing base staking functionality easier
        await stakingRewards.setVestingSchedule(new BN(0))
      })

      it("does not affect rewards", async () => {
        const tokenId = await stake({amount: fiduAmount, from: investor})

        await advanceTime({seconds: halfYearInSeconds})

        await stakingRewards.getReward(tokenId, {from: investor})
        const startTime = await time.latest()

        await stakingRewards.approve(anotherUser, tokenId, {from: investor})
        await stakingRewards.transferFrom(investor, anotherUser, tokenId, {from: investor})

        await stakingRewards.getReward(tokenId, {from: anotherUser})
        const timeDiff = (await time.latest()).sub(startTime)

        // anotherUser should only be able to claim rewards that have accrued since the last claim
        expect(await gfi.balanceOf(anotherUser)).to.bignumber.equal(maxRate.mul(timeDiff))
      })
    })
  })

  describe("loadRewards", async () => {
    it("transfers rewards into contract", async () => {
      const amount = bigVal(1000)
      await gfi.mint(owner, amount)
      await gfi.approve(stakingRewards.address, amount)

      await expectAction(() => stakingRewards.loadRewards(amount)).toChange([
        [() => gfi.balanceOf(stakingRewards.address), {by: amount}],
        [() => gfi.balanceOf(owner), {by: amount.neg()}],
        [() => stakingRewards.rewardsAvailable(), {by: amount}],
      ])
    })

    it("emits an event", async () => {
      const amount = bigVal(1000)
      await gfi.mint(owner, amount)
      await gfi.approve(stakingRewards.address, amount)

      const receipt = await stakingRewards.loadRewards(amount)
      expectEvent(receipt, "RewardAdded", {reward: amount})
    })

    it("checkpoints rewards", async () => {
      const amount = bigVal(1000)
      await gfi.mint(owner, amount)
      await gfi.approve(stakingRewards.address, amount)

      await stakingRewards.loadRewards(amount)

      const t = await time.latest()
      expect(await stakingRewards.lastUpdateTime()).to.bignumber.equal(t)
    })

    context("user is not admin", async () => {
      it("reverts", async () => {
        await expect(stakingRewards.loadRewards(bigVal(1000), {from: anotherUser})).to.be.rejectedWith(
          /Must have admin role/
        )
      })
    })
  })

  describe("setRewardsParameters", async () => {
    it("sets reward parameters", async () => {
      const newTargetCapacity = bigVal(1)
      const newMinRate = bigVal(12)
      const newMaxRate = bigVal(123)
      const newMinRateAtPercent = new BN(25).mul(new BN(String(1e18)))
      const newMaxRateAtPercent = new BN(25).mul(new BN(String(1e16)))
      await stakingRewards.setRewardsParameters(
        newTargetCapacity,
        newMinRate,
        newMaxRate,
        newMinRateAtPercent,
        newMaxRateAtPercent
      )

      expect(await stakingRewards.targetCapacity()).to.bignumber.equal(newTargetCapacity)
      expect(await stakingRewards.minRate()).to.bignumber.equal(newMinRate)
      expect(await stakingRewards.maxRate()).to.bignumber.equal(newMaxRate)
      expect(await stakingRewards.minRateAtPercent()).to.bignumber.equal(newMinRateAtPercent)
      expect(await stakingRewards.maxRateAtPercent()).to.bignumber.equal(newMaxRateAtPercent)
    })

    it("emits an event", async () => {
      const newTargetCapacity = bigVal(1)
      const newMinRate = bigVal(12)
      const newMaxRate = bigVal(123)
      const newMinRateAtPercent = new BN(25).mul(new BN(String(1e18)))
      const newMaxRateAtPercent = new BN(25).mul(new BN(String(1e18)))
      const tx = await stakingRewards.setRewardsParameters(
        newTargetCapacity,
        newMinRate,
        newMaxRate,
        newMinRateAtPercent,
        newMaxRateAtPercent,
        {from: owner}
      )

      expectEvent(tx, "RewardsParametersUpdated", {
        who: owner,
        targetCapacity: newTargetCapacity,
        minRate: newMinRate,
        maxRate: newMaxRate,
        minRateAtPercent: newMinRateAtPercent,
        maxRateAtPercent: newMaxRateAtPercent,
      })
    })

    it("checkpoints rewards", async () => {
      const newTargetCapacity = bigVal(1234)
      await stakingRewards.setRewardsParameters(newTargetCapacity, minRate, maxRate, minRateAtPercent, maxRateAtPercent)

      const t = await time.latest()
      expect(await stakingRewards.lastUpdateTime()).to.bignumber.equal(t)
    })

    it("reverts if minRate > maxRate", async () => {
      const newMinRate = bigVal(1000)
      const newMaxRate = bigVal(100)
      await expect(
        stakingRewards.setRewardsParameters(targetCapacity, newMinRate, newMaxRate, minRateAtPercent, maxRateAtPercent)
      ).to.be.rejectedWith(/maxRate must be >= then minRate/)
    })

    it("reverts if maxRateAtPercent > minRateAtPercent", async () => {
      let newMinRateAtPercent = new BN(25).mul(new BN(String(1e16)))
      let newMaxRateAtPercent = new BN(25).mul(new BN(String(1e18)))
      await expect(
        stakingRewards.setRewardsParameters(targetCapacity, minRate, maxRate, newMinRateAtPercent, newMaxRateAtPercent)
      ).to.be.rejectedWith(/maxRateAtPercent must be <= minRateAtPercent/)

      newMinRateAtPercent = new BN(25).mul(new BN(String(1e16)))
      newMaxRateAtPercent = new BN(25).mul(new BN(String(1e16)))
      await expect(
        stakingRewards.setRewardsParameters(targetCapacity, minRate, maxRate, newMinRateAtPercent, newMaxRateAtPercent)
      ).to.be.fulfilled

      newMinRateAtPercent = new BN(25).mul(new BN(String(1e16)))
      newMaxRateAtPercent = new BN(25).mul(new BN(String(1e15)))
      await expect(
        stakingRewards.setRewardsParameters(targetCapacity, minRate, maxRate, newMinRateAtPercent, newMaxRateAtPercent)
      ).to.be.fulfilled
    })

    context("user is not admin", async () => {
      it("reverts", async () => {
        const newTargetCapacity = bigVal(1000)
        await expect(
          stakingRewards.setRewardsParameters(newTargetCapacity, minRate, maxRate, minRateAtPercent, maxRateAtPercent, {
            from: anotherUser,
          })
        ).to.be.rejectedWith(/Must have admin role/)
      })
    })
  })

  describe("setLeverageMultiplier", async () => {
    it("sets the leverage multiplier for a given lockup period", async () => {
      await stakingRewards.setLeverageMultiplier(LockupPeriod.SixMonths, bigVal(10))
      expect(await stakingRewards.getLeverageMultiplier(LockupPeriod.SixMonths)).to.bignumber.equal(bigVal(10))
    })

    it("emits an event", async () => {
      const newLockupPeriod = LockupPeriod.SixMonths
      const newLeverageMultiplier = bigVal(10)
      const tx = await stakingRewards.setLeverageMultiplier(LockupPeriod.SixMonths, newLeverageMultiplier)

      expectEvent(tx, "LeverageMultiplierUpdated", {
        who: owner,
        lockupPeriod: new BN(newLockupPeriod),
        leverageMultiplier: newLeverageMultiplier,
      })
    })

    it("checkpoints rewards", async () => {
      await stakingRewards.setLeverageMultiplier(LockupPeriod.SixMonths, bigVal(10))

      const t = await time.latest()
      expect(await stakingRewards.lastUpdateTime()).to.bignumber.equal(t)
    })

    context("user is not admin", async () => {
      it("reverts", async () => {
        await expect(
          stakingRewards.setLeverageMultiplier(LockupPeriod.SixMonths, bigVal(10), {from: anotherUser})
        ).to.be.rejectedWith(/Must have admin role/)
      })
    })
  })

  describe("setVestingSchedule", async () => {
    it("sets vesting parameters", async () => {
      const vestingLength = halfYearInSeconds
      await stakingRewards.setVestingSchedule(vestingLength)

      expect(await stakingRewards.vestingLength()).to.bignumber.equal(vestingLength)
    })

    it("emits an event", async () => {
      const newVestingLength = halfYearInSeconds
      const tx = await stakingRewards.setVestingSchedule(newVestingLength, {from: owner})

      expectEvent(tx, "VestingScheduleUpdated", {
        who: owner,
        vestingLength: newVestingLength,
      })
    })

    it("checkpoints rewards", async () => {
      const vestingLength = halfYearInSeconds
      await stakingRewards.setVestingSchedule(vestingLength)

      const t = await time.latest()
      expect(await stakingRewards.lastUpdateTime()).to.bignumber.equal(t)
    })

    context("user is not admin", async () => {
      it("reverts", async () => {
        const vestingLength = halfYearInSeconds
        await expect(stakingRewards.setVestingSchedule(vestingLength, {from: anotherUser})).to.be.rejectedWith(
          /Must have admin role/
        )
      })
    })
  })
})<|MERGE_RESOLUTION|>--- conflicted
+++ resolved
@@ -11,12 +11,7 @@
 } from "../typechain/truffle"
 const {ethers, deployments} = hre
 import {DepositMade} from "../typechain/truffle/SeniorPool"
-<<<<<<< HEAD
 import {DepositedAndStaked, RewardPaid, Staked} from "../typechain/truffle/StakingRewards"
-const {deployments} = hre
-=======
-import {RewardPaid, Staked} from "../typechain/truffle/StakingRewards"
->>>>>>> 42d9b06d
 import {
   usdcVal,
   deployAllContracts,
@@ -30,7 +25,6 @@
   expectAction,
   MAX_UINT,
   getCurrentTimestamp,
-  USDC_DECIMALS,
   usdcToFidu,
   decimals,
 } from "./testHelpers"
