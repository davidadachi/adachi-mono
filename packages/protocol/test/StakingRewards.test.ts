/* global web3 */
import BN from "bn.js"
import hre from "hardhat"
import {
  ERC20Instance,
  FiduInstance,
  GFIInstance,
  GoldfinchConfigInstance,
  SeniorPoolInstance,
  StakingRewardsInstance,
} from "../typechain/truffle"
const {ethers, deployments} = hre
import {DepositMade} from "../typechain/truffle/SeniorPool"
<<<<<<< HEAD
import {DepositedAndStaked, RewardPaid, Staked} from "../typechain/truffle/StakingRewards"
const {deployments} = hre
=======
import {
  DepositedAndStaked,
  RewardPaid,
  Staked,
  Unstaked,
  UnstakedAndWithdrew,
  UnstakedAndWithdrewMultiple,
} from "../typechain/truffle/StakingRewards"
>>>>>>> 69f3e207
import {
  usdcVal,
  deployAllContracts,
  erc20Transfer,
  expect,
  decodeLogs,
  getFirstLog,
  erc20Approve,
  advanceTime,
  bigVal,
  expectAction,
  MAX_UINT,
  getCurrentTimestamp,
<<<<<<< HEAD
  USDC_DECIMALS,
=======
>>>>>>> 69f3e207
  usdcToFidu,
  decimals,
} from "./testHelpers"
import {time, expectEvent} from "@openzeppelin/test-helpers"
import {getApprovalDigest, getWallet} from "./permitHelpers"
import {ecsign} from "ethereumjs-util"
import {asNonNullable, assertNonNullable} from "@goldfinch-eng/utils"

const MULTIPLIER_DECIMALS = new BN(String(1e18))

// Typechain doesn't generate types for solidity enums, so redefining here
enum LockupPeriod {
  SixMonths,
  TwelveMonths,
  TwentyFourMonths,
}

async function quoteFiduToUSDC({
  fiduAmount,
  seniorPool,
}: {
  fiduAmount: BN
  seniorPool: SeniorPoolInstance
}): Promise<BN> {
  return fiduAmount
    .mul(await seniorPool.sharePrice())
    .div(new BN(String(1e18))) //share price mantissa
    .div(new BN(String(1e18)).div(new BN(String(1e6)))) // usdc mantissa
}

function withWithdrawalFee(usdcAmount: BN): BN {
  const seniorPoolWithdrawalFeeDenominator = new BN(200)
  return usdcAmount.sub(usdcAmount.div(seniorPoolWithdrawalFeeDenominator))
}

describe("StakingRewards", function () {
  let owner: string,
    investor: string,
    anotherUser: string,
    goldfinchConfig: GoldfinchConfigInstance,
    gfi: GFIInstance,
    usdc: ERC20Instance,
    seniorPool: SeniorPoolInstance,
    fidu: FiduInstance,
    stakingRewards: StakingRewardsInstance

  let fiduAmount: BN
  let anotherUserFiduAmount: BN

  let targetCapacity: BN
  let maxRate: BN
  let minRate: BN
  let maxRateAtPercent: BN
  let minRateAtPercent: BN

  const yearInSeconds = new BN(365 * 24 * 60 * 60)
  const halfYearInSeconds = yearInSeconds.div(new BN(2))

  const lockupPeriodToDuration = {
    [LockupPeriod.SixMonths]: halfYearInSeconds,
    [LockupPeriod.TwelveMonths]: yearInSeconds,
    [LockupPeriod.TwentyFourMonths]: yearInSeconds.mul(new BN(2)),
  }

  async function stake({from, amount}: {from: string; amount: BN | string}): Promise<BN> {
    await fidu.approve(stakingRewards.address, amount, {from})
    const receipt = await stakingRewards.stake(amount, {from})
    const stakedEvent = getFirstLog<Staked>(decodeLogs(receipt.receipt.rawLogs, stakingRewards, "Staked"))

    // Verify Staked event has correct fields
    expect(stakedEvent.args.amount).to.bignumber.equal(amount)
    expect(stakedEvent.args.lockedUntil).to.bignumber.equal(new BN(0))
    expect(stakedEvent.args.multiplier).to.bignumber.equal(new BN(String(1e18)))
    expect(stakedEvent.args.user).to.equal(from)

    return stakedEvent.args.tokenId
  }

  async function stakeWithLockup({
    from,
    amount,
    lockupPeriod = LockupPeriod.SixMonths,
  }: {
    from: string
    amount: BN | string
    lockupPeriod?: LockupPeriod
  }): Promise<BN> {
    await fidu.approve(stakingRewards.address, amount, {from})
    const receipt = await stakingRewards.stakeWithLockup(amount, lockupPeriod, {from})
    const stakedEvent = getFirstLog<Staked>(decodeLogs(receipt.receipt.rawLogs, stakingRewards, "Staked"))

    const now = await time.latest()
    const duration = lockupPeriodToDuration[lockupPeriod]
    const expectedLockedUntil = now.add(duration)

    // Verify Staked event has correct fields
    expect(stakedEvent.args.amount).to.bignumber.equal(amount)
    expect(stakedEvent.args.lockedUntil).to.bignumber.equal(expectedLockedUntil)
    expect(stakedEvent.args.multiplier).to.bignumber.equal(await stakingRewards.getLeverageMultiplier(lockupPeriod))
    expect(stakedEvent.args.user).to.equal(from)

    return stakedEvent.args.tokenId
  }

  async function mintRewards(amount: BN | string) {
    const totalSupply = await gfi.totalSupply()
    await gfi.setCap(totalSupply.add(new BN(amount)))
    await gfi.mint(owner, amount)
    await gfi.approve(stakingRewards.address, amount)
    await stakingRewards.loadRewards(amount)
  }

  const testSetup = deployments.createFixture(async ({deployments, getNamedAccounts}) => {
    const [_owner, _investor, _anotherUser] = await web3.eth.getAccounts()
    const owner = asNonNullable(_owner)
    const investor = asNonNullable(_investor)
    const anotherUser = asNonNullable(_anotherUser)
    const {goldfinchConfig, seniorPool, gfi, stakingRewards, fidu, usdc} = await deployAllContracts(deployments)
    await goldfinchConfig.bulkAddToGoList([owner, investor, anotherUser])
    await erc20Approve(usdc, investor, usdcVal(10000), [owner])
    await erc20Transfer(usdc, [investor], usdcVal(10000), owner)

    await erc20Approve(usdc, anotherUser, usdcVal(50000), [owner])
    await erc20Transfer(usdc, [anotherUser], usdcVal(50000), owner)

    await erc20Approve(usdc, seniorPool.address, usdcVal(50000), [anotherUser])
    let receipt = await seniorPool.deposit(usdcVal(50000), {from: anotherUser})
    let depositEvent = getFirstLog<DepositMade>(decodeLogs(receipt.receipt.rawLogs, seniorPool, "DepositMade"))
    const anotherUserFiduAmount = depositEvent.args.shares

    await erc20Approve(usdc, seniorPool.address, usdcVal(5000), [investor])
    receipt = await seniorPool.deposit(usdcVal(5000), {from: investor})
    depositEvent = getFirstLog<DepositMade>(decodeLogs(receipt.receipt.rawLogs, seniorPool, "DepositMade"))
    const fiduAmount = new BN(depositEvent.args.shares)

    const targetCapacity = bigVal(1000)
    const maxRate = bigVal(1000)
    const minRate = bigVal(100)
    const maxRateAtPercent = new BN(5).mul(new BN(String(1e17))) // 50%
    const minRateAtPercent = new BN(3).mul(new BN(String(1e18))) // 300%

    await stakingRewards.setRewardsParameters(targetCapacity, minRate, maxRate, minRateAtPercent, maxRateAtPercent)

    return {
      owner,
      investor,
      anotherUser,
      goldfinchConfig,
      seniorPool,
      gfi,
      stakingRewards,
      fidu,
      usdc,
      targetCapacity,
      maxRate,
      minRate,
      maxRateAtPercent,
      minRateAtPercent,
      fiduAmount,
      anotherUserFiduAmount,
    }
  })

  beforeEach(async () => {
    // eslint-disable-next-line @typescript-eslint/no-extra-semi
    ;({
      owner,
      investor,
      anotherUser,
      goldfinchConfig,
      seniorPool,
      gfi,
      stakingRewards,
      fidu,
      usdc,
      targetCapacity,
      maxRate,
      minRate,
      maxRateAtPercent,
      minRateAtPercent,
      fiduAmount,
      anotherUserFiduAmount,
    } = await testSetup())
  })

  describe("stake", () => {
    let totalRewards: BN

    beforeEach(async function () {
      // Mint rewards for a full year
      totalRewards = maxRate.mul(yearInSeconds)
      await mintRewards(totalRewards)

      // Fix the reward rate to make testing easier
      await stakingRewards.setRewardsParameters(targetCapacity, maxRate, maxRate, minRateAtPercent, maxRateAtPercent)

      // Disable vesting, to make testing base staking functionality easier
      await stakingRewards.setVestingSchedule(new BN(0))
    })

    it("stakes and mints a position token", async () => {
      // Have anotherUser stake
      await stake({amount: anotherUserFiduAmount, from: anotherUser})

      await advanceTime({seconds: 100})

      const fiduBalanceBefore = await fidu.balanceOf(investor)

      const tokenId = await stake({amount: fiduAmount, from: investor})

      // Verify fidu was staked
      expect(await stakingRewards.ownerOf(tokenId)).to.equal(investor)
      expect(await stakingRewards.stakedBalanceOf(tokenId)).to.bignumber.equal(fiduAmount)
      expect(await fidu.balanceOf(investor)).to.bignumber.equal(fiduBalanceBefore.sub(fiduAmount))

      // Claim rewards
      await advanceTime({seconds: 100})

      const receipt = await stakingRewards.getReward(tokenId, {from: investor})
      const rewardEvent = getFirstLog<RewardPaid>(decodeLogs(receipt.receipt.rawLogs, stakingRewards, "RewardPaid"))
      const gfiBalance = await gfi.balanceOf(investor)
      expect(gfiBalance).to.bignumber.gt(new BN("0"))
      expect(gfiBalance).to.bignumber.equal(rewardEvent.args.reward)

      // Unstake fidu
      await stakingRewards.unstake(tokenId, fiduAmount, {from: investor})
      expect(await fidu.balanceOf(investor)).to.bignumber.equal(fiduAmount)

      // Since we withdrew, rewards should remain unchanged when attempting to claim again
      await advanceTime({seconds: 100})

      expect(await gfi.balanceOf(investor)).to.bignumber.equal(rewardEvent.args.reward)
    })

    it("gives them rewards depending on how long they were staked", async () => {
      await stake({amount: fiduAmount, from: anotherUser})
      const startTime = await time.latest()

      await advanceTime({seconds: 1000})

      const tokenId = await stake({amount: fiduAmount, from: investor})
      const timeDiff = (await time.latest()).sub(startTime)

      await advanceTime({seconds: yearInSeconds})

      await stakingRewards.getReward(tokenId, {from: investor})

      // Rewards only lasted for 1 year, but investor entered after 1000 seconds.
      // Therefore they should get half the rewards for (1 year - 1000 seconds)
      const expectedRewards = maxRate.mul(yearInSeconds.sub(timeDiff)).div(new BN(2))
      expect(await gfi.balanceOf(investor)).to.bignumber.equal(expectedRewards)
    })

    it("splits rewards amongst stakers proportional to their stakes", async () => {
      // anotherUser stakes 4x more than investor
      const anotherUserToken = await stake({amount: fiduAmount.mul(new BN(4)), from: anotherUser})
      const startTime = await time.latest()

      const tokenId = await stake({amount: fiduAmount, from: investor})
      const timeDiff = (await time.latest()).sub(startTime)

      await advanceTime({seconds: yearInSeconds})

      // investor owns 1/5 of the staked supply and therefore should receive 1/5
      // of the disbursed rewards
      await stakingRewards.getReward(tokenId, {from: investor})
      let expectedRewards = maxRate.mul(yearInSeconds.sub(timeDiff)).div(new BN(5))
      expect(await gfi.balanceOf(investor)).to.bignumber.equal(expectedRewards)

      // anotherUser owns 4/5 of the staked supply and therefore should receive 4/5
      // of the disbursed rewards
      await stakingRewards.getReward(anotherUserToken, {from: anotherUser})
      const rewardsWhenOnlyAnotherUserWasStaked = maxRate.mul(timeDiff)
      const rewardsWhenInvestorWasStaked = maxRate.mul(yearInSeconds.sub(timeDiff)).mul(new BN(4)).div(new BN(5))
      expectedRewards = rewardsWhenOnlyAnotherUserWasStaked.add(rewardsWhenInvestorWasStaked)
      expect(await gfi.balanceOf(anotherUser)).to.bignumber.equal(expectedRewards)
    })

    context("paused", async () => {
      it("reverts", async () => {
        await stakingRewards.pause()
        await expect(stake({amount: fiduAmount, from: investor})).to.be.rejectedWith(/paused/)
      })
    })
  })

  describe("depositAndStake", async () => {
    it("deposits into senior pool and stakes resulting shares", async () => {
      const amount = usdcVal(1000)
      const balanceBefore = await usdc.balanceOf(investor)
      const seniorPoolAssetsBefore = await seniorPool.assets()

      await usdc.approve(stakingRewards.address, amount, {from: investor})
      const receipt = await stakingRewards.depositAndStake(amount, {from: investor})
      const stakedEvent = getFirstLog<Staked>(decodeLogs(receipt.receipt.rawLogs, stakingRewards, "Staked"))
      const depositedAndStakedEvent = getFirstLog<DepositedAndStaked>(
        decodeLogs(receipt.receipt.rawLogs, stakingRewards, "DepositedAndStaked")
      )
      const expectedSharePrice = new BN(1).mul(decimals)

      // Verify events
      expect(stakedEvent.args.user).to.equal(investor)
      const tokenId = stakedEvent.args.tokenId
      expect(stakedEvent.args.amount).to.bignumber.equal(usdcToFidu(amount).mul(decimals).div(expectedSharePrice))
      expect(stakedEvent.args.lockedUntil).to.bignumber.equal(new BN(0))
      expect(stakedEvent.args.multiplier).to.bignumber.equal(MULTIPLIER_DECIMALS)

      expect(depositedAndStakedEvent.args.user).to.equal(stakedEvent.args.user)
      expect(depositedAndStakedEvent.args.depositedAmount).to.bignumber.equal(amount)
      expect(depositedAndStakedEvent.args.tokenId).to.equal(tokenId)
      expect(depositedAndStakedEvent.args.amount).to.bignumber.equal(stakedEvent.args.amount)
      expect(depositedAndStakedEvent.args.lockedUntil).to.bignumber.equal(stakedEvent.args.lockedUntil)
      expect(depositedAndStakedEvent.args.multiplier).to.bignumber.equal(stakedEvent.args.multiplier)

      // Verify deposit worked
      expect(await usdc.balanceOf(investor)).to.bignumber.equal(balanceBefore.sub(amount))
      expect(await seniorPool.assets()).to.bignumber.equal(seniorPoolAssetsBefore.add(amount))

      // Verify shares were staked
      expect(await stakingRewards.ownerOf(tokenId)).to.equal(investor)
      expect(await stakingRewards.stakedBalanceOf(tokenId)).to.bignumber.equal(bigVal(1000))

      // Verify that allowance was correctly used
      expect(await usdc.allowance(stakingRewards.address, seniorPool.address)).to.bignumber.equal(new BN(0))
    })

    context("paused", async () => {
      it("reverts", async () => {
        await stakingRewards.pause()
        await expect(stakingRewards.depositAndStake(usdcVal(1000), {from: investor})).to.be.rejectedWith(/paused/)
      })
    })
  })

  describe("depositWithPermitAndStake", async () => {
    it("deposits into senior pool using permit and stakes resulting shares", async () => {
      const nonce = await (usdc as any).nonces(investor)
      const deadline = MAX_UINT
      const amount = usdcVal(1000)

      // Create signature for permit
      const digest = await getApprovalDigest({
        token: usdc,
        owner: investor,
        spender: stakingRewards.address,
        value: amount,
        nonce,
        deadline,
      })
      const wallet = await getWallet(investor)
      assertNonNullable(wallet)
      const {v, r, s} = ecsign(Buffer.from(digest.slice(2), "hex"), Buffer.from(wallet.privateKey.slice(2), "hex"))

      const balanceBefore = await usdc.balanceOf(investor)
      const seniorPoolAssetsBefore = await seniorPool.assets()

      const receipt = await stakingRewards.depositWithPermitAndStake(amount, deadline, v, r as any, s as any, {
        from: investor,
      })
      const stakedEvent = getFirstLog<Staked>(decodeLogs(receipt.receipt.rawLogs, stakingRewards, "Staked"))
      const depositedAndStakedEvent = getFirstLog<DepositedAndStaked>(
        decodeLogs(receipt.receipt.rawLogs, stakingRewards, "DepositedAndStaked")
      )
      const expectedSharePrice = new BN(1).mul(decimals)

      // Verify events
      expect(stakedEvent.args.user).to.equal(investor)
      const tokenId = stakedEvent.args.tokenId
      expect(stakedEvent.args.amount).to.bignumber.equal(usdcToFidu(amount).mul(decimals).div(expectedSharePrice))
      expect(stakedEvent.args.lockedUntil).to.bignumber.equal(new BN(0))
      expect(stakedEvent.args.multiplier).to.bignumber.equal(MULTIPLIER_DECIMALS)

      expect(depositedAndStakedEvent.args.user).to.equal(stakedEvent.args.user)
      expect(depositedAndStakedEvent.args.depositedAmount).to.bignumber.equal(amount)
      expect(depositedAndStakedEvent.args.tokenId).to.equal(tokenId)
      expect(depositedAndStakedEvent.args.amount).to.bignumber.equal(stakedEvent.args.amount)
      expect(depositedAndStakedEvent.args.lockedUntil).to.bignumber.equal(stakedEvent.args.lockedUntil)
      expect(depositedAndStakedEvent.args.multiplier).to.bignumber.equal(stakedEvent.args.multiplier)

      // Verify deposit worked
      expect(await usdc.balanceOf(investor)).to.bignumber.equal(balanceBefore.sub(amount))
      expect(await seniorPool.assets()).to.bignumber.equal(seniorPoolAssetsBefore.add(amount))

      // Verify shares were staked
      expect(await stakingRewards.ownerOf(tokenId)).to.equal(investor)
      expect(await stakingRewards.stakedBalanceOf(tokenId)).to.bignumber.equal(bigVal(1000))

      // Verify that allowance was correctly used
      expect(await usdc.allowance(stakingRewards.address, seniorPool.address)).to.bignumber.equal(new BN(0))

      // Verify that permit allowance was correctly used
      expect(await usdc.allowance(investor, stakingRewards.address)).to.bignumber.equal(new BN(0))
    })

    context("paused", async () => {
      it("reverts", async () => {
        const nonce = await (usdc as any).nonces(investor)
        const deadline = MAX_UINT
        const amount = usdcVal(1000)

        // Create signature for permit
        const digest = await getApprovalDigest({
          token: usdc,
          owner: investor,
          spender: stakingRewards.address,
          value: amount,
          nonce,
          deadline,
        })
        const wallet = await getWallet(investor)
        assertNonNullable(wallet)
        const {v, r, s} = ecsign(Buffer.from(digest.slice(2), "hex"), Buffer.from(wallet.privateKey.slice(2), "hex"))

        await stakingRewards.pause()
        await expect(
          stakingRewards.depositWithPermitAndStake(amount, deadline, v, r as any, s as any, {
            from: investor,
          })
        ).to.be.rejectedWith(/paused/)
      })
    })
  })

  describe("depositAndStakeWithLockup", async () => {
    it("deposits into senior pool and stakes resulting shares with lockup", async () => {
      const amount = usdcVal(1000)
      const balanceBefore = await usdc.balanceOf(investor)
      const seniorPoolAssetsBefore = await seniorPool.assets()

      await usdc.approve(stakingRewards.address, amount, {from: investor})
      const receipt = await stakingRewards.depositAndStakeWithLockup(amount, LockupPeriod.SixMonths, {from: investor})
      const currentTimestamp = await getCurrentTimestamp()
      const stakedEvent = getFirstLog<Staked>(decodeLogs(receipt.receipt.rawLogs, stakingRewards, "Staked"))
      const depositedAndStakedEvent = getFirstLog<DepositedAndStaked>(
        decodeLogs(receipt.receipt.rawLogs, stakingRewards, "DepositedAndStaked")
      )
      const expectedSharePrice = new BN(1).mul(decimals)

      // Verify events
      expect(stakedEvent.args.user).to.equal(investor)
      const tokenId = stakedEvent.args.tokenId
      expect(stakedEvent.args.amount).to.bignumber.equal(usdcToFidu(amount).mul(decimals).div(expectedSharePrice))
      expect(stakedEvent.args.lockedUntil).to.bignumber.equal(currentTimestamp.add(new BN((60 * 60 * 24 * 365) / 2)))
      expect(stakedEvent.args.multiplier).to.bignumber.equal(MULTIPLIER_DECIMALS.mul(new BN(15)).div(new BN(10)))

      expect(depositedAndStakedEvent.args.user).to.equal(stakedEvent.args.user)
      expect(depositedAndStakedEvent.args.depositedAmount).to.bignumber.equal(amount)
      expect(depositedAndStakedEvent.args.tokenId).to.equal(tokenId)
      expect(depositedAndStakedEvent.args.amount).to.bignumber.equal(stakedEvent.args.amount)
      expect(depositedAndStakedEvent.args.lockedUntil).to.bignumber.equal(stakedEvent.args.lockedUntil)
      expect(depositedAndStakedEvent.args.multiplier).to.bignumber.equal(stakedEvent.args.multiplier)

      // Verify deposit worked
      expect(await usdc.balanceOf(investor)).to.bignumber.equal(balanceBefore.sub(amount))
      expect(await seniorPool.assets()).to.bignumber.equal(seniorPoolAssetsBefore.add(amount))

      // Verify shares were staked
      expect(await stakingRewards.ownerOf(tokenId)).to.equal(investor)
      expect(await stakingRewards.stakedBalanceOf(tokenId)).to.bignumber.equal(bigVal(1000))

      // Verify that allowance was correctly used
      expect(await usdc.allowance(stakingRewards.address, seniorPool.address)).to.bignumber.equal(new BN(0))

      // Verify that shares are locked up
      await expect(stakingRewards.unstake(tokenId, bigVal(1000), {from: investor})).to.be.rejectedWith(/locked/)
      advanceTime({seconds: halfYearInSeconds})
      await expect(stakingRewards.unstake(tokenId, bigVal(1000), {from: investor})).to.be.fulfilled
    })

    context("paused", async () => {
      it("reverts", async () => {
        await stakingRewards.pause()
        await expect(
          stakingRewards.depositAndStakeWithLockup(usdcVal(1000), LockupPeriod.SixMonths, {from: investor})
        ).to.be.rejectedWith(/paused/)
      })
    })
  })

  describe("depositWithPermitAndStakeWithLockup", async () => {
    it("deposits into senior pool and stakes resulting shares with lockup", async () => {
      const nonce = await (usdc as any).nonces(investor)
      const deadline = MAX_UINT
      const amount = usdcVal(1000)

      // Create signature for permit
      const digest = await getApprovalDigest({
        token: usdc,
        owner: investor,
        spender: stakingRewards.address,
        value: amount,
        nonce,
        deadline,
      })
      const wallet = await getWallet(investor)
      assertNonNullable(wallet)
      const {v, r, s} = ecsign(Buffer.from(digest.slice(2), "hex"), Buffer.from(wallet.privateKey.slice(2), "hex"))

      const balanceBefore = await usdc.balanceOf(investor)
      const seniorPoolAssetsBefore = await seniorPool.assets()

      await usdc.approve(stakingRewards.address, amount, {from: investor})
      const receipt = await stakingRewards.depositWithPermitAndStakeWithLockup(
        amount,
        LockupPeriod.SixMonths,
        deadline,
        v,
        r as any,
        s as any,
        {from: investor}
      )
      const currentTimestamp = await getCurrentTimestamp()
      const stakedEvent = getFirstLog<Staked>(decodeLogs(receipt.receipt.rawLogs, stakingRewards, "Staked"))
      const depositedAndStakedEvent = getFirstLog<DepositedAndStaked>(
        decodeLogs(receipt.receipt.rawLogs, stakingRewards, "DepositedAndStaked")
      )
      const expectedSharePrice = new BN(1).mul(decimals)

      // Verify events
      expect(stakedEvent.args.user).to.equal(investor)
      const tokenId = stakedEvent.args.tokenId
      expect(stakedEvent.args.amount).to.bignumber.equal(usdcToFidu(amount).mul(decimals).div(expectedSharePrice))
      expect(stakedEvent.args.lockedUntil).to.bignumber.equal(currentTimestamp.add(new BN((60 * 60 * 24 * 365) / 2)))
      expect(stakedEvent.args.multiplier).to.bignumber.equal(MULTIPLIER_DECIMALS.mul(new BN(15)).div(new BN(10)))

      expect(depositedAndStakedEvent.args.user).to.equal(stakedEvent.args.user)
      expect(depositedAndStakedEvent.args.depositedAmount).to.bignumber.equal(amount)
      expect(depositedAndStakedEvent.args.tokenId).to.equal(tokenId)
      expect(depositedAndStakedEvent.args.amount).to.bignumber.equal(stakedEvent.args.amount)
      expect(depositedAndStakedEvent.args.lockedUntil).to.bignumber.equal(stakedEvent.args.lockedUntil)
      expect(depositedAndStakedEvent.args.multiplier).to.bignumber.equal(stakedEvent.args.multiplier)

      // Verify deposit worked
      expect(await usdc.balanceOf(investor)).to.bignumber.equal(balanceBefore.sub(amount))
      expect(await seniorPool.assets()).to.bignumber.equal(seniorPoolAssetsBefore.add(amount))

      // Verify shares were staked
      expect(await stakingRewards.ownerOf(tokenId)).to.equal(investor)
      expect(await stakingRewards.stakedBalanceOf(tokenId)).to.bignumber.equal(bigVal(1000))

      // Verify that allowance was correctly used
      expect(await usdc.allowance(stakingRewards.address, seniorPool.address)).to.bignumber.equal(new BN(0))

      // Verify that permit allowance was correctly used
      expect(await usdc.allowance(investor, stakingRewards.address)).to.bignumber.equal(new BN(0))

      // Verify that shares are locked up
      await expect(stakingRewards.unstake(tokenId, bigVal(1000), {from: investor})).to.be.rejectedWith(/locked/)
      advanceTime({seconds: halfYearInSeconds})
      await expect(stakingRewards.unstake(tokenId, bigVal(1000), {from: investor})).to.be.fulfilled
    })

    context("paused", async () => {
      it("reverts", async () => {
        const nonce = await (usdc as any).nonces(investor)
        const deadline = MAX_UINT
        const amount = usdcVal(1000)

        // Create signature for permit
        const digest = await getApprovalDigest({
          token: usdc,
          owner: investor,
          spender: stakingRewards.address,
          value: amount,
          nonce,
          deadline,
        })
        const wallet = await getWallet(investor)
        assertNonNullable(wallet)
        const {v, r, s} = ecsign(Buffer.from(digest.slice(2), "hex"), Buffer.from(wallet.privateKey.slice(2), "hex"))

        const balanceBefore = await usdc.balanceOf(investor)
        const seniorPoolAssetsBefore = await seniorPool.assets()

        await stakingRewards.pause()
        await expect(
          stakingRewards.depositWithPermitAndStakeWithLockup(
            amount,
            LockupPeriod.SixMonths,
            deadline,
            v,
            r as any,
            s as any,
            {from: investor}
          )
        ).to.be.rejectedWith(/paused/)
      })
    })
  })

  describe("unstake", async () => {
    let totalRewards: BN
    let rewardRate: BN

    beforeEach(async function () {
      // Mint rewards for a full year
      rewardRate = bigVal(100)

      // Fix the reward rate
      await stakingRewards.setRewardsParameters(
        targetCapacity,
        rewardRate,
        rewardRate,
        minRateAtPercent,
        maxRateAtPercent
      )

      totalRewards = rewardRate.mul(yearInSeconds)
      await mintRewards(totalRewards)

      // Disable vesting
      await stakingRewards.setVestingSchedule(new BN(0))
    })

    it("transfers staked tokens to sender", async () => {
      await stake({amount: fiduAmount.mul(new BN(4)), from: anotherUser})

      const tokenId = await stake({amount: fiduAmount, from: investor})

      const withdrawAmount = fiduAmount.div(new BN(2))
      await expectAction(async () => {
        const receipt = await stakingRewards.unstake(tokenId, withdrawAmount, {from: investor})
        expectEvent(receipt, "Unstaked", {user: investor, tokenId, amount: withdrawAmount})
      }).toChange([
        [() => fidu.balanceOf(investor), {by: withdrawAmount}],
        [() => stakingRewards.totalStakedSupply(), {by: withdrawAmount.neg()}],
      ])
      await expectAction(() => stakingRewards.unstake(tokenId, withdrawAmount, {from: investor})).toChange([
        [() => fidu.balanceOf(investor), {by: withdrawAmount}],
        [() => stakingRewards.totalStakedSupply(), {by: withdrawAmount.neg()}],
      ])
      await expect(stakingRewards.unstake(tokenId, withdrawAmount, {from: investor})).to.be.rejected
    })

    it("ends rewards for the tokenId", async () => {
      const tokenId = await stake({amount: fiduAmount, from: investor})

      await advanceTime({seconds: 10000})

      await stakingRewards.unstake(tokenId, fiduAmount, {from: investor})
      await stakingRewards.getReward(tokenId, {from: investor})

      await advanceTime({seconds: 10000})

      expect(await stakingRewards.earnedSinceLastCheckpoint(tokenId)).to.bignumber.equal(new BN(0))
      await expectAction(() => stakingRewards.getReward(tokenId, {from: investor})).toChange([
        [() => gfi.balanceOf(investor), {unchanged: true}],
        [() => stakingRewards.earnedSinceLastCheckpoint(tokenId), {unchanged: true}],
      ])
    })

    it("emits an Unstaked event", async () => {
      const tokenId = await stake({amount: fiduAmount, from: investor})
      const receipt = await stakingRewards.unstake(tokenId, fiduAmount, {from: investor})

      const unstakedEvent = getFirstLog<Unstaked>(decodeLogs(receipt.receipt.rawLogs, stakingRewards, "Unstaked"))

      expect(unstakedEvent.args.user).to.equal(investor)
      expect(unstakedEvent.args.tokenId).to.bignumber.equal(tokenId)
      expect(unstakedEvent.args.amount).to.bignumber.equal(fiduAmount)
    })

    context("position is locked-up", async () => {
      it("reverts", async () => {
        const tokenId = await stakeWithLockup({amount: fiduAmount, from: investor})

        await advanceTime({seconds: 10000})

        await expect(stakingRewards.unstake(tokenId, fiduAmount, {from: investor})).to.be.rejectedWith(
          /staked funds are locked/
        )
      })
    })

    context("position is vesting", async () => {
      beforeEach(async function () {
        // Enable vesting
        await stakingRewards.setVestingSchedule(yearInSeconds)
      })

      it("slashes unvested rewards by the percent withdrawn", async () => {
        await stake({amount: bigVal(100), from: anotherUser})
        const tokenId = await stake({amount: bigVal(100), from: investor})

        await advanceTime({seconds: halfYearInSeconds})

        // Unstake 90% of position
        await stakingRewards.unstake(tokenId, bigVal(90), {from: investor})

        // 50% vested with 1/2 pool ownership, should be able to claim a quarter of rewards disbursed
        const grantedRewardsInFirstHalf = rewardRate.mul(halfYearInSeconds).div(new BN(2))
        const vestedRewardsInFirstHalf = grantedRewardsInFirstHalf.div(new BN(2))
        await expectAction(() => stakingRewards.getReward(tokenId, {from: investor})).toChange([
          [() => gfi.balanceOf(investor), {byCloseTo: vestedRewardsInFirstHalf}],
        ])

        await advanceTime({seconds: halfYearInSeconds})

        // 10% of unvested rewards from the first half year should still be claimable
        // In addition, rewards accrued from the remaining 100 staked tokens for the second half year should be claimable
        const unvestedFromFirstHalf = grantedRewardsInFirstHalf.sub(vestedRewardsInFirstHalf).div(new BN(10))
        const newRewards = rewardRate.mul(halfYearInSeconds).div(new BN(11))
        const expectedRewardsInSecondHalf = unvestedFromFirstHalf.add(newRewards)
        await expectAction(() => stakingRewards.getReward(tokenId, {from: investor})).toChange([
          [() => gfi.balanceOf(investor), {byCloseTo: expectedRewardsInSecondHalf}],
        ])
      })
    })

    context("user does not own position token", async () => {
      it("reverts", async () => {
        const tokenId = await stakeWithLockup({amount: fiduAmount, from: investor})

        await advanceTime({seconds: 10000})

        await expect(stakingRewards.unstake(tokenId, fiduAmount, {from: anotherUser})).to.be.rejectedWith(
          /access denied/
        )
      })
    })

    context("paused", async () => {
      it("reverts", async () => {
        const tokenId = await stake({amount: bigVal(100), from: investor})
        await stakingRewards.pause()
        await expect(stakingRewards.unstake(tokenId, bigVal(100), {from: investor})).to.be.rejectedWith(/paused/)
      })
    })
  })

  describe("unstakeAndWithdrawInFidu", async () => {
    let totalRewards: BN
    let rewardRate: BN

    beforeEach(async function () {
      // Mint rewards for a full year
      rewardRate = bigVal(100)

      // Fix the reward rate
      await stakingRewards.setRewardsParameters(
        targetCapacity,
        rewardRate,
        rewardRate,
        minRateAtPercent,
        maxRateAtPercent
      )

      totalRewards = rewardRate.mul(yearInSeconds)
      await mintRewards(totalRewards)

      // Disable vesting
      await stakingRewards.setVestingSchedule(new BN(0))
    })

    it("unstakes fidu and withdraws from the senior pool", async () => {
      await stake({amount: fiduAmount.mul(new BN(4)), from: anotherUser})

      const tokenId = await stake({amount: fiduAmount, from: investor})

      const withdrawAmount = fiduAmount.div(new BN(2))
      const withdrawAmountInUsdc = await quoteFiduToUSDC({seniorPool, fiduAmount: withdrawAmount})

      await expectAction(async () => {
        const receipt = await stakingRewards.unstakeAndWithdrawInFidu(tokenId, withdrawAmount, {from: investor})
        expectEvent(receipt, "Unstaked", {user: investor, tokenId, amount: withdrawAmount})
      }).toChange([
        [() => usdc.balanceOf(investor), {by: withWithdrawalFee(withdrawAmountInUsdc)}],
        [() => seniorPool.assets(), {by: withdrawAmountInUsdc.neg()}],
        [() => stakingRewards.totalStakedSupply(), {by: withdrawAmount.neg()}],
      ])
      await expectAction(() =>
        stakingRewards.unstakeAndWithdrawInFidu(tokenId, withdrawAmount, {from: investor})
      ).toChange([
        [() => usdc.balanceOf(investor), {by: withWithdrawalFee(withdrawAmountInUsdc)}],
        [() => seniorPool.assets(), {by: withdrawAmountInUsdc.neg()}],
        [() => stakingRewards.totalStakedSupply(), {by: withdrawAmount.neg()}],
      ])
      await expect(stakingRewards.unstakeAndWithdrawInFidu(tokenId, withdrawAmount, {from: investor})).to.be.rejected
    })

    it("emits an UnstakedAndWithdrew event", async () => {
      const tokenId = await stake({amount: fiduAmount, from: investor})

      const withdrawAmount = fiduAmount.div(new BN(2))
      const withdrawAmountInUsdc = await quoteFiduToUSDC({seniorPool, fiduAmount: withdrawAmount})
      const receipt = await stakingRewards.unstakeAndWithdrawInFidu(tokenId, withdrawAmount, {from: investor})

      const unstakedAndWithdrewEvent = getFirstLog<UnstakedAndWithdrew>(
        decodeLogs(receipt.receipt.rawLogs, stakingRewards, "UnstakedAndWithdrew")
      )

      expect(unstakedAndWithdrewEvent.args.user).to.equal(investor)
      expect(unstakedAndWithdrewEvent.args.usdcReceivedAmount).to.bignumber.equal(
        withdrawAmountInUsdc.mul(new BN(995)).div(new BN(1000))
      )
      expect(unstakedAndWithdrewEvent.args.tokenId).to.bignumber.equal(tokenId)
      expect(unstakedAndWithdrewEvent.args.amount).to.bignumber.equal(withdrawAmount)
    })

    context("user does not own position token", async () => {
      it("reverts", async () => {
        const tokenId = await stakeWithLockup({amount: fiduAmount, from: investor})

        await advanceTime({seconds: 10000})

        await expect(
          stakingRewards.unstakeAndWithdrawInFidu(tokenId, fiduAmount, {from: anotherUser})
        ).to.be.rejectedWith(/access denied/)
      })
    })

    context("paused", async () => {
      it("reverts", async () => {
        const tokenId = await stake({amount: bigVal(100), from: investor})
        await stakingRewards.pause()
        await expect(
          stakingRewards.unstakeAndWithdrawInFidu(tokenId, bigVal(100), {from: investor})
        ).to.be.rejectedWith(/paused/)
      })
    })
  })

  describe("unstakeAndWithdraw", async () => {
    let totalRewards: BN
    let rewardRate: BN

    beforeEach(async function () {
      // Mint rewards for a full year
      rewardRate = bigVal(100)

      // Fix the reward rate
      await stakingRewards.setRewardsParameters(
        targetCapacity,
        rewardRate,
        rewardRate,
        minRateAtPercent,
        maxRateAtPercent
      )

      totalRewards = rewardRate.mul(yearInSeconds)
      await mintRewards(totalRewards)

      // Disable vesting
      await stakingRewards.setVestingSchedule(new BN(0))
    })

    it("unstakes fidu and withdraws from the senior pool", async () => {
      await stake({amount: fiduAmount.mul(new BN(4)), from: anotherUser})

      const tokenId = await stake({amount: fiduAmount, from: investor})

      const withdrawAmount = fiduAmount.div(new BN(2))
      const withdrawAmountInUsdc = await quoteFiduToUSDC({seniorPool, fiduAmount: withdrawAmount})

      await expectAction(async () => {
        const receipt = await stakingRewards.unstakeAndWithdraw(tokenId, withdrawAmountInUsdc, {from: investor})
        expectEvent(receipt, "Unstaked", {user: investor, tokenId, amount: withdrawAmount})
      }).toChange([
        [() => usdc.balanceOf(investor), {by: withWithdrawalFee(withdrawAmountInUsdc)}],
        [() => seniorPool.assets(), {by: withdrawAmountInUsdc.neg()}],
        [() => stakingRewards.totalStakedSupply(), {by: withdrawAmount.neg()}],
      ])
      await expectAction(() =>
        stakingRewards.unstakeAndWithdraw(tokenId, withdrawAmountInUsdc, {from: investor})
      ).toChange([
        [() => usdc.balanceOf(investor), {by: withWithdrawalFee(withdrawAmountInUsdc)}],
        [() => seniorPool.assets(), {by: withdrawAmountInUsdc.neg()}],
        [() => stakingRewards.totalStakedSupply(), {by: withdrawAmount.neg()}],
      ])
      await expect(stakingRewards.unstakeAndWithdraw(tokenId, withdrawAmountInUsdc, {from: investor})).to.be.rejected
    })

    it("emits an UnstakedAndWithdrew event", async () => {
      const tokenId = await stake({amount: fiduAmount, from: investor})

      const withdrawAmount = fiduAmount.div(new BN(2))
      const withdrawAmountInUsdc = await quoteFiduToUSDC({seniorPool, fiduAmount: withdrawAmount})

      const receipt = await stakingRewards.unstakeAndWithdraw(tokenId, withdrawAmountInUsdc, {from: investor})

      const unstakedAndWithdrewEvent = getFirstLog<UnstakedAndWithdrew>(
        decodeLogs(receipt.receipt.rawLogs, stakingRewards, "UnstakedAndWithdrew")
      )

      expect(unstakedAndWithdrewEvent.args.user).to.equal(investor)
      expect(unstakedAndWithdrewEvent.args.usdcReceivedAmount).to.bignumber.equal(
        withdrawAmountInUsdc.mul(new BN(995)).div(new BN(1000))
      )
      expect(unstakedAndWithdrewEvent.args.tokenId).to.bignumber.equal(tokenId)
      expect(unstakedAndWithdrewEvent.args.amount).to.bignumber.equal(withdrawAmount)
    })

    context("user does not own position token", async () => {
      it("reverts", async () => {
        const tokenId = await stakeWithLockup({amount: fiduAmount, from: investor})

        await advanceTime({seconds: 10000})

        await expect(stakingRewards.unstakeAndWithdraw(tokenId, usdcVal(100), {from: anotherUser})).to.be.rejectedWith(
          /access denied/
        )
      })
    })

    context("paused", async () => {
      it("reverts", async () => {
        const tokenId = await stake({amount: bigVal(100), from: investor})
        await stakingRewards.pause()
        await expect(stakingRewards.unstakeAndWithdraw(tokenId, usdcVal(100), {from: investor})).to.be.rejectedWith(
          /paused/
        )
      })
    })
  })

  describe("unstakeAndWithdrawMultiple", async () => {
    let totalRewards: BN
    let rewardRate: BN
    let firstToken: BN, secondToken: BN, thirdTokenFromDifferentUser: BN
    let firstTokenAmount: BN, secondTokenAmount: BN, thirdTokenAmount: BN

    beforeEach(async function () {
      // Mint rewards for a full year
      rewardRate = bigVal(100)

      // Fix the reward rate
      await stakingRewards.setRewardsParameters(
        targetCapacity,
        rewardRate,
        rewardRate,
        minRateAtPercent,
        maxRateAtPercent
      )

      totalRewards = rewardRate.mul(yearInSeconds)
      await mintRewards(totalRewards)

      // Disable vesting
      await stakingRewards.setVestingSchedule(new BN(0))

      // Set up stakes
      firstTokenAmount = fiduAmount.mul(new BN(3)).div(new BN(4))
      firstToken = await stake({amount: firstTokenAmount, from: investor})

      secondTokenAmount = fiduAmount.mul(new BN(1)).div(new BN(4))
      secondToken = await stake({amount: secondTokenAmount, from: investor})

      thirdTokenAmount = fiduAmount.mul(new BN(4))
      thirdTokenFromDifferentUser = await stake({amount: thirdTokenAmount, from: anotherUser})
    })

    it("unstakes fidu and withdraws from the senior pool for multiple position tokens", async () => {
      const firstTokenWithdrawAmount = await quoteFiduToUSDC({seniorPool, fiduAmount: firstTokenAmount})
      const secondTokenWithdrawAmount = await quoteFiduToUSDC({seniorPool, fiduAmount: secondTokenAmount})
      const thirdTokenWithdrawAmount = await quoteFiduToUSDC({seniorPool, fiduAmount: thirdTokenAmount})

      const totalWithdrawalAmountInFidu = firstTokenAmount.add(secondTokenAmount)
      const totalWithdrawalAmountInUsdc = firstTokenWithdrawAmount.add(secondTokenWithdrawAmount)
      await expectAction(() =>
        stakingRewards.unstakeAndWithdrawMultiple(
          [firstToken, secondToken],
          [firstTokenWithdrawAmount, secondTokenWithdrawAmount],
          {from: investor}
        )
      ).toChange([
        [() => usdc.balanceOf(investor), {by: withWithdrawalFee(totalWithdrawalAmountInUsdc)}],
        [() => seniorPool.assets(), {by: totalWithdrawalAmountInUsdc.neg()}],
        [() => stakingRewards.totalStakedSupply(), {by: totalWithdrawalAmountInFidu.neg()}],
      ])
      await expect(
        stakingRewards.unstakeAndWithdrawMultiple(
          [firstToken, secondToken],
          [firstTokenWithdrawAmount, secondTokenWithdrawAmount],
          {from: investor}
        )
      ).to.be.rejected
    })

    it("emits an UnstakedAndWithdrewMultiple event", async () => {
      const firstTokenWithdrawAmount = await quoteFiduToUSDC({seniorPool, fiduAmount: firstTokenAmount})
      const secondTokenWithdrawAmount = await quoteFiduToUSDC({seniorPool, fiduAmount: secondTokenAmount})
      const thirdTokenWithdrawAmount = await quoteFiduToUSDC({seniorPool, fiduAmount: thirdTokenAmount})

      const totalWithdrawalAmountInFidu = firstTokenAmount.add(secondTokenAmount)
      const totalWithdrawalAmountInUsdc = firstTokenWithdrawAmount.add(secondTokenWithdrawAmount)

      const receipt = await stakingRewards.unstakeAndWithdrawMultiple(
        [firstToken, secondToken],
        [firstTokenWithdrawAmount, secondTokenWithdrawAmount],
        {from: investor}
      )

      const unstakedAndWithdrewMultipleEvent = getFirstLog<UnstakedAndWithdrewMultiple>(
        decodeLogs(receipt.receipt.rawLogs, stakingRewards, "UnstakedAndWithdrewMultiple")
      )

      expect(unstakedAndWithdrewMultipleEvent.args.user).to.equal(investor)
      expect(unstakedAndWithdrewMultipleEvent.args.usdcReceivedAmount).to.bignumber.equal(
        totalWithdrawalAmountInUsdc.mul(new BN(995)).div(new BN(1000))
      )
      expect(unstakedAndWithdrewMultipleEvent.args.tokenIds.length).to.equal(2)
      expect(unstakedAndWithdrewMultipleEvent.args.tokenIds[0]).to.bignumber.equal(firstToken)
      expect(unstakedAndWithdrewMultipleEvent.args.tokenIds[1]).to.bignumber.equal(secondToken)
      expect(unstakedAndWithdrewMultipleEvent.args.amounts.length).to.equal(2)
      expect(unstakedAndWithdrewMultipleEvent.args.amounts[0]).to.bignumber.equal(firstTokenAmount)
      expect(unstakedAndWithdrewMultipleEvent.args.amounts[1]).to.bignumber.equal(secondTokenAmount)
    })

    describe("validations", async () => {
      context("user does not own position token", async () => {
        it("reverts", async () => {
          const firstTokenWithdrawAmount = await quoteFiduToUSDC({seniorPool, fiduAmount: firstTokenAmount})
          const secondTokenWithdrawAmount = await quoteFiduToUSDC({seniorPool, fiduAmount: secondTokenAmount})
          const thirdTokenWithdrawAmount = await quoteFiduToUSDC({seniorPool, fiduAmount: thirdTokenAmount})

          await expect(
            stakingRewards.unstakeAndWithdrawMultiple(
              [firstToken, secondToken, thirdTokenFromDifferentUser],
              [firstTokenWithdrawAmount, secondTokenWithdrawAmount, thirdTokenWithdrawAmount],
              {from: investor}
            )
          ).to.be.rejectedWith(/access denied/)
        })
      })

      context("paused", async () => {
        it("reverts", async () => {
          const firstTokenWithdrawAmount = await quoteFiduToUSDC({seniorPool, fiduAmount: firstTokenAmount})
          const secondTokenWithdrawAmount = await quoteFiduToUSDC({seniorPool, fiduAmount: secondTokenAmount})

          await stakingRewards.pause()
          await expect(
            stakingRewards.unstakeAndWithdrawMultiple(
              [firstToken, secondToken],
              [firstTokenWithdrawAmount, secondTokenWithdrawAmount],
              {from: investor}
            )
          ).to.be.rejectedWith(/paused/)
        })
      })

      context("any amount exceeds withdrawable amount for that token", async () => {
        it("reverts", async () => {
          const firstTokenWithdrawAmount = await quoteFiduToUSDC({seniorPool, fiduAmount: firstTokenAmount})
          const secondTokenWithdrawAmount = await quoteFiduToUSDC({seniorPool, fiduAmount: secondTokenAmount})

          await expect(
            stakingRewards.unstakeAndWithdrawMultiple(
              [firstToken, secondToken],
              [firstTokenWithdrawAmount, secondTokenWithdrawAmount.add(new BN(100))],
              {from: investor}
            )
          ).to.be.rejectedWith(/cannot unstake more than staked balance/)
        })
      })

      context("tokenIds and usdcAmounts lengths mismatch", async () => {
        it("reverts", async () => {
          const firstTokenWithdrawAmount = await quoteFiduToUSDC({seniorPool, fiduAmount: firstTokenAmount})

          await expect(
            stakingRewards.unstakeAndWithdrawMultiple([firstToken, secondToken], [firstTokenWithdrawAmount], {
              from: investor,
            })
          ).to.be.rejectedWith(/tokenIds and usdcAmounts must be the same length/)
        })
      })
    })
  })

  describe("unstakeAndWithdrawMultipleInFidu", async () => {
    let totalRewards: BN
    let rewardRate: BN
    let firstToken: BN, secondToken: BN, thirdTokenFromDifferentUser: BN
    let firstTokenAmount: BN, secondTokenAmount: BN, thirdTokenAmount: BN

    beforeEach(async function () {
      // Mint rewards for a full year
      rewardRate = bigVal(100)

      // Fix the reward rate
      await stakingRewards.setRewardsParameters(
        targetCapacity,
        rewardRate,
        rewardRate,
        minRateAtPercent,
        maxRateAtPercent
      )

      totalRewards = rewardRate.mul(yearInSeconds)
      await mintRewards(totalRewards)

      // Disable vesting
      await stakingRewards.setVestingSchedule(new BN(0))

      // Set up stakes
      firstTokenAmount = fiduAmount.mul(new BN(3)).div(new BN(4))
      firstToken = await stake({amount: firstTokenAmount, from: investor})

      secondTokenAmount = fiduAmount.mul(new BN(1)).div(new BN(4))
      secondToken = await stake({amount: secondTokenAmount, from: investor})

      thirdTokenAmount = fiduAmount.mul(new BN(4))
      thirdTokenFromDifferentUser = await stake({amount: thirdTokenAmount, from: anotherUser})
    })

    it("unstakes fidu and withdraws from the senior pool for multiple position tokens", async () => {
      const firstTokenAmountInUsdc = await quoteFiduToUSDC({seniorPool, fiduAmount: firstTokenAmount})
      const secondTokenAmountInUsdc = await quoteFiduToUSDC({seniorPool, fiduAmount: secondTokenAmount})

      const totalWithdrawalAmountInFidu = firstTokenAmount.add(secondTokenAmount)
      const totalWithdrawalAmountInUsdc = firstTokenAmountInUsdc.add(secondTokenAmountInUsdc)
      await expectAction(() =>
        stakingRewards.unstakeAndWithdrawMultipleInFidu(
          [firstToken, secondToken],
          [firstTokenAmount, secondTokenAmount],
          {from: investor}
        )
      ).toChange([
        [() => usdc.balanceOf(investor), {by: withWithdrawalFee(totalWithdrawalAmountInUsdc)}],
        [() => seniorPool.assets(), {by: totalWithdrawalAmountInUsdc.neg()}],
        [() => stakingRewards.totalStakedSupply(), {by: totalWithdrawalAmountInFidu.neg()}],
      ])
      await expect(
        stakingRewards.unstakeAndWithdrawMultipleInFidu(
          [firstToken, secondToken],
          [firstTokenAmount, secondTokenAmount],
          {from: investor}
        )
      ).to.be.rejected
    })

    it("emits an UnstakedAndWithdrewMultiple event", async () => {
      const firstTokenAmountInUsdc = await quoteFiduToUSDC({seniorPool, fiduAmount: firstTokenAmount})
      const secondTokenAmountInUsdc = await quoteFiduToUSDC({seniorPool, fiduAmount: secondTokenAmount})

      const totalWithdrawalAmountInFidu = firstTokenAmount.add(secondTokenAmount)
      const totalWithdrawalAmountInUsdc = firstTokenAmountInUsdc.add(secondTokenAmountInUsdc)

      const receipt = await stakingRewards.unstakeAndWithdrawMultipleInFidu(
        [firstToken, secondToken],
        [firstTokenAmount, secondTokenAmount],
        {from: investor}
      )

      const unstakedAndWithdrewMultipleEvent = getFirstLog<UnstakedAndWithdrewMultiple>(
        decodeLogs(receipt.receipt.rawLogs, stakingRewards, "UnstakedAndWithdrewMultiple")
      )

      expect(unstakedAndWithdrewMultipleEvent.args.user).to.equal(investor)
      expect(unstakedAndWithdrewMultipleEvent.args.usdcReceivedAmount).to.bignumber.equal(
        totalWithdrawalAmountInUsdc.mul(new BN(995)).div(new BN(1000))
      )
      expect(unstakedAndWithdrewMultipleEvent.args.tokenIds.length).to.equal(2)
      expect(unstakedAndWithdrewMultipleEvent.args.tokenIds[0]).to.bignumber.equal(firstToken)
      expect(unstakedAndWithdrewMultipleEvent.args.tokenIds[1]).to.bignumber.equal(secondToken)
      expect(unstakedAndWithdrewMultipleEvent.args.amounts.length).to.equal(2)
      expect(unstakedAndWithdrewMultipleEvent.args.amounts[0]).to.bignumber.equal(firstTokenAmount)
      expect(unstakedAndWithdrewMultipleEvent.args.amounts[1]).to.bignumber.equal(secondTokenAmount)
    })

    describe("validations", async () => {
      context("user does not own position token", async () => {
        it("reverts", async () => {
          await expect(
            stakingRewards.unstakeAndWithdrawMultipleInFidu(
              [firstToken, secondToken, thirdTokenFromDifferentUser],
              [firstTokenAmount, secondTokenAmount, thirdTokenAmount],
              {from: investor}
            )
          ).to.be.rejectedWith(/access denied/)
        })
      })

      context("paused", async () => {
        it("reverts", async () => {
          await stakingRewards.pause()
          await expect(
            stakingRewards.unstakeAndWithdrawMultipleInFidu(
              [firstToken, secondToken],
              [firstTokenAmount, secondTokenAmount],
              {from: investor}
            )
          ).to.be.rejectedWith(/paused/)
        })
      })

      context("any amount exceeds withdrawable amount for that token", async () => {
        it("reverts", async () => {
          await expect(
            stakingRewards.unstakeAndWithdrawMultipleInFidu(
              [firstToken, secondToken],
              [firstTokenAmount, secondTokenAmount.add(new BN(100))],
              {from: investor}
            )
          ).to.be.rejectedWith(/cannot unstake more than staked balance/)
        })
      })

      context("tokenIds and usdcAmounts lengths mismatch", async () => {
        it("reverts", async () => {
          await expect(
            stakingRewards.unstakeAndWithdrawMultipleInFidu([firstToken, secondToken], [firstTokenAmount], {
              from: investor,
            })
          ).to.be.rejectedWith(/tokenIds and usdcAmounts must be the same length/)
        })
      })
    })
  })

  describe("getReward", async () => {
    let totalRewards: BN

    beforeEach(async function () {
      // Mint rewards for a full year
      totalRewards = maxRate.mul(yearInSeconds)
      await mintRewards(totalRewards)

      // Fix the reward rate to make testing easier
      await stakingRewards.setRewardsParameters(targetCapacity, maxRate, maxRate, minRateAtPercent, maxRateAtPercent)

      // Disable vesting, to make testing base staking functionality easier
      await stakingRewards.setVestingSchedule(new BN(0))
    })

    it("transfers rewards to the user", async () => {
      const tokenId = await stake({amount: fiduAmount, from: investor})

      let timeInPool = new BN(10000)
      await advanceTime({seconds: timeInPool})

      await expectAction(() => stakingRewards.getReward(tokenId, {from: investor})).toChange([
        [() => gfi.balanceOf(investor), {by: maxRate.mul(timeInPool)}],
      ])

      timeInPool = new BN(100)
      await advanceTime({seconds: timeInPool})

      // Subsequent claiming of rewards should only account for time since last claim
      await expectAction(() => stakingRewards.getReward(tokenId, {from: investor}), true).toChange([
        [() => gfi.balanceOf(investor), {by: maxRate.mul(timeInPool)}],
      ])
    })

    context("user does not own position token", async () => {
      it("reverts", async () => {
        const tokenId = await stake({amount: fiduAmount, from: investor})

        await advanceTime({seconds: 10000})

        await expect(stakingRewards.getReward(tokenId, {from: anotherUser})).to.be.rejectedWith(/access denied/)
      })
    })

    context("paused", async () => {
      it("reverts", async () => {
        const tokenId = await stake({amount: bigVal(100), from: investor})
        await advanceTime({seconds: 10000})
        await stakingRewards.pause()
        await expect(stakingRewards.getReward(tokenId, {from: investor})).to.be.rejectedWith(/paused/)
      })
    })
  })

  describe("totalStakedSupply", async () => {
    it("returns the total unleveraged staked supply", async () => {
      await stake({amount: fiduAmount, from: anotherUser})
      await stakeWithLockup({amount: fiduAmount, from: investor})

      expect(await stakingRewards.totalStakedSupply()).to.bignumber.eq(fiduAmount.mul(new BN(2)))
    })
  })

  describe("stakedBalanceOf", async () => {
    it("returns the unlevered staked balance of a given position token", async () => {
      const tokenId = await stake({amount: fiduAmount, from: anotherUser})

      expect(await stakingRewards.stakedBalanceOf(tokenId)).to.bignumber.eq(fiduAmount)
    })
  })

  describe("rewardPerToken", async () => {
    it("returns the accumulated rewards per token up to the current block timestamp", async () => {
      const rewardRate = new BN(String(1e18))
      // Fix the reward rate to make testing easier
      await stakingRewards.setRewardsParameters(
        targetCapacity,
        rewardRate,
        rewardRate,
        minRateAtPercent,
        maxRateAtPercent
      )

      const totalRewards = rewardRate.mul(yearInSeconds.mul(new BN(2)))
      await mintRewards(totalRewards)

      await advanceTime({seconds: 10000})
      await ethers.provider.send("evm_mine", [])

      // It should be 0 when there is no staking supply
      expect(await stakingRewards.rewardPerToken()).to.bignumber.equal(new BN(0))

      await stake({amount: fiduAmount, from: investor})

      await advanceTime({seconds: 10000})
      await ethers.provider.send("evm_mine", [])

      const expectedRewards = rewardRate
        .mul(new BN(10000))
        .mul(new BN(String(1e18)))
        .div(fiduAmount)
      expect(await stakingRewards.rewardPerToken()).to.bignumber.equal(expectedRewards)

      await advanceTime({seconds: 25000})
      await ethers.provider.send("evm_mine", [])

      expect(await stakingRewards.rewardPerToken()).to.bignumber.equal(
        expectedRewards.add(
          rewardRate
            .mul(new BN(25000))
            .mul(new BN(String(1e18)))
            .div(fiduAmount)
        )
      )
    })

    context("computed rewardPerToken is greater than reward supply", async () => {
      it("caps rewardPerToken at reward supply", async () => {
        const rewardRate = new BN(String(1e18))
        // Fix the reward rate to make testing easier
        await stakingRewards.setRewardsParameters(
          targetCapacity,
          rewardRate,
          rewardRate,
          minRateAtPercent,
          maxRateAtPercent
        )

        // Mint rewards for one year
        const totalRewards = rewardRate.mul(yearInSeconds)
        await mintRewards(totalRewards)

        await stake({amount: fiduAmount, from: anotherUser})

        // Stake for two years
        await advanceTime({seconds: yearInSeconds.mul(new BN(2))})
        await ethers.provider.send("evm_mine", [])

        // rewardPerToken should max out at totalRewards, despite staking for longer
        expect(await stakingRewards.rewardPerToken()).to.bignumber.equal(
          totalRewards.mul(new BN(String(1e18))).div(fiduAmount)
        )
      })
    })

    context("reward rate changes", async () => {
      it("uses the updated reward rate", async () => {
        const rewardRate1 = new BN(String(2e18))
        // Fix the reward rate to make testing easier
        await stakingRewards.setRewardsParameters(
          targetCapacity,
          rewardRate1,
          rewardRate1,
          minRateAtPercent,
          maxRateAtPercent
        )

        // Mint rewards for one year
        const totalRewards = rewardRate1.mul(yearInSeconds)
        await mintRewards(totalRewards)

        await stake({amount: fiduAmount, from: anotherUser})

        await advanceTime({seconds: halfYearInSeconds})
        await ethers.provider.send("evm_mine", [])

        // Lower the reward rate
        const rewardRate2 = new BN(String(1e18))
        await stakingRewards.setRewardsParameters(
          targetCapacity,
          rewardRate2,
          rewardRate2,
          minRateAtPercent,
          maxRateAtPercent
        )

        await advanceTime({seconds: halfYearInSeconds})
        await ethers.provider.send("evm_mine", [])

        const expectedRewards = rewardRate1
          .mul(halfYearInSeconds)
          .add(rewardRate2.mul(halfYearInSeconds))
          .mul(new BN(String(1e18)))
          .div(fiduAmount)

        // Threshold of 5 seconds of rewards to account for slight block.timestamp increase when setting
        // min/max rate
        const threshold = new BN(5)
          .mul(rewardRate1)
          .mul(new BN(String(1e18)))
          .div(fiduAmount)

        expect(await stakingRewards.rewardPerToken()).to.bignumber.closeTo(expectedRewards, threshold)
      })
    })
  })

  describe("earnedSinceLastCheckpoint", async () => {
    let rewardRate: BN

    beforeEach(async function () {
      rewardRate = new BN(String(2e18))
      // Fix the reward rate to make testing easier
      await stakingRewards.setRewardsParameters(
        targetCapacity,
        rewardRate,
        rewardRate,
        minRateAtPercent,
        maxRateAtPercent
      )

      // Mint rewards for one year
      const totalRewards = rewardRate.mul(yearInSeconds)
      await mintRewards(totalRewards)
    })

    it("returns the rewards earned for a given tokenId since the last checkpoint", async () => {
      const tokenId = await stake({amount: fiduAmount, from: investor})

      await advanceTime({seconds: halfYearInSeconds})
      await ethers.provider.send("evm_mine", [])

      expect(await stakingRewards.earnedSinceLastCheckpoint(tokenId)).to.bignumber.equal(
        rewardRate.mul(halfYearInSeconds)
      )

      await advanceTime({seconds: halfYearInSeconds})
      await stakingRewards.getReward(tokenId, {from: investor})

      // It should return 0, since the last checkpoint occcured in the current block
      expect(await stakingRewards.earnedSinceLastCheckpoint(tokenId)).to.bignumber.equal(new BN(0))
    })

    context("boosting", async () => {
      it("accounts for boosting", async () => {
        await stake({amount: fiduAmount, from: anotherUser})
        const tokenId = await stakeWithLockup({
          amount: fiduAmount,
          lockupPeriod: LockupPeriod.TwelveMonths,
          from: investor,
        })

        await advanceTime({seconds: halfYearInSeconds})
        await ethers.provider.send("evm_mine", [])

        // Threshold of 2 second of rewards to account for slight delay between anotherUser
        // and investor staking
        const threshold = new BN(2).mul(rewardRate)

        const expected = rewardRate.mul(halfYearInSeconds).mul(new BN(2)).div(new BN(3))
        expect(await stakingRewards.earnedSinceLastCheckpoint(tokenId)).to.bignumber.closeTo(expected, threshold)

        await advanceTime({seconds: halfYearInSeconds})
        await stakingRewards.getReward(tokenId, {from: investor})

        // It should return 0, since the last checkpoint occcured in the current block
        expect(await stakingRewards.earnedSinceLastCheckpoint(tokenId)).to.bignumber.equal(new BN(0))
      })
    })
  })

  describe("currentEarnRatePerToken", async () => {
    let rewardRate: BN

    beforeEach(async function () {
      rewardRate = new BN(String(2e18))
      await stakingRewards.setRewardsParameters(
        targetCapacity,
        rewardRate,
        rewardRate,
        minRateAtPercent,
        maxRateAtPercent
      )

      const totalRewards = rewardRate.mul(yearInSeconds)
      await mintRewards(totalRewards)
    })

    context("`lastUpdateTime` is in the past", () => {
      it("returns the rewards earned per second for staking one FIDU token", async () => {
        await stake({amount: fiduAmount, from: anotherUser})
        await stake({amount: fiduAmount, from: anotherUser})

        const timestampAfterStaking = await getCurrentTimestamp()

        await advanceTime({seconds: halfYearInSeconds})
        await ethers.provider.send("evm_mine", [])

        const currentTimestamp = await getCurrentTimestamp()
        expect(currentTimestamp).to.bignumber.equal(timestampAfterStaking.add(halfYearInSeconds))
        const lastUpdateTime = await stakingRewards.lastUpdateTime()
        expect(lastUpdateTime).to.bignumber.equal(timestampAfterStaking)

        const expectedTotalLeveragedStakedSupply = fiduAmount.mul(new BN(2))
        expect(await stakingRewards.currentEarnRatePerToken()).to.bignumber.equal(
          rewardRate.mul(halfYearInSeconds).mul(decimals).div(expectedTotalLeveragedStakedSupply).div(halfYearInSeconds)
        )
      })
    })

    context("`lastUpdateTime` is the current timestamp", () => {
      it("returns the rewards earned per second for staking one FIDU token", async () => {
        await advanceTime({seconds: halfYearInSeconds})
        await ethers.provider.send("evm_mine", [])

        await stake({amount: fiduAmount, from: anotherUser})
        await stake({amount: fiduAmount, from: anotherUser})
        const timestampAfterStaking = await getCurrentTimestamp()

        const lastUpdateTime = await stakingRewards.lastUpdateTime()
        expect(lastUpdateTime).to.bignumber.equal(timestampAfterStaking)

        const expectedTotalLeveragedStakedSupply = fiduAmount.mul(new BN(2))
        expect(await stakingRewards.currentEarnRatePerToken()).to.bignumber.equal(
          rewardRate.mul(decimals).div(expectedTotalLeveragedStakedSupply)
        )
      })
    })
  })

  describe("positionCurrentEarnRate", async () => {
    let rewardRate: BN

    beforeEach(async function () {
      rewardRate = new BN(String(2e18))
      await stakingRewards.setRewardsParameters(
        targetCapacity,
        rewardRate,
        rewardRate,
        minRateAtPercent,
        maxRateAtPercent
      )

      const totalRewards = rewardRate.mul(yearInSeconds)
      await mintRewards(totalRewards)
    })

    context("`lastUpdateTime` is in the past", () => {
      it("returns the rewards earned per second for the position", async () => {
        const tokenId = await stake({amount: fiduAmount, from: anotherUser})
        await stake({amount: fiduAmount, from: anotherUser})

        const timestampAfterStaking = await getCurrentTimestamp()

        await advanceTime({seconds: halfYearInSeconds})
        await ethers.provider.send("evm_mine", [])

        const currentTimestamp = await getCurrentTimestamp()
        expect(currentTimestamp).to.bignumber.equal(timestampAfterStaking.add(halfYearInSeconds))
        const lastUpdateTime = await stakingRewards.lastUpdateTime()
        expect(lastUpdateTime).to.bignumber.equal(timestampAfterStaking)

        const expectedTotalLeveragedStakedSupply = fiduAmount.mul(new BN(2))
        expect(await stakingRewards.positionCurrentEarnRate(tokenId)).to.bignumber.equal(
          rewardRate
            .mul(halfYearInSeconds)
            .mul(fiduAmount)
            .div(expectedTotalLeveragedStakedSupply)
            .div(halfYearInSeconds)
        )
      })
    })

    context("`lastUpdateTime` is the current timestamp", () => {
      it("returns the rewards earned per second for staking one FIDU token", async () => {
        await advanceTime({seconds: halfYearInSeconds})
        await ethers.provider.send("evm_mine", [])

        const tokenId = await stake({amount: fiduAmount, from: anotherUser})
        await stake({amount: fiduAmount, from: anotherUser})
        const timestampAfterStaking = await getCurrentTimestamp()

        const lastUpdateTime = await stakingRewards.lastUpdateTime()
        expect(lastUpdateTime).to.bignumber.equal(timestampAfterStaking)

        const expectedTotalLeveragedStakedSupply = fiduAmount.mul(new BN(2))
        expect(await stakingRewards.positionCurrentEarnRate(tokenId)).to.bignumber.equal(
          rewardRate.mul(fiduAmount).div(expectedTotalLeveragedStakedSupply)
        )
      })
    })
  })

  describe("exit", async () => {
    let rewardRate: BN

    beforeEach(async function () {
      rewardRate = new BN(String(2e18))
      // Fix the reward rate to make testing easier
      await stakingRewards.setRewardsParameters(
        targetCapacity,
        rewardRate,
        rewardRate,
        minRateAtPercent,
        maxRateAtPercent
      )

      // Mint rewards for one year
      const totalRewards = rewardRate.mul(yearInSeconds)
      await mintRewards(totalRewards)
    })

    it("transfers staked tokens and rewards to sender", async () => {
      const tokenId = await stake({amount: fiduAmount, from: investor})

      await advanceTime({seconds: yearInSeconds})

      await stakingRewards.exit(tokenId, {from: investor})

      expect(await gfi.balanceOf(investor)).to.bignumber.equal(rewardRate.mul(yearInSeconds))
      expect(await fidu.balanceOf(investor)).to.bignumber.equal(fiduAmount)
      expect(await stakingRewards.stakedBalanceOf(tokenId)).to.bignumber.equal(new BN(0))
      await expect(stakingRewards.exit(tokenId, {from: investor})).to.be.rejectedWith(/Cannot unstake 0/)
    })

    context("user does not own position token", async () => {
      it("reverts", async () => {
        const tokenId = await stake({amount: fiduAmount, from: investor})

        await advanceTime({seconds: yearInSeconds})

        await expect(stakingRewards.exit(tokenId, {from: anotherUser})).to.be.rejectedWith(/access denied/)
      })
    })

    context("paused", async () => {
      it("reverts", async () => {
        const tokenId = await stake({amount: bigVal(100), from: investor})
        await advanceTime({seconds: 10000})
        await stakingRewards.pause()
        await expect(stakingRewards.exit(tokenId, {from: investor})).to.be.rejectedWith(/paused/)
      })
    })
  })

  describe("exitAndWithdraw", async () => {
    let rewardRate: BN

    beforeEach(async function () {
      rewardRate = new BN(String(2e18))
      // Fix the reward rate to make testing easier
      await stakingRewards.setRewardsParameters(
        targetCapacity,
        rewardRate,
        rewardRate,
        minRateAtPercent,
        maxRateAtPercent
      )

      // Mint rewards for one year
      const totalRewards = rewardRate.mul(yearInSeconds)
      await mintRewards(totalRewards)
    })

    it("exits staking and withdraws from the senior pool", async () => {
      const tokenId = await stake({amount: fiduAmount, from: investor})

      await advanceTime({seconds: yearInSeconds})

      const withdrawAmountInUsdc = await quoteFiduToUSDC({seniorPool, fiduAmount})

      await expectAction(() => stakingRewards.exitAndWithdraw(tokenId, {from: investor})).toChange([
        [() => usdc.balanceOf(investor), {by: withWithdrawalFee(withdrawAmountInUsdc)}],
        [() => seniorPool.assets(), {by: withdrawAmountInUsdc.neg()}],
        [() => stakingRewards.totalStakedSupply(), {by: fiduAmount.neg()}],
        [() => stakingRewards.stakedBalanceOf(tokenId), {by: fiduAmount.neg()}],
      ])
    })

    context("user does not own position token", async () => {
      it("reverts", async () => {
        const tokenId = await stakeWithLockup({amount: fiduAmount, from: investor})

        await advanceTime({seconds: 10000})

        await expect(stakingRewards.exitAndWithdraw(tokenId, {from: anotherUser})).to.be.rejectedWith(/access denied/)
      })
    })

    context("paused", async () => {
      it("reverts", async () => {
        const tokenId = await stake({amount: bigVal(100), from: investor})
        await stakingRewards.pause()
        await expect(stakingRewards.exitAndWithdraw(tokenId, {from: investor})).to.be.rejectedWith(/paused/)
      })
    })
  })

  describe("vesting", async () => {
    beforeEach(async function () {
      // Mint a small, fixed amount that limits reward disbursement
      // so we can test the vesting
      await mintRewards("100000")
    })

    it("vests linearly over a year", async () => {
      // Stake fidu
      const tokenId = await stake({amount: fiduAmount, from: investor})

      await advanceTime({seconds: halfYearInSeconds})

      await stakingRewards.getReward(tokenId, {from: investor})
      let gfiBalance = await gfi.balanceOf(investor)
      expect(gfiBalance).to.bignumber.equal("50000")

      await advanceTime({seconds: halfYearInSeconds})

      await stakingRewards.getReward(tokenId, {from: investor})
      gfiBalance = await gfi.balanceOf(investor)
      expect(gfiBalance).to.bignumber.equal("100000")
    })
  })

  describe("boosting", async () => {
    let totalRewards: BN
    const rewardRate = new BN(String(1e18))

    beforeEach(async function () {
      // Fix the reward rate to make testing easier
      await stakingRewards.setRewardsParameters(
        targetCapacity,
        rewardRate,
        rewardRate,
        minRateAtPercent,
        maxRateAtPercent
      )

      totalRewards = rewardRate.mul(yearInSeconds.mul(new BN(3)))
      await mintRewards(totalRewards)

      // Disable vesting, to make testing base staking functionality easier
      await stakingRewards.setVestingSchedule(new BN(0))
    })

    describe("stakeWithLockup", async () => {
      it("boosts rewards", async () => {
        await stake({amount: fiduAmount.mul(new BN(2)), from: anotherUser})

        await advanceTime({seconds: 100})

        const tokenId = await stakeWithLockup({
          amount: fiduAmount,
          lockupPeriod: LockupPeriod.TwelveMonths,
          from: investor,
        })

        await advanceTime({seconds: yearInSeconds})

        // Even though investor deposited half the tokens as anotherUser, they get a 2x
        // multiplier from lock-up, making their effective balance equal to anotherUser.
        // Therefore, they should get half of the total rewards for the 1 year duration
        // that they are in the pool
        await stakingRewards.getReward(tokenId, {from: investor})
        const gfiBalance = await gfi.balanceOf(investor)

        const expectedRewards = rewardRate.mul(yearInSeconds).div(new BN(2))
        expect(gfiBalance).to.bignumber.equal(expectedRewards)
      })

      it("uses leverage multipliers", async () => {
        await stakingRewards.setLeverageMultiplier(LockupPeriod.TwelveMonths, bigVal(4)) // 4x leverage

        await stake({amount: fiduAmount.mul(new BN(2)), from: anotherUser})

        await advanceTime({seconds: 100})

        const tokenId = await stakeWithLockup({
          amount: fiduAmount,
          lockupPeriod: LockupPeriod.TwelveMonths,
          from: investor,
        })

        await advanceTime({seconds: yearInSeconds})

        // Even though investor deposited half the tokens as anotherUser, they get a 4x
        // multiplier from lock-up, making their effective balance 2x anotherUser's.
        // Therefore, they should get 2/3 of the total rewards for the 1 year duration
        // that they are in the pool
        await stakingRewards.getReward(tokenId, {from: investor})
        const gfiBalance = await gfi.balanceOf(investor)

        const expectedRewards = rewardRate.mul(yearInSeconds).mul(new BN(2)).div(new BN(3))
        expect(gfiBalance).to.bignumber.equal(expectedRewards)
      })

      context("6 month lock-up", async () => {
        it("locks withdraws for 6 months", async () => {
          await stake({amount: fiduAmount, from: anotherUser})

          const tokenId = await stakeWithLockup({
            amount: fiduAmount,
            lockupPeriod: LockupPeriod.SixMonths,
            from: investor,
          })

          await advanceTime({seconds: halfYearInSeconds.div(new BN(2))})

          await expect(stakingRewards.unstake(tokenId, fiduAmount, {from: investor})).to.be.rejectedWith(/locked/)

          await advanceTime({seconds: halfYearInSeconds.div(new BN(2))})

          await expect(stakingRewards.unstake(tokenId, fiduAmount, {from: investor})).to.not.be.rejected
        })

        it("boosts with 1.5x multiplier", async () => {
          await stake({amount: fiduAmount, from: anotherUser})

          const tokenId = await stakeWithLockup({
            amount: fiduAmount,
            lockupPeriod: LockupPeriod.SixMonths,
            from: investor,
          })

          await advanceTime({seconds: yearInSeconds})

          // 1.5x multiplier for 1/2 the pool = 1.5/2.5 = 3/5 effective ownership
          await stakingRewards.getReward(tokenId, {from: investor})
          const gfiBalance = await gfi.balanceOf(investor)

          const expectedRewards = rewardRate.mul(yearInSeconds).mul(new BN(3)).div(new BN(5))
          expect(gfiBalance).to.bignumber.equal(expectedRewards)
        })
      })

      context("12 month lock-up", async () => {
        it("locks withdraws for 12 months", async () => {
          await stake({amount: fiduAmount, from: anotherUser})

          const tokenId = await stakeWithLockup({
            amount: fiduAmount,
            lockupPeriod: LockupPeriod.TwelveMonths,
            from: investor,
          })

          await advanceTime({seconds: halfYearInSeconds})

          await expect(stakingRewards.unstake(tokenId, fiduAmount, {from: investor})).to.be.rejectedWith(/locked/)

          await advanceTime({seconds: halfYearInSeconds})

          await expect(stakingRewards.unstake(tokenId, fiduAmount, {from: investor})).to.not.be.rejected
        })

        it("boosts with 2x multiplier", async () => {
          await stake({amount: fiduAmount, from: anotherUser})

          const tokenId = await stakeWithLockup({
            amount: fiduAmount,
            lockupPeriod: LockupPeriod.TwelveMonths,
            from: investor,
          })

          await advanceTime({seconds: yearInSeconds})

          // 2x multiplier for 1/2 the pool = 2/3 effective ownership
          await stakingRewards.getReward(tokenId, {from: investor})
          const gfiBalance = await gfi.balanceOf(investor)

          const expectedRewards = rewardRate.mul(yearInSeconds).mul(new BN(2)).div(new BN(3))
          expect(gfiBalance).to.bignumber.equal(expectedRewards)
        })
      })

      context("24 month lock-up", async () => {
        it("locks withdraws for 24 months", async () => {
          await stake({amount: fiduAmount, from: anotherUser})

          const tokenId = await stakeWithLockup({
            amount: fiduAmount,
            lockupPeriod: LockupPeriod.TwentyFourMonths,
            from: investor,
          })

          await advanceTime({seconds: yearInSeconds})

          await expect(stakingRewards.unstake(tokenId, fiduAmount, {from: investor})).to.be.rejectedWith(/locked/)

          await advanceTime({seconds: yearInSeconds})

          await expect(stakingRewards.unstake(tokenId, fiduAmount, {from: investor})).to.not.be.rejected
        })

        it("boosts with 3x multiplier", async () => {
          await stake({amount: fiduAmount, from: anotherUser})

          const tokenId = await stakeWithLockup({
            amount: fiduAmount,
            lockupPeriod: LockupPeriod.TwentyFourMonths,
            from: investor,
          })

          await advanceTime({seconds: yearInSeconds})

          // 3x multiplier for 1/2 the pool = 3/4 effective ownership
          await stakingRewards.getReward(tokenId, {from: investor})
          const gfiBalance = await gfi.balanceOf(investor)

          const expectedRewards = rewardRate.mul(yearInSeconds).mul(new BN(3)).div(new BN(4))
          expect(gfiBalance).to.bignumber.equal(expectedRewards)
        })

        context("paused", async () => {
          it("reverts", async () => {
            await stakingRewards.pause()

            await expect(
              stakeWithLockup({
                amount: fiduAmount,
                lockupPeriod: LockupPeriod.TwentyFourMonths,
                from: investor,
              })
            ).to.be.rejectedWith(/paused/)
          })
        })
      })
    })

    describe("kick", async () => {
      context("user is past their lock-up period", async () => {
        it("resets the user's reward multiplier", async () => {
          await stake({amount: bigVal(3000), from: anotherUser})

          const tokenId = await stakeWithLockup({
            amount: bigVal(1000),
            lockupPeriod: LockupPeriod.TwelveMonths,
            from: investor,
          })

          await advanceTime({seconds: yearInSeconds})

          await stakingRewards.kick(tokenId)

          await advanceTime({seconds: yearInSeconds})

          // Investor staked 1/4 the total tokens and got 2x multiplier (effectively 2/5 of total tokens) for
          // half the period until they were kicked.
          // Therefore, they should get:
          //     (2/5 * 1/2) + (1/4 * 1/2)  =
          //     2/10 + 1/8 =
          //     8/40 + 5/40 =
          //     13/40
          // of the total rewards over one year
          await stakingRewards.getReward(tokenId, {from: investor})
          const gfiBalance = await gfi.balanceOf(investor)
          const expectedRewards = rewardRate.mul(yearInSeconds.mul(new BN(2)))
          expect(gfiBalance).to.bignumber.equal(expectedRewards.mul(new BN(13)).div(new BN(40)))
        })
      })

      context("user is not past their lock-up period", async () => {
        it("does nothing", async () => {
          await stake({amount: bigVal(3000), from: anotherUser})

          const tokenId = await stakeWithLockup({
            amount: bigVal(1000),
            lockupPeriod: LockupPeriod.TwelveMonths,
            from: investor,
          })

          // This should do nothing
          await advanceTime({seconds: 1})
          await stakingRewards.kick(tokenId)

          await advanceTime({seconds: halfYearInSeconds})

          // Threshold of 5 seconds of rewards to account for slight block.timestamp increase when kicking
          const threshold = new BN(5).mul(rewardRate)

          // investor should still account for 2/5 of the rewards due to boosting (kick did nothing)
          await stakingRewards.getReward(tokenId, {from: investor})
          const gfiBalance = await gfi.balanceOf(investor)
          const expectedRewards = rewardRate.mul(halfYearInSeconds)
          expect(gfiBalance).to.bignumber.closeTo(expectedRewards.mul(new BN(2)).div(new BN(5)), threshold)
        })
      })

      context("paused", async () => {
        it("reverts", async () => {
          const tokenId = await stakeWithLockup({
            amount: bigVal(1000),
            lockupPeriod: LockupPeriod.TwelveMonths,
            from: investor,
          })
          await stakingRewards.pause()
          await expect(stakingRewards.kick(tokenId)).to.be.rejectedWith(/paused/)
        })
      })
    })

    describe("getLeverageMultiplier", async () => {
      it("returns the leverage multiplier for a given lockup period", async () => {
        expect(await stakingRewards.getLeverageMultiplier(LockupPeriod.SixMonths)).to.bignumber.equal(
          new BN(String(15e17))
        )
        expect(await stakingRewards.getLeverageMultiplier(LockupPeriod.TwelveMonths)).to.bignumber.equal(
          new BN(String(2e18))
        )
        expect(await stakingRewards.getLeverageMultiplier(LockupPeriod.TwentyFourMonths)).to.bignumber.equal(
          new BN(String(3e18))
        )
      })
    })
  })

  describe("market-based rewards", async () => {
    let totalRewards: BN
    const maxRate = bigVal(10)
    const minRate = bigVal(1)
    const maxRateAtPercent = new BN(String(5e17))
    const minRateAtPercent = bigVal(3)
    const targetCapacity = bigVal(500)

    beforeEach(async () => {
      await stakingRewards.setRewardsParameters(targetCapacity, minRate, maxRate, minRateAtPercent, maxRateAtPercent)

      // Mint rewards for a full year
      totalRewards = maxRate.mul(yearInSeconds)

      await mintRewards(totalRewards)

      // Disable vesting
      await stakingRewards.setVestingSchedule(new BN(0))
    })

    context("staked supply is below maxRateAtPercent", async () => {
      it("grants the max rate", async () => {
        const amount = targetCapacity
          .mul(maxRateAtPercent)
          .div(new BN(String(1e18)))
          .sub(new BN(String(1e18)))
        const tokenId = await stake({amount, from: investor})

        await advanceTime({seconds: yearInSeconds})
        await stakingRewards.getReward(tokenId, {from: investor})

        const threshold = new BN(String(1e3))
        expect(await gfi.balanceOf(investor)).to.bignumber.closeTo(maxRate.mul(yearInSeconds), threshold)
      })
    })

    context("staked supply is above minRateAtPercent", async () => {
      it("grants the min rate", async () => {
        const amount = targetCapacity
          .mul(minRateAtPercent)
          .div(new BN(String(1e18)))
          .add(new BN(String(1e18)))
        const tokenId = await stake({amount, from: investor})

        await advanceTime({seconds: yearInSeconds})
        await stakingRewards.getReward(tokenId, {from: investor})

        const threshold = new BN(String(1e3))
        expect(await gfi.balanceOf(investor)).to.bignumber.closeTo(minRate.mul(yearInSeconds), threshold)
      })
    })

    context("staked supply is in the target range", async () => {
      it("grants tokens linearly decreasing from max rate to min rate", async () => {
        const intervalStart = targetCapacity.mul(maxRateAtPercent).div(new BN(String(1e18)))
        const intervalEnd = targetCapacity.mul(minRateAtPercent).div(new BN(String(1e18)))

        const splits = 5
        const additionalAmount = intervalEnd.sub(intervalStart).div(new BN(splits))
        const duration = yearInSeconds.div(new BN(splits))

        const additionalRewardsRate = maxRate.sub(minRate).div(new BN(splits))

        let amountToStake = intervalStart

        // Test that rewards decrease linearly over 5 additional investments
        for (let i = 0; i < splits; i++) {
          const expectedRate = maxRate.sub(additionalRewardsRate.mul(new BN(i)))

          // Dividing by i + 1 to account for other staking positions
          const expectedRewards = expectedRate.mul(duration).div(new BN(i + 1))

          const tokenId = await stake({amount: amountToStake, from: investor})
          await advanceTime({seconds: duration})

          await expectAction(() => stakingRewards.getReward(tokenId, {from: investor})).toChange([
            [() => gfi.balanceOf(investor), {by: expectedRewards}],
          ])

          amountToStake = additionalAmount
        }
      })
    })
  })

  describe("perverse scenarios", async () => {
    let totalRewards: BN

    context("total rewards available less than reward rate", async () => {
      beforeEach(async function () {
        // Mint rewards for a full year
        totalRewards = maxRate.mul(yearInSeconds)
        await mintRewards(totalRewards)

        // Fix the reward rate to make testing easier
        await stakingRewards.setRewardsParameters(targetCapacity, maxRate, maxRate, minRateAtPercent, maxRateAtPercent)
      })

      it("grants rewards up to available rewards", async () => {
        const tokenId1 = await stake({amount: fiduAmount, from: anotherUser})

        await advanceTime({seconds: 300})

        const tokenId2 = await stake({amount: fiduAmount, from: investor})

        await advanceTime({seconds: yearInSeconds.mul(new BN(2))})

        await stakingRewards.getReward(tokenId1, {from: anotherUser})
        await stakingRewards.getReward(tokenId2, {from: investor})

        const gfiBalance = (await gfi.balanceOf(investor)).add(await gfi.balanceOf(anotherUser))
        expect(gfiBalance).to.bignumber.equal(totalRewards)
      })
    })

    context("staked supply is a fraction of 1 token", async () => {
      beforeEach(async function () {
        // Mint rewards for a full year
        totalRewards = maxRate.mul(yearInSeconds)
        await mintRewards(totalRewards)

        // Fix the reward rate to make testing easier
        await stakingRewards.setRewardsParameters(targetCapacity, maxRate, maxRate, minRateAtPercent, maxRateAtPercent)
      })

      it("reverts", async () => {
        // 0.000000000000050000 fidu
        const fiduAmount = new BN(5e4)
        const tokenId = await stake({amount: fiduAmount, from: investor})

        await advanceTime({seconds: 1000})

        await expect(stakingRewards.getReward(tokenId, {from: investor})).to.be.rejectedWith(
          /additionalRewardsPerToken cannot exceed rewardsSinceLastUpdate/
        )
      })
    })

    context("user transfers NFT", async () => {
      beforeEach(async function () {
        // Mint rewards for a full year
        totalRewards = maxRate.mul(yearInSeconds)
        await mintRewards(totalRewards)

        // Fix the reward rate to make testing easier
        await stakingRewards.setRewardsParameters(targetCapacity, maxRate, maxRate, minRateAtPercent, maxRateAtPercent)

        // Disable vesting, to make testing base staking functionality easier
        await stakingRewards.setVestingSchedule(new BN(0))
      })

      it("does not affect rewards", async () => {
        const tokenId = await stake({amount: fiduAmount, from: investor})

        await advanceTime({seconds: halfYearInSeconds})

        await stakingRewards.getReward(tokenId, {from: investor})
        const startTime = await time.latest()

        await stakingRewards.approve(anotherUser, tokenId, {from: investor})
        await stakingRewards.transferFrom(investor, anotherUser, tokenId, {from: investor})

        await stakingRewards.getReward(tokenId, {from: anotherUser})
        const timeDiff = (await time.latest()).sub(startTime)

        // anotherUser should only be able to claim rewards that have accrued since the last claim
        expect(await gfi.balanceOf(anotherUser)).to.bignumber.equal(maxRate.mul(timeDiff))
      })
    })
  })

  describe("loadRewards", async () => {
    it("transfers rewards into contract", async () => {
      const amount = bigVal(1000)
      await gfi.mint(owner, amount)
      await gfi.approve(stakingRewards.address, amount)

      await expectAction(() => stakingRewards.loadRewards(amount)).toChange([
        [() => gfi.balanceOf(stakingRewards.address), {by: amount}],
        [() => gfi.balanceOf(owner), {by: amount.neg()}],
        [() => stakingRewards.rewardsAvailable(), {by: amount}],
      ])
    })

    it("emits an event", async () => {
      const amount = bigVal(1000)
      await gfi.mint(owner, amount)
      await gfi.approve(stakingRewards.address, amount)

      const receipt = await stakingRewards.loadRewards(amount)
      expectEvent(receipt, "RewardAdded", {reward: amount})
    })

    it("checkpoints rewards", async () => {
      const amount = bigVal(1000)
      await gfi.mint(owner, amount)
      await gfi.approve(stakingRewards.address, amount)

      await stakingRewards.loadRewards(amount)

      const t = await time.latest()
      expect(await stakingRewards.lastUpdateTime()).to.bignumber.equal(t)
    })

    context("user is not admin", async () => {
      it("reverts", async () => {
        await expect(stakingRewards.loadRewards(bigVal(1000), {from: anotherUser})).to.be.rejectedWith(
          /Must have admin role/
        )
      })
    })
  })

  describe("setRewardsParameters", async () => {
    it("sets reward parameters", async () => {
      const newTargetCapacity = bigVal(1)
      const newMinRate = bigVal(12)
      const newMaxRate = bigVal(123)
      const newMinRateAtPercent = new BN(25).mul(new BN(String(1e18)))
      const newMaxRateAtPercent = new BN(25).mul(new BN(String(1e16)))
      await stakingRewards.setRewardsParameters(
        newTargetCapacity,
        newMinRate,
        newMaxRate,
        newMinRateAtPercent,
        newMaxRateAtPercent
      )

      expect(await stakingRewards.targetCapacity()).to.bignumber.equal(newTargetCapacity)
      expect(await stakingRewards.minRate()).to.bignumber.equal(newMinRate)
      expect(await stakingRewards.maxRate()).to.bignumber.equal(newMaxRate)
      expect(await stakingRewards.minRateAtPercent()).to.bignumber.equal(newMinRateAtPercent)
      expect(await stakingRewards.maxRateAtPercent()).to.bignumber.equal(newMaxRateAtPercent)
    })

    it("emits an event", async () => {
      const newTargetCapacity = bigVal(1)
      const newMinRate = bigVal(12)
      const newMaxRate = bigVal(123)
      const newMinRateAtPercent = new BN(25).mul(new BN(String(1e18)))
      const newMaxRateAtPercent = new BN(25).mul(new BN(String(1e18)))
      const tx = await stakingRewards.setRewardsParameters(
        newTargetCapacity,
        newMinRate,
        newMaxRate,
        newMinRateAtPercent,
        newMaxRateAtPercent,
        {from: owner}
      )

      expectEvent(tx, "RewardsParametersUpdated", {
        who: owner,
        targetCapacity: newTargetCapacity,
        minRate: newMinRate,
        maxRate: newMaxRate,
        minRateAtPercent: newMinRateAtPercent,
        maxRateAtPercent: newMaxRateAtPercent,
      })
    })

    it("checkpoints rewards", async () => {
      const newTargetCapacity = bigVal(1234)
      await stakingRewards.setRewardsParameters(newTargetCapacity, minRate, maxRate, minRateAtPercent, maxRateAtPercent)

      const t = await time.latest()
      expect(await stakingRewards.lastUpdateTime()).to.bignumber.equal(t)
    })

    it("reverts if minRate > maxRate", async () => {
      const newMinRate = bigVal(1000)
      const newMaxRate = bigVal(100)
      await expect(
        stakingRewards.setRewardsParameters(targetCapacity, newMinRate, newMaxRate, minRateAtPercent, maxRateAtPercent)
      ).to.be.rejectedWith(/maxRate must be >= then minRate/)
    })

    it("reverts if maxRateAtPercent > minRateAtPercent", async () => {
      let newMinRateAtPercent = new BN(25).mul(new BN(String(1e16)))
      let newMaxRateAtPercent = new BN(25).mul(new BN(String(1e18)))
      await expect(
        stakingRewards.setRewardsParameters(targetCapacity, minRate, maxRate, newMinRateAtPercent, newMaxRateAtPercent)
      ).to.be.rejectedWith(/maxRateAtPercent must be <= minRateAtPercent/)

      newMinRateAtPercent = new BN(25).mul(new BN(String(1e16)))
      newMaxRateAtPercent = new BN(25).mul(new BN(String(1e16)))
      await expect(
        stakingRewards.setRewardsParameters(targetCapacity, minRate, maxRate, newMinRateAtPercent, newMaxRateAtPercent)
      ).to.be.fulfilled

      newMinRateAtPercent = new BN(25).mul(new BN(String(1e16)))
      newMaxRateAtPercent = new BN(25).mul(new BN(String(1e15)))
      await expect(
        stakingRewards.setRewardsParameters(targetCapacity, minRate, maxRate, newMinRateAtPercent, newMaxRateAtPercent)
      ).to.be.fulfilled
    })

    context("user is not admin", async () => {
      it("reverts", async () => {
        const newTargetCapacity = bigVal(1000)
        await expect(
          stakingRewards.setRewardsParameters(newTargetCapacity, minRate, maxRate, minRateAtPercent, maxRateAtPercent, {
            from: anotherUser,
          })
        ).to.be.rejectedWith(/Must have admin role/)
      })
    })
  })

  describe("setLeverageMultiplier", async () => {
    it("sets the leverage multiplier for a given lockup period", async () => {
      await stakingRewards.setLeverageMultiplier(LockupPeriod.SixMonths, bigVal(10))
      expect(await stakingRewards.getLeverageMultiplier(LockupPeriod.SixMonths)).to.bignumber.equal(bigVal(10))
    })

    it("emits an event", async () => {
      const newLockupPeriod = LockupPeriod.SixMonths
      const newLeverageMultiplier = bigVal(10)
      const tx = await stakingRewards.setLeverageMultiplier(LockupPeriod.SixMonths, newLeverageMultiplier)

      expectEvent(tx, "LeverageMultiplierUpdated", {
        who: owner,
        lockupPeriod: new BN(newLockupPeriod),
        leverageMultiplier: newLeverageMultiplier,
      })
    })

    it("checkpoints rewards", async () => {
      await stakingRewards.setLeverageMultiplier(LockupPeriod.SixMonths, bigVal(10))

      const t = await time.latest()
      expect(await stakingRewards.lastUpdateTime()).to.bignumber.equal(t)
    })

    context("user is not admin", async () => {
      it("reverts", async () => {
        await expect(
          stakingRewards.setLeverageMultiplier(LockupPeriod.SixMonths, bigVal(10), {from: anotherUser})
        ).to.be.rejectedWith(/Must have admin role/)
      })
    })
  })

  describe("setVestingSchedule", async () => {
    it("sets vesting parameters", async () => {
      const vestingLength = halfYearInSeconds
      await stakingRewards.setVestingSchedule(vestingLength)

      expect(await stakingRewards.vestingLength()).to.bignumber.equal(vestingLength)
    })

    it("emits an event", async () => {
      const newVestingLength = halfYearInSeconds
      const tx = await stakingRewards.setVestingSchedule(newVestingLength, {from: owner})

      expectEvent(tx, "VestingScheduleUpdated", {
        who: owner,
        vestingLength: newVestingLength,
      })
    })

    it("checkpoints rewards", async () => {
      const vestingLength = halfYearInSeconds
      await stakingRewards.setVestingSchedule(vestingLength)

      const t = await time.latest()
      expect(await stakingRewards.lastUpdateTime()).to.bignumber.equal(t)
    })

    context("user is not admin", async () => {
      it("reverts", async () => {
        const vestingLength = halfYearInSeconds
        await expect(stakingRewards.setVestingSchedule(vestingLength, {from: anotherUser})).to.be.rejectedWith(
          /Must have admin role/
        )
      })
    })
  })
})<|MERGE_RESOLUTION|>--- conflicted
+++ resolved
@@ -11,10 +11,6 @@
 } from "../typechain/truffle"
 const {ethers, deployments} = hre
 import {DepositMade} from "../typechain/truffle/SeniorPool"
-<<<<<<< HEAD
-import {DepositedAndStaked, RewardPaid, Staked} from "../typechain/truffle/StakingRewards"
-const {deployments} = hre
-=======
 import {
   DepositedAndStaked,
   RewardPaid,
@@ -23,7 +19,6 @@
   UnstakedAndWithdrew,
   UnstakedAndWithdrewMultiple,
 } from "../typechain/truffle/StakingRewards"
->>>>>>> 69f3e207
 import {
   usdcVal,
   deployAllContracts,
@@ -37,10 +32,6 @@
   expectAction,
   MAX_UINT,
   getCurrentTimestamp,
-<<<<<<< HEAD
-  USDC_DECIMALS,
-=======
->>>>>>> 69f3e207
   usdcToFidu,
   decimals,
 } from "./testHelpers"
