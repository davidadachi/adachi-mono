--- conflicted
+++ resolved
@@ -162,15 +162,7 @@
     const maxRateAtPercent = new BN(5).mul(new BN(String(1e17))) // 50%
     const minRateAtPercent = new BN(3).mul(new BN(String(1e18))) // 300%
 
-<<<<<<< HEAD
-    await stakingRewards.setTargetCapacity(targetCapacity)
-    await stakingRewards.setMaxRate(maxRate)
-    await stakingRewards.setMinRate(minRate)
-    await stakingRewards.setMinRateAtPercent(minRateAtPercent)
-    await stakingRewards.setMaxRateAtPercent(maxRateAtPercent)
-=======
     await stakingRewards.setRewardsParameters(targetCapacity, minRate, maxRate, minRateAtPercent, maxRateAtPercent)
->>>>>>> bf6fcb3a
 
     return {
       owner,
@@ -1741,17 +1733,8 @@
     const minRateAtPercent = bigVal(3)
     const targetCapacity = bigVal(500)
 
-<<<<<<< HEAD
-    beforeEach(async function () {
-      await stakingRewards.setMaxRate(maxRate)
-      await stakingRewards.setMinRate(minRate)
-      await stakingRewards.setMinRateAtPercent(minRateAtPercent)
-      await stakingRewards.setMaxRateAtPercent(maxRateAtPercent)
-      await stakingRewards.setTargetCapacity(targetCapacity)
-=======
     beforeEach(async () => {
       await stakingRewards.setRewardsParameters(targetCapacity, minRate, maxRate, minRateAtPercent, maxRateAtPercent)
->>>>>>> bf6fcb3a
 
       // Mint rewards for a full year
       totalRewards = maxRate.mul(yearInSeconds)
