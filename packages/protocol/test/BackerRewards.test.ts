--- conflicted
+++ resolved
@@ -1941,16 +1941,7 @@
     describe("stakingRewardsEarnedSinceLastWithdraw", () => {
       it("Junior-tranche pool token returns 0", async () => {
         const juniorStakingRewardsEarned = await backerRewards.stakingRewardsEarnedSinceLastWithdraw(juniorTokenId)
-<<<<<<< HEAD
-        const expectedJuniorStakingRewardsEarned = juniorPrincipal
-          .mul(FIDU_DECIMALS)
-          .div(USDC_DECIMALS)
-          .div(sharePrice)
-          .mul(currentEarnRate.mul((await creditLine.termEndTime()).sub(drawdownTime)))
-        expect(juniorStakingRewardsEarned).to.bignumber.equal(expectedJuniorStakingRewardsEarned)
-=======
         expect(juniorStakingRewardsEarned).to.bignumber.equal(new BN(0))
->>>>>>> 9e96cc2a
       })
       it("Senior-tranched pool token returns 0", async () => {
         const seniorStakingRewardsEarned = await backerRewards.stakingRewardsEarnedSinceLastWithdraw(seniorTokenId)
@@ -1963,16 +1954,7 @@
         const juniorStakingRewardsEarnedBefore = await backerRewards.stakingRewardsEarnedSinceLastWithdraw(
           juniorTokenId
         )
-<<<<<<< HEAD
-        const expectedJuniorStakingRewardsEarnedBefore = juniorPrincipal
-          .mul(FIDU_DECIMALS)
-          .div(USDC_DECIMALS)
-          .div(sharePrice)
-          .mul(currentEarnRate.mul((await creditLine.termEndTime()).sub(drawdownTime)))
-        expect(juniorStakingRewardsEarnedBefore).to.bignumber.equal(expectedJuniorStakingRewardsEarnedBefore)
-=======
         expect(juniorStakingRewardsEarnedBefore).to.bignumber.equal(new BN(0))
->>>>>>> 9e96cc2a
 
         const juniorStakingRewardsClaimedBefore = await backerRewards.stakingRewardsClaimed(juniorTokenId)
         expect(juniorStakingRewardsClaimedBefore).to.bignumber.equal(new BN(0))
