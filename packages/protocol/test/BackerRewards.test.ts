--- conflicted
+++ resolved
@@ -1723,11 +1723,7 @@
     })
   })
 
-<<<<<<< HEAD
-  describe("stakingRewardsEarnedSinceLastWithdraw", () => {
-=======
   describe("Staking-rewards-related view functions", () => {
->>>>>>> 7b248b1e
     const maxInterestDollarsEligible = 1_000_000_000
     const totalGFISupply = 100_000_000
     const totalBackerRewards = totalGFISupply / 2
@@ -1824,19 +1820,6 @@
       })
     })
 
-<<<<<<< HEAD
-        const juniorStakingRewardsEarned = await backerRewards.stakingRewardsEarnedSinceLastWithdraw(juniorTokenId)
-        expect(juniorStakingRewardsEarned).to.bignumber.equal(
-          juniorPrincipal
-            .mul(FIDU_DECIMALS)
-            .div(USDC_DECIMALS)
-            .div(sharePrice)
-            .mul(currentEarnRate.mul(SECONDS_PER_YEAR))
-        )
-
-        const seniorStakingRewardsEarned = await backerRewards.stakingRewardsEarnedSinceLastWithdraw(seniorTokenId)
-        expect(seniorStakingRewardsEarned).to.bignumber.equal(new BN(0))
-=======
     describe("stakingRewardsClaimed", () => {
       it("Junior-tranche pool token returns non-0 as appropriate", async () => {
         const juniorStakingRewardsEarnedBefore = await backerRewards.stakingRewardsEarnedSinceLastWithdraw(
@@ -1863,7 +1846,6 @@
       it("Senior-tranche pool token returns 0", async () => {
         const seniorStakingRewardsClaimed = await backerRewards.stakingRewardsClaimed(seniorTokenId)
         expect(seniorStakingRewardsClaimed).to.bignumber.equal(new BN(0))
->>>>>>> 7b248b1e
       })
     })
   })
