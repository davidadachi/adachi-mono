--- conflicted
+++ resolved
@@ -22,22 +22,14 @@
 const TranchedPool = artifacts.require("TranchedPool")
 const CreditLine = artifacts.require("CreditLine")
 
-<<<<<<< HEAD
-const TEST_TIMEOUT = 60_000
-
-=======
->>>>>>> 51c3c71c
 // eslint-disable-next-line no-unused-vars
 let accounts, owner, underwriter, borrower, investor1, investor2
 let fidu, goldfinchConfig, reserve, usdc, seniorPool, creditLine, tranchedPool, goldfinchFactory, poolTokens
 
 const ONE_HUNDRED = new BN(100)
 
-<<<<<<< HEAD
-=======
 const TEST_TIMEOUT = 60000
 
->>>>>>> 51c3c71c
 describe("Goldfinch", async function () {
   this.timeout(TEST_TIMEOUT)
 
