/* global web3 */
import {BN} from "ethereumjs-tx/node_modules/ethereumjs-util"
import hre, {getNamedAccounts} from "hardhat"
import {MerkleDistributorGrantInfo} from "../blockchain_scripts/merkle/merkleDistributor/types"
import {GFIInstance} from "../typechain/truffle/GFI"
import {GrantAccepted, MerkleDistributorInstance} from "../typechain/truffle/MerkleDistributor"
import {Granted, CommunityRewardsInstance} from "../typechain/truffle/CommunityRewards"
import {asNonNullable, assertNonEmptyArray, assertNonNullable} from "@goldfinch-eng/utils"
import {mintAndLoadRewards} from "./communityRewardsHelpers"
import {fixtures} from "./merkleDistributorHelpers"
import {
  decodeLogs,
  deployAllContracts,
  fundWithEthFromLocalWhale,
  genDifferentHexString,
  getOnlyLog,
} from "./testHelpers"
const {deployments} = hre

const setupTest = deployments.createFixture(async ({deployments}) => {
  const amount = new BN("1")
  const {test_merkle_distributor_recipient_a, test_merkle_distributor_recipient_b} = await getNamedAccounts()
  assertNonNullable(test_merkle_distributor_recipient_a)
  assertNonNullable(test_merkle_distributor_recipient_b)
  const [_owner] = await web3.eth.getAccounts()
  const owner = asNonNullable(_owner)

  const deployed = await deployAllContracts(deployments, {
    deployMerkleDistributor: {fromAccount: owner, root: fixtures.output.merkleRoot},
  })

  await fundWithEthFromLocalWhale(test_merkle_distributor_recipient_a, amount)
  await fundWithEthFromLocalWhale(test_merkle_distributor_recipient_b, amount)

  const gfi = deployed.gfi
  const communityRewards = deployed.communityRewards
  assertNonNullable(deployed.merkleDistributor)
  const merkleDistributor = deployed.merkleDistributor

  return {owner, gfi, communityRewards, merkleDistributor}
})

describe("MerkleDistributor", () => {
  let owner: string,
    gfi: GFIInstance,
    communityRewards: CommunityRewardsInstance,
    merkleDistributor: MerkleDistributorInstance

  beforeEach(async () => {
    // eslint-disable-next-line @typescript-eslint/no-extra-semi
    ;({owner, gfi, communityRewards, merkleDistributor} = await setupTest())
  })

  async function acceptGrant({
    from,
    index,
    amount,
    vestingLength,
    cliffLength,
    vestingInterval,
    proof,
  }: {
    from: string
    index: number
    amount: BN
    vestingLength: BN
    cliffLength: BN
    vestingInterval: BN
    proof: string[]
  }): Promise<BN> {
    const rewardsAvailableBefore = await communityRewards.rewardsAvailable()

    const receipt = await merkleDistributor.acceptGrant(
      index,
      amount,
      vestingLength,
      cliffLength,
      vestingInterval,
      proof,
      {from}
    )

    const rewardsAvailableAfter = await communityRewards.rewardsAvailable()

    // CommunityRewards's behavior

    // Verify the Granted event emitted by CommunityRewards.
    const grantedEvent = getOnlyLog<Granted>(decodeLogs(receipt.receipt.rawLogs, communityRewards, "Granted"))
    const tokenId = grantedEvent.args.tokenId
<<<<<<< HEAD
    expect(grantedEvent.args.user).to.equal(account)
=======
    expect(grantedEvent.args.user).to.equal(from)
>>>>>>> 5fbeedb3
    expect(grantedEvent.args.amount).to.bignumber.equal(amount)
    expect(grantedEvent.args.vestingLength).to.bignumber.equal(vestingLength)
    expect(grantedEvent.args.cliffLength).to.bignumber.equal(cliffLength)
    expect(grantedEvent.args.vestingInterval).to.bignumber.equal(vestingInterval)

<<<<<<< HEAD
    // Verify that ownership of the NFT minted by CommunityRewards belongs to the
    // address to whom the grant belongs (e.g. as opposed to `from`).
    expect(await communityRewards.ownerOf(tokenId)).to.equal(account)
=======
    // Verify that ownership of the NFT minted by CommunityRewards belongs to the accepter.
    expect(await communityRewards.ownerOf(tokenId)).to.equal(from)
>>>>>>> 5fbeedb3

    // Verify that rewards available has been decremented reflecting the amount of the grant.
    expect(rewardsAvailableBefore.sub(rewardsAvailableAfter)).to.bignumber.equal(amount)

    // MerkleDistributor's behavior

    // Verify that the grant is now considered accepted.
    const isGrantAccepted = await merkleDistributor.isGrantAccepted(index)
    expect(isGrantAccepted).to.be.true

    // Verify the GrantAccepted event emitted by MerkleDistributor.
    const grantAcceptedEvent = getOnlyLog<GrantAccepted>(
      decodeLogs(receipt.receipt.rawLogs, merkleDistributor, "GrantAccepted")
    )
    expect(grantAcceptedEvent.args.tokenId).to.bignumber.equal(tokenId)
    expect(grantAcceptedEvent.args.index).to.bignumber.equal(new BN(index))
<<<<<<< HEAD
    expect(grantAcceptedEvent.args.account).to.equal(account)
=======
    expect(grantAcceptedEvent.args.account).to.equal(from)
>>>>>>> 5fbeedb3
    expect(grantAcceptedEvent.args.amount).to.bignumber.equal(amount)
    expect(grantAcceptedEvent.args.vestingLength).to.bignumber.equal(vestingLength)
    expect(grantAcceptedEvent.args.cliffLength).to.bignumber.equal(cliffLength)
    expect(grantAcceptedEvent.args.vestingInterval).to.bignumber.equal(vestingInterval)

    return new BN(tokenId)
  }

  describe("communityRewards", () => {
    it("returns the address of the CommunityRewards contract", async () => {
      const communityRewardsAddress = await merkleDistributor.communityRewards()
      expect(communityRewardsAddress).to.be.ok
      expect(communityRewardsAddress).to.equal(communityRewards.address)
    })
  })

  describe("merkleRoot", () => {
    it("returns the Merkle root", async () => {
      const merkleRoot = await merkleDistributor.merkleRoot()
      expect(merkleRoot).to.be.ok
      expect(merkleRoot).to.equal(fixtures.output.merkleRoot)
    })
  })

  describe("isGrantAccepted", () => {
    let grantInfo: MerkleDistributorGrantInfo
    let index: number
    let acceptGrantParams: Parameters<typeof acceptGrant>[0]

    beforeEach(async () => {
      const _grantInfo = fixtures.output.grants[0]
      assertNonNullable(_grantInfo)
      grantInfo = _grantInfo
      index = grantInfo.index
      acceptGrantParams = {
        from: grantInfo.account,
        index,
        amount: web3.utils.toBN(grantInfo.grant.amount),
        vestingLength: web3.utils.toBN(grantInfo.grant.vestingLength),
        cliffLength: web3.utils.toBN(grantInfo.grant.cliffLength),
        vestingInterval: web3.utils.toBN(grantInfo.grant.vestingInterval),
        proof: grantInfo.proof,
      }

      await mintAndLoadRewards(gfi, communityRewards, owner, web3.utils.toBN(grantInfo.grant.amount))
    })

    it("returns false for a grant that has not been accepted", async () => {
      const isGrantAccepted = await merkleDistributor.isGrantAccepted(index)
      expect(isGrantAccepted).to.be.false
    })

    it("returns true for a grant that has been accepted", async () => {
      const isGrantAccepted = await merkleDistributor.isGrantAccepted(index)
      expect(isGrantAccepted).to.be.false

      await acceptGrant(acceptGrantParams)

      const isGrantAccepted2 = await merkleDistributor.isGrantAccepted(index)
      expect(isGrantAccepted2).to.be.true
    })

    it("a grant's acceptance should not affect another grant", async () => {
      const grantInfo1 = fixtures.output.grants[1]
      assertNonNullable(grantInfo1)

      const grantInfo2 = fixtures.output.grants[2]
      assertNonNullable(grantInfo2)

      expect(grantInfo1.account).to.equal(grantInfo2.account)

      await mintAndLoadRewards(
        gfi,
        communityRewards,
        owner,
        web3.utils.toBN(grantInfo1.grant.amount).add(web3.utils.toBN(grantInfo2.grant.amount))
      )

      const index1 = grantInfo1.index
      const isGrant1Accepted = await merkleDistributor.isGrantAccepted(index1)
      expect(isGrant1Accepted).to.be.false

      const index2 = grantInfo2.index
      const isGrant2Accepted = await merkleDistributor.isGrantAccepted(index2)
      expect(isGrant2Accepted).to.be.false

      await acceptGrant({
        from: grantInfo2.account,
        index: grantInfo2.index,
        amount: web3.utils.toBN(grantInfo2.grant.amount),
        vestingLength: web3.utils.toBN(grantInfo2.grant.vestingLength),
        cliffLength: web3.utils.toBN(grantInfo2.grant.cliffLength),
        vestingInterval: web3.utils.toBN(grantInfo2.grant.vestingInterval),
        proof: grantInfo2.proof,
      })

      const isGrant2Accepted2 = await merkleDistributor.isGrantAccepted(index2)
      expect(isGrant2Accepted2).to.be.true

      const isGrant1Accepted2 = await merkleDistributor.isGrantAccepted(index1)
      expect(isGrant1Accepted2).to.be.false
    })
  })

  describe("acceptGrant", async () => {
    let grantInfo: MerkleDistributorGrantInfo
    let index: number
    let acceptGrantParams: Parameters<typeof acceptGrant>[0]

    beforeEach(async () => {
      const _grantInfo = fixtures.output.grants[0]
      assertNonNullable(_grantInfo)
      grantInfo = _grantInfo
      index = grantInfo.index
      acceptGrantParams = {
        from: grantInfo.account,
        index,
        amount: web3.utils.toBN(grantInfo.grant.amount),
        vestingLength: web3.utils.toBN(grantInfo.grant.vestingLength),
        cliffLength: web3.utils.toBN(grantInfo.grant.cliffLength),
        vestingInterval: web3.utils.toBN(grantInfo.grant.vestingInterval),
        proof: grantInfo.proof,
      }

      await mintAndLoadRewards(gfi, communityRewards, owner, web3.utils.toBN(grantInfo.grant.amount))
    })

    it("rejects sender who is not the recipient of the grant", async () => {
      const otherGrantInfo = fixtures.output.grants[1]
      assertNonNullable(otherGrantInfo)
      expect(otherGrantInfo.account).not.to.equal(acceptGrantParams.from)
      const nonRecipient = otherGrantInfo.account
      await expect(
        acceptGrant({
          ...acceptGrantParams,
          from: nonRecipient,
        })
      ).to.be.rejectedWith(/Invalid proof/)
    })

    it("allows sender who is the recipient of the grant", async () => {
      await expect(acceptGrant(acceptGrantParams)).to.be.fulfilled
    })

    it("rejects if the grant has already been accepted", async () => {
      const isGrantAccepted = await merkleDistributor.isGrantAccepted(index)
      expect(isGrantAccepted).to.be.false

      await acceptGrant(acceptGrantParams)

      const isGrantAccepted2 = await merkleDistributor.isGrantAccepted(index)
      expect(isGrantAccepted2).to.be.true

      await expect(acceptGrant(acceptGrantParams)).to.be.rejectedWith(/Grant already accepted/)
    })

    it("rejection does not perform granting", async () => {
      // This test is arguably an unnecessary sanity check, because it should be impossible for
      // a reverted transaction on the EVM to be state-changing.

      await mintAndLoadRewards(gfi, communityRewards, owner, new BN(1e3))

      const grantedTokenId = await acceptGrant(acceptGrantParams)

      const rewardsAvailableBefore = await communityRewards.rewardsAvailable()
      expect(rewardsAvailableBefore).to.bignumber.equal(new BN(1e3))

      await expect(acceptGrant(acceptGrantParams)).to.be.rejectedWith(/Grant already accepted/)

      // Check that rewards available was not decremented as part of the rejection.
      const rewardsAvailableAfter = await communityRewards.rewardsAvailable()
      expect(rewardsAvailableAfter).to.bignumber.equal(rewardsAvailableBefore)

      const otherGrantInfo = fixtures.output.grants[1]
      assertNonNullable(otherGrantInfo)

      const otherIndex = otherGrantInfo.index
      const otherGrantedTokenId = await acceptGrant({
        from: otherGrantInfo.account,
        index: otherIndex,
        amount: web3.utils.toBN(otherGrantInfo.grant.amount),
        vestingLength: web3.utils.toBN(otherGrantInfo.grant.vestingLength),
        cliffLength: web3.utils.toBN(otherGrantInfo.grant.cliffLength),
        vestingInterval: web3.utils.toBN(otherGrantInfo.grant.vestingInterval),
        proof: otherGrantInfo.proof,
      })

      // Check that no token was issued as part of the rejection.
      expect(otherGrantedTokenId).to.bignumber.equal(grantedTokenId.add(new BN(1)))
    })

    it("rejects a non-existent grant index", async () => {
      const invalidIndex = fixtures.output.grants.length
      const acceptance = acceptGrant({
        ...acceptGrantParams,
        index: invalidIndex,
      })
      await expect(acceptance).to.be.rejectedWith(/Invalid proof/)
    })

    it("rejects an existent grant index with incorrect (lesser) amount", async () => {
      const invalidLesserAmount = acceptGrantParams.amount.sub(new BN(1))
      const acceptance = acceptGrant({
        ...acceptGrantParams,
        amount: invalidLesserAmount,
      })
      await expect(acceptance).to.be.rejectedWith(/Invalid proof/)
    })

    it("rejects an existent grant index with incorrect (greater) amount", async () => {
      const invalidGreaterAmount = acceptGrantParams.amount.add(new BN(1))
      const acceptance = acceptGrant({
        ...acceptGrantParams,
        amount: invalidGreaterAmount,
      })
      await expect(acceptance).to.be.rejectedWith(/Invalid proof/)
    })

    it("rejects an existent grant index with incorrect vesting length", async () => {
      const invalidVestingLength = acceptGrantParams.vestingLength.add(new BN(1))
      const acceptance = acceptGrant({
        ...acceptGrantParams,
        vestingLength: invalidVestingLength,
      })
      await expect(acceptance).to.be.rejectedWith(/Invalid proof/)
    })

    it("rejects an existent grant index with incorrect cliff length", async () => {
      const invalidCliffLength = acceptGrantParams.cliffLength.add(new BN(1))
      expect(invalidCliffLength).to.bignumber.lt(acceptGrantParams.vestingLength)
      const acceptance = acceptGrant({
        ...acceptGrantParams,
        cliffLength: invalidCliffLength,
      })
      await expect(acceptance).to.be.rejectedWith(/Invalid proof/)
    })

    it("rejects an existent grant index with incorrect vesting interval", async () => {
      const invalidVestingInterval = acceptGrantParams.vestingInterval.mul(new BN(2))
      expect(invalidVestingInterval).to.bignumber.gt(new BN(0))
      expect(acceptGrantParams.vestingLength.mod(invalidVestingInterval)).to.bignumber.equal(new BN(0))
      const acceptance = acceptGrant({
        ...acceptGrantParams,
        vestingInterval: invalidVestingInterval,
      })
      await expect(acceptance).to.be.rejectedWith(/Invalid proof/)
    })

    it("rejects an existent grant index with incorrect (empty) proof array", async () => {
      const invalidProof: string[] = []
      const acceptance = acceptGrant({
        ...acceptGrantParams,
        proof: invalidProof,
      })
      await expect(acceptance).to.be.rejectedWith(/Invalid proof/)
    })

    it("rejects an existent grant index with incorrect (empty) proof string", async () => {
      const invalidProof: string[] = grantInfo.proof.slice()
      assertNonEmptyArray(invalidProof)
      invalidProof[invalidProof.length - 1] = web3.utils.asciiToHex("")
      const acceptance = acceptGrant({
        ...acceptGrantParams,
        proof: invalidProof,
      })
      await expect(acceptance).to.be.rejectedWith(/Invalid proof/)
    })

    it("rejects an existent grant index with incorrect (non-empty) proof", async () => {
      const invalidProof: string[] = grantInfo.proof.slice()
      const lastElement = invalidProof[invalidProof.length - 1]
      assertNonNullable(lastElement)
      invalidProof[invalidProof.length - 1] = genDifferentHexString(lastElement)
      const acceptance = acceptGrant({
        ...acceptGrantParams,
        proof: invalidProof,
      })
      await expect(acceptance).to.be.rejectedWith(/Invalid proof/)
    })

    it("sets the grant as accepted, calls `CommunityRewards.grant()`, and emits an event", async () => {
      const acceptance = acceptGrant(acceptGrantParams)
      await expect(acceptance).to.be.fulfilled
    })

    it('is not aware of a, and therefore does not prevent a "duplicate", grant with identical details that was issued directly (i.e. not by this contract)', async () => {
      await mintAndLoadRewards(gfi, communityRewards, owner, web3.utils.toBN(grantInfo.grant.amount))

      const directIssuance = communityRewards.grant(
        acceptGrantParams.from,
        acceptGrantParams.amount,
        acceptGrantParams.vestingLength,
        acceptGrantParams.cliffLength,
        acceptGrantParams.vestingInterval,
        {from: owner}
      )
      await expect(directIssuance).to.be.fulfilled

      const acceptance = acceptGrant(acceptGrantParams)
      await expect(acceptance).to.be.fulfilled
    })

    it("uses the expected amount of gas", async () => {
      const receipt = await merkleDistributor.acceptGrant(
        acceptGrantParams.index,
        acceptGrantParams.amount,
        acceptGrantParams.vestingLength,
        acceptGrantParams.cliffLength,
        acceptGrantParams.vestingInterval,
        acceptGrantParams.proof,
        {from: acceptGrantParams.from}
      )
<<<<<<< HEAD
      expect(receipt.receipt.gasUsed).to.eq(366104)
=======
      expect(receipt.receipt.gasUsed).to.eq(365667)
>>>>>>> 5fbeedb3
    })
  })
})<|MERGE_RESOLUTION|>--- conflicted
+++ resolved
@@ -87,24 +87,14 @@
     // Verify the Granted event emitted by CommunityRewards.
     const grantedEvent = getOnlyLog<Granted>(decodeLogs(receipt.receipt.rawLogs, communityRewards, "Granted"))
     const tokenId = grantedEvent.args.tokenId
-<<<<<<< HEAD
-    expect(grantedEvent.args.user).to.equal(account)
-=======
     expect(grantedEvent.args.user).to.equal(from)
->>>>>>> 5fbeedb3
     expect(grantedEvent.args.amount).to.bignumber.equal(amount)
     expect(grantedEvent.args.vestingLength).to.bignumber.equal(vestingLength)
     expect(grantedEvent.args.cliffLength).to.bignumber.equal(cliffLength)
     expect(grantedEvent.args.vestingInterval).to.bignumber.equal(vestingInterval)
 
-<<<<<<< HEAD
-    // Verify that ownership of the NFT minted by CommunityRewards belongs to the
-    // address to whom the grant belongs (e.g. as opposed to `from`).
-    expect(await communityRewards.ownerOf(tokenId)).to.equal(account)
-=======
     // Verify that ownership of the NFT minted by CommunityRewards belongs to the accepter.
     expect(await communityRewards.ownerOf(tokenId)).to.equal(from)
->>>>>>> 5fbeedb3
 
     // Verify that rewards available has been decremented reflecting the amount of the grant.
     expect(rewardsAvailableBefore.sub(rewardsAvailableAfter)).to.bignumber.equal(amount)
@@ -121,11 +111,7 @@
     )
     expect(grantAcceptedEvent.args.tokenId).to.bignumber.equal(tokenId)
     expect(grantAcceptedEvent.args.index).to.bignumber.equal(new BN(index))
-<<<<<<< HEAD
-    expect(grantAcceptedEvent.args.account).to.equal(account)
-=======
     expect(grantAcceptedEvent.args.account).to.equal(from)
->>>>>>> 5fbeedb3
     expect(grantAcceptedEvent.args.amount).to.bignumber.equal(amount)
     expect(grantAcceptedEvent.args.vestingLength).to.bignumber.equal(vestingLength)
     expect(grantAcceptedEvent.args.cliffLength).to.bignumber.equal(cliffLength)
@@ -438,11 +424,7 @@
         acceptGrantParams.proof,
         {from: acceptGrantParams.from}
       )
-<<<<<<< HEAD
-      expect(receipt.receipt.gasUsed).to.eq(366104)
-=======
       expect(receipt.receipt.gasUsed).to.eq(365667)
->>>>>>> 5fbeedb3
     })
   })
 })