--- conflicted
+++ resolved
@@ -263,11 +263,7 @@
       })
 
       it("returns a signature that can be used to mint", async () => {
-<<<<<<< HEAD
-        const address = "0x11Cb600E4740C052855B942dC13648d7dF1503E5"
-=======
         const address = "0x7Fb2EdA1a56BAEC8a5f1764948D3B1de03059950"
->>>>>>> 2af21fe1
         await impersonateAccount(hre, address)
         await fundWithWhales(["ETH"], [address])
         const nonUSIdType = await uniqueIdentity.ID_TYPE_0()
