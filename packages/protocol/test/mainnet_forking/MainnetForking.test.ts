--- conflicted
+++ resolved
@@ -56,12 +56,9 @@
   protocolFee,
   usdcFromShares,
   getCurrentTimestamp,
-<<<<<<< HEAD
   getDefaultMonthlySchedule,
-=======
   getTruffleContractAtAddress,
   SECONDS_PER_DAY,
->>>>>>> 4a95be7d
 } from "../testHelpers"
 
 import {asNonNullable, assertIsString, assertNonNullable} from "@goldfinch-eng/utils"
@@ -406,10 +403,7 @@
 
       // Each staked fidu holder is going to unstake and request to withdraw
       const currentEpoch = await seniorPool.currentEpoch()
-<<<<<<< HEAD
-=======
       const latestMainnetWithdrawalRequestIndex = (await requestTokens._tokenIdTracker()).toNumber()
->>>>>>> 4a95be7d
 
       fiduRequestedByEpoch.push(new BN(currentEpoch.fiduRequested))
       for (let i = 0; i < stakedFiduHolders.length; ++i) {
@@ -434,13 +428,9 @@
       expectedUsdcAllocatedByEpoch.push(usdcAvailable)
       withdrawalRequestsByEpoch.push([])
       for (let i = 0; i < stakedFiduHolders.length; ++i) {
-<<<<<<< HEAD
-        withdrawalRequestsByEpoch[0].push(await seniorPool.withdrawalRequest(requestIds[i]!))
-=======
         withdrawalRequestsByEpoch[0].push(
           await seniorPool.withdrawalRequest(i + latestMainnetWithdrawalRequestIndex + 1)
         )
->>>>>>> 4a95be7d
       }
 
       // Stratos repayment  (also advances time to payment due date)
@@ -453,13 +443,9 @@
       expectedUsdcAllocatedByEpoch.push(usdcAvailable)
       withdrawalRequestsByEpoch.push([])
       for (let i = 0; i < stakedFiduHolders.length; ++i) {
-<<<<<<< HEAD
-        withdrawalRequestsByEpoch[1].push(await seniorPool.withdrawalRequest(requestIds[i]!))
-=======
         withdrawalRequestsByEpoch[1].push(
           await seniorPool.withdrawalRequest(i + latestMainnetWithdrawalRequestIndex + 1)
         )
->>>>>>> 4a95be7d
       }
 
       // Addem Repayment (also advances time to payment due date)
@@ -481,13 +467,9 @@
       expectedUsdcAllocatedByEpoch.push(usdcFromShares(fiduRequestedByEpoch[2]!, await seniorPool.sharePrice()))
       withdrawalRequestsByEpoch.push([])
       for (let i = 0; i < stakedFiduHolders.length; ++i) {
-<<<<<<< HEAD
-        withdrawalRequestsByEpoch[2].push(await seniorPool.withdrawalRequest(requestIds[i]!))
-=======
         withdrawalRequestsByEpoch[2].push(
           await seniorPool.withdrawalRequest(i + latestMainnetWithdrawalRequestIndex + 1)
         )
->>>>>>> 4a95be7d
       }
 
       // Advance to Epoch 4
@@ -501,13 +483,9 @@
       fiduRequestedByEpoch.push(fiduRequestedByEpoch[2]!.sub(expectedFiduLiquidatedByEpoch[2]!))
       withdrawalRequestsByEpoch.push([])
       for (let i = 0; i < stakedFiduHolders.length; ++i) {
-<<<<<<< HEAD
-        withdrawalRequestsByEpoch[3].push(await seniorPool.withdrawalRequest(requestIds[i]!))
-=======
         withdrawalRequestsByEpoch[3].push(
           await seniorPool.withdrawalRequest(i + latestMainnetWithdrawalRequestIndex + 1)
         )
->>>>>>> 4a95be7d
       }
 
       // Verify that the request after each epoch had the correct usdc withdrawable and fidu requested
@@ -555,13 +533,8 @@
 
         const tokenId = requestIds[i]!
         await expectAction(() =>
-<<<<<<< HEAD
-          seniorPool.claimWithdrawalRequest(tokenId, {
-            from: stakedFiduHolders[i]!.address,
-=======
           seniorPool.claimWithdrawalRequest(requestId + latestMainnetWithdrawalRequestIndex + 1, {
             from: stakedFiduHolders[requestId]!.address,
->>>>>>> 4a95be7d
           })
         ).toChange([
           [() => usdc.balanceOf(stakedFiduHolders[i]!.address), {byCloseTo: userUsdc, threshold: HALF_CENT}],
@@ -571,8 +544,6 @@
             {byCloseTo: userUsdc.add(reserveUsdc).neg(), threshold: HALF_CENT},
           ],
         ])
-<<<<<<< HEAD
-=======
 
         expect(
           (await requestTokens.balanceOf(stakedFiduHolders[requestId]!.address)).eq(new BN("0")) ||
@@ -580,7 +551,6 @@
               await seniorPool.withdrawalRequest(requestId + latestMainnetWithdrawalRequestIndex + 1)
             ).usdcWithdrawable.eq(new BN("0"))
         ).to.be.true
->>>>>>> 4a95be7d
       }
     })
 
@@ -597,16 +567,10 @@
 
       const protocolAdminAddress = await goldfinchConfig.getAddress(CONFIG_KEYS.ProtocolAdmin)
 
-<<<<<<< HEAD
-      const requestId = await requestTokens.tokenOfOwnerByIndex(stakedFiduHolder, "0")
-      await expectAction(() => seniorPool.cancelWithdrawalRequest(requestId, {from: stakedFiduHolder})).toChange([
-        [() => fidu.balanceOf(stakedFiduHolder), {by: expectedFiduReturnedToUser}],
-=======
       const totalSupply = await requestTokens._tokenIdTracker()
 
       await expectAction(() => seniorPool.cancelWithdrawalRequest(totalSupply, {from: fiduHolder.address})).toChange([
         [() => fidu.balanceOf(fiduHolder.address), {by: expectedFiduReturnedToUser}],
->>>>>>> 4a95be7d
         [() => fidu.balanceOf(protocolAdminAddress), {by: expectedCancelationFee}],
         [() => fidu.balanceOf(seniorPool.address), {by: fiduVal(10_000).neg()}],
       ])
