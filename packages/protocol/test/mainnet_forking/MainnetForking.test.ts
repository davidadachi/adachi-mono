import hre from "hardhat"
import {
  getUSDCAddress,
  MAINNET_ONE_SPLIT_ADDRESS,
  getSignerForAddress,
  interestAprAsBN,
  MAINNET_CUSDC_ADDRESS,
  TRANCHES,
  MAINNET_CHAIN_ID,
  getProtocolOwner,
  getTruffleContract,
  getEthersContract,
} from "../../blockchain_scripts/deployHelpers"
import {MAINNET_MULTISIG, getExistingContracts} from "../../blockchain_scripts/mainnetForkingHelpers"
import {CONFIG_KEYS} from "../../blockchain_scripts/configKeys"
import {time} from "@openzeppelin/test-helpers"
import * as migrate260 from "../../blockchain_scripts/migrations/v2.6.0/migrate"

const {deployments, ethers, artifacts, web3} = hre
const Borrower = artifacts.require("Borrower")
const IOneSplit = artifacts.require("IOneSplit")
import {
  expect,
  expectAction,
  erc20Approve,
  usdcVal,
  getBalance,
  MAX_UINT,
  bigVal,
  advanceTime,
  BN,
  ZERO_ADDRESS,
  decimals,
  USDC_DECIMALS,
  createPoolWithCreditLine,
  decodeLogs,
  getDeployedAsTruffleContract,
  getOnlyLog,
  getFirstLog,
  toEthers,
  mineInSameBlock,
  mineBlock,
  decodeAndGetFirstLog,
} from "../testHelpers"

import {asNonNullable, assertIsString, assertNonNullable} from "@goldfinch-eng/utils"
import {
  BackerRewardsInstance,
  BorrowerInstance,
  CommunityRewardsInstance,
  FiduInstance,
  FixedLeverageRatioStrategyInstance,
  GFIInstance,
  GoInstance,
  GoldfinchConfigInstance,
  GoldfinchFactoryInstance,
  ICurveLPInstance,
  MerkleDirectDistributorInstance,
  MerkleDistributorInstance,
  PoolTokensInstance,
  SeniorPoolInstance,
  StakingRewardsInstance,
  TranchedPoolInstance,
  UniqueIdentityInstance,
  ZapperInstance,
} from "@goldfinch-eng/protocol/typechain/truffle"
import {DepositMade} from "@goldfinch-eng/protocol/typechain/truffle/TranchedPool"
import {Granted} from "@goldfinch-eng/protocol/typechain/truffle/CommunityRewards"
import {assertCommunityRewardsVestingRewards} from "../communityRewardsHelpers"
import {TOKEN_LAUNCH_TIME_IN_SECONDS} from "@goldfinch-eng/protocol/blockchain_scripts/baseDeploy"
import {promises as fs} from "fs"
import _ from "lodash"
import {MerkleDistributorInfo} from "../../blockchain_scripts/merkle/merkleDistributor/types"
import {
  NO_VESTING_MERKLE_INFO_PATH,
  VESTING_MERKLE_INFO_PATH,
} from "../../blockchain_scripts/airdrop/community/calculation"
import {MerkleDirectDistributorInfo} from "../../blockchain_scripts/merkle/merkleDirectDistributor/types"
import {
  DepositedAndStaked,
  DepositedToCurveAndStaked,
  RewardPaid,
  Staked,
  Unstaked,
} from "@goldfinch-eng/protocol/typechain/truffle/StakingRewards"
import {impersonateAccount} from "../../blockchain_scripts/helpers/impersonateAccount"
import {fundWithWhales} from "../../blockchain_scripts/helpers/fundWithWhales"
import {
  BackerRewards,
  CreditLine,
  StakingRewards,
  TranchedPool,
  UniqueIdentity,
} from "@goldfinch-eng/protocol/typechain/ethers"
import {ContractReceipt, Signer} from "ethers"
import BigNumber from "bignumber.js"
import {BorrowerCreated, PoolCreated} from "@goldfinch-eng/protocol/typechain/truffle/GoldfinchFactory"

const THREE_YEARS_IN_SECONDS = 365 * 24 * 60 * 60 * 3
const TOKEN_LAUNCH_TIME = new BN(TOKEN_LAUNCH_TIME_IN_SECONDS).add(new BN(THREE_YEARS_IN_SECONDS))

const setupTest = deployments.createFixture(async ({deployments}) => {
  // Note: base_deploy always returns when mainnet forking, however
  // we need it here, because the "fixture" part is what let's hardhat
  // snapshot and give us a clean blockchain before each test.
  // Otherwise, we have state leaking across tests.
  await deployments.fixture("base_deploy", {keepExistingDeployments: true})

  const [owner, bwr] = await web3.eth.getAccounts()
  assertNonNullable(owner)
  assertNonNullable(bwr)

  // Ensure the multisig has funds for various transactions
  const ownerAccount = await getSignerForAddress(owner)
  assertNonNullable(ownerAccount)
  await ownerAccount.sendTransaction({to: MAINNET_MULTISIG, value: ethers.utils.parseEther("10.0")})

  await impersonateAccount(hre, MAINNET_MULTISIG)

  const mainnetMultisigSigner = ethers.provider.getSigner(MAINNET_MULTISIG)
  const contractNames = ["SeniorPool", "Fidu", "GoldfinchFactory", "GoldfinchConfig", "Go"]
  const existingContracts = await getExistingContracts(contractNames, mainnetMultisigSigner)

  const usdcAddress = getUSDCAddress(MAINNET_CHAIN_ID)
  assertIsString(usdcAddress)
  const usdc = await artifacts.require("IERC20withDec").at(usdcAddress)
  const cUSDC = await artifacts.require("IERC20withDec").at(MAINNET_CUSDC_ADDRESS)

  assertNonNullable(existingContracts.SeniorPool)
  assertNonNullable(existingContracts.Fidu)
  assertNonNullable(existingContracts.GoldfinchConfig)
  assertNonNullable(existingContracts.GoldfinchFactory)

  const seniorPool: SeniorPoolInstance = await artifacts
    .require("SeniorPool")
    .at(existingContracts.SeniorPool.ExistingContract.address)

  const fidu: FiduInstance = await artifacts.require("Fidu").at(existingContracts.Fidu.ExistingContract.address)

  const go: GoInstance = await artifacts.require("Go").at(existingContracts.Go?.ExistingContract.address)

  const legacyGoldfinchConfig = await artifacts.require("GoldfinchConfig").at(await go.legacyGoList())

  const goldfinchConfig: GoldfinchConfigInstance = await artifacts
    .require("GoldfinchConfig")
    .at(existingContracts.GoldfinchConfig.ExistingContract.address)

  const backerRewards: BackerRewardsInstance = await getTruffleContract<BackerRewardsInstance>("BackerRewards")

  const goldfinchFactory: GoldfinchFactoryInstance = await artifacts
    .require("GoldfinchFactory")
    .at(existingContracts.GoldfinchFactory.ExistingContract.address)

  const seniorPoolStrategyAddress = await goldfinchConfig.getAddress(CONFIG_KEYS.SeniorPoolStrategy)
  const seniorPoolStrategy: FixedLeverageRatioStrategyInstance = await artifacts
    .require("FixedLeverageRatioStrategy")
    .at(seniorPoolStrategyAddress)

  const stakingRewards: StakingRewardsInstance = await getTruffleContract<StakingRewardsInstance>("StakingRewards")

  const poolTokens: PoolTokensInstance = await getTruffleContract<PoolTokensInstance>("PoolTokens")

  // GFI is deployed by the temp multisig
  const gfi = await getDeployedAsTruffleContract<GFIInstance>(deployments, "GFI")

  const communityRewards = await getDeployedAsTruffleContract<CommunityRewardsInstance>(deployments, "CommunityRewards")
  await communityRewards.setTokenLaunchTimeInSeconds(TOKEN_LAUNCH_TIME, {from: await getProtocolOwner()})

  const merkleDistributor = await getDeployedAsTruffleContract<MerkleDistributorInstance>(
    deployments,
    "MerkleDistributor"
  )

  const merkleDirectDistributor = await getDeployedAsTruffleContract<MerkleDirectDistributorInstance>(
    deployments,
    "MerkleDirectDistributor"
  )

  const uniqueIdentity = await getDeployedAsTruffleContract<UniqueIdentityInstance>(deployments, "UniqueIdentity")

  const ethersUniqueIdentity = await toEthers<UniqueIdentity>(uniqueIdentity)
  const signer = ethersUniqueIdentity.signer
  assertNonNullable(signer.provider, "Signer provider is null")
  const network = await signer.provider.getNetwork()
  await migrate260.main()

  const zapper: ZapperInstance = await getDeployedAsTruffleContract<ZapperInstance>(deployments, "Zapper")

  return {
    poolTokens,
    seniorPool,
    seniorPoolStrategy,
    usdc,
    fidu,
    goldfinchConfig,
    goldfinchFactory,
    cUSDC,
    go,
    stakingRewards,
    backerRewards,
    zapper,
    gfi,
    communityRewards,
    merkleDistributor,
    merkleDirectDistributor,
    legacyGoldfinchConfig,
    uniqueIdentity,
    ethersUniqueIdentity,
    signer,
    network,
  }
})

export const TEST_TIMEOUT = 180000 // 3 mins

/*
These tests are special. They use existing mainnet state, so
that we can easily and realistically test interactions with outside protocols
and contracts.
*/
describe("mainnet forking tests", async function () {
  // eslint-disable-next-line no-unused-vars
  let accounts, owner, bwr, person3, usdc, fidu, goldfinchConfig
  let goldfinchFactory: GoldfinchFactoryInstance, busd, usdt, cUSDC
  let reserveAddress,
    tranchedPool: TranchedPoolInstance,
    borrower,
    seniorPool: SeniorPoolInstance,
    seniorPoolStrategy,
    go: GoInstance,
    stakingRewards: StakingRewardsInstance,
    curvePool: ICurveLPInstance,
    backerRewards: BackerRewardsInstance,
    zapper: ZapperInstance,
    gfi: GFIInstance,
    communityRewards: CommunityRewardsInstance,
    merkleDistributor: MerkleDistributorInstance,
    merkleDirectDistributor: MerkleDirectDistributorInstance,
    legacyGoldfinchConfig: GoldfinchConfigInstance,
    uniqueIdentity: UniqueIdentityInstance,
    ethersUniqueIdentity: UniqueIdentity,
    signer: Signer,
    network,
    poolTokens: PoolTokensInstance

  async function setupSeniorPool() {
    seniorPoolStrategy = await artifacts.require("ISeniorPoolStrategy").at(seniorPoolStrategy.address)

    await erc20Approve(usdc, seniorPool.address, usdcVal(10000), [owner])
    await seniorPool.deposit(usdcVal(10000), {from: owner})
  }

  async function createBorrowerContract() {
    const result = await goldfinchFactory.createBorrower(bwr)
    assertNonNullable(result.logs)
    const bwrConAddr = (result.logs[result.logs.length - 1] as unknown as BorrowerCreated).args.borrower
    const bwrCon = await Borrower.at(bwrConAddr)
    await erc20Approve(busd, bwrCon.address, MAX_UINT, [bwr])
    await erc20Approve(usdt, bwrCon.address, MAX_UINT, [bwr])
    return bwrCon
  }

  async function initializeTranchedPool(pool, bwrCon) {
    await erc20Approve(usdc, pool.address, usdcVal(100000), [owner])
    await pool.deposit(TRANCHES.Junior, usdcVal(2000))
    await bwrCon.lockJuniorCapital(pool.address, {from: bwr})
    await pool.grantRole(await pool.SENIOR_ROLE(), owner, {from: MAINNET_MULTISIG})
    await pool.deposit(TRANCHES.Senior, usdcVal(8000))
    await pool.revokeRole(await pool.SENIOR_ROLE(), owner, {from: MAINNET_MULTISIG})
  }

  beforeEach(async function () {
    this.timeout(TEST_TIMEOUT)
    accounts = await web3.eth.getAccounts()
    ;[owner, bwr, person3] = accounts
    ;({
      usdc,
      goldfinchFactory,
      seniorPool,
      seniorPoolStrategy,
      fidu,
      goldfinchConfig,
      cUSDC,
      go,
      stakingRewards,
      backerRewards,
      zapper,
      gfi,
      communityRewards,
      merkleDistributor,
      merkleDirectDistributor,
      legacyGoldfinchConfig,
      uniqueIdentity,
      signer,
      network,
      ethersUniqueIdentity,
      poolTokens,
    } = await setupTest())
    const usdcAddress = getUSDCAddress(MAINNET_CHAIN_ID)
    assertIsString(usdcAddress)
    const busdAddress = "0x4fabb145d64652a948d72533023f6e7a623c7c53"
    const usdtAddress = "0xdAC17F958D2ee523a2206206994597C13D831ec7"
    const curveAddress = "0x80aa1a80a30055DAA084E599836532F3e58c95E2"
    busd = await artifacts.require("IERC20withDec").at(busdAddress)
    usdt = await artifacts.require("IERC20withDec").at(usdtAddress)
    curvePool = await artifacts.require("ICurveLP").at(curveAddress)
    await fundWithWhales(["USDC", "BUSD", "USDT"], [owner, bwr, person3])
    await erc20Approve(usdc, seniorPool.address, MAX_UINT, accounts)
    await legacyGoldfinchConfig.bulkAddToGoList([owner, bwr, person3], {from: MAINNET_MULTISIG})
    await setupSeniorPool()
  })

  describe("drawing down into another currency", async function () {
    let bwrCon: BorrowerInstance, oneSplit
    beforeEach(async () => {
      this.timeout(TEST_TIMEOUT)
      oneSplit = await IOneSplit.at(MAINNET_ONE_SPLIT_ADDRESS)
      bwrCon = await createBorrowerContract()
      ;({tranchedPool} = await createPoolWithCreditLine({
        people: {owner: MAINNET_MULTISIG, borrower: bwrCon.address},
        goldfinchFactory,
        usdc,
      }))
      await initializeTranchedPool(tranchedPool, bwrCon)
    })

    it("should let you drawdown to tether", async function () {
      const usdcAmount = usdcVal(10)
      const expectedReturn = await oneSplit.getExpectedReturn(usdc.address, usdt.address, usdcAmount, 10, 0, {
        from: bwr,
      })
      await expectAction(() => {
        return bwrCon.drawdownWithSwapOnOneInch(
          tranchedPool.address,
          usdcAmount,
          person3,
          usdt.address,
          expectedReturn.returnAmount.mul(new BN(99)).div(new BN(100)),
          expectedReturn.distribution,
          {from: bwr}
        )
      }).toChange([
        [async () => await getBalance(tranchedPool.address, usdc), {by: usdcAmount.neg()}],
        [async () => await getBalance(bwrCon.address, usdt), {by: new BN(0)}],
        [async () => await getBalance(person3, usdt), {byCloseTo: expectedReturn.returnAmount}],
        [async () => await getBalance(bwr, usdt), {by: new BN(0)}],
      ])
    }).timeout(TEST_TIMEOUT)

    describe("address forwarding", async () => {
      it("should support forwarding the money to another address", async () => {
        const usdcAmount = usdcVal(10)
        const expectedReturn = await oneSplit.getExpectedReturn(usdc.address, usdt.address, usdcAmount, 10, 0, {
          from: bwr,
        })
        await expectAction(() => {
          return bwrCon.drawdownWithSwapOnOneInch(
            tranchedPool.address,
            usdcAmount,
            person3,
            usdt.address,
            expectedReturn.returnAmount.mul(new BN(99)).div(new BN(100)),
            expectedReturn.distribution,
            {from: bwr}
          )
        }).toChange([
          [async () => await getBalance(tranchedPool.address, usdc), {by: usdcAmount.neg()}],
          [async () => await getBalance(person3, usdt), {byCloseTo: expectedReturn.returnAmount}],
          [async () => await getBalance(bwr, usdt), {by: new BN(0)}],
          [async () => await getBalance(bwrCon.address, usdt), {by: new BN(0)}],
        ])
      }).timeout(TEST_TIMEOUT)

      context("addressToSendTo is the contract address", async () => {
        it("should default to msg.sender", async function () {
          const usdcAmount = usdcVal(10)
          const expectedReturn = await oneSplit.getExpectedReturn(usdc.address, usdt.address, usdcAmount, 10, 0, {
            from: bwr,
          })
          await expectAction(() => {
            return bwrCon.drawdownWithSwapOnOneInch(
              tranchedPool.address,
              usdcAmount,
              bwrCon.address,
              usdt.address,
              expectedReturn.returnAmount.mul(new BN(99)).div(new BN(100)),
              expectedReturn.distribution,
              {from: bwr}
            )
          }).toChange([
            [async () => await getBalance(tranchedPool.address, usdc), {by: usdcAmount.neg()}],
            [async () => await getBalance(bwr, usdt), {byCloseTo: expectedReturn.returnAmount}],
            [async () => await getBalance(bwrCon.address, usdt), {by: new BN(0)}],
          ])
        }).timeout(TEST_TIMEOUT)
      })

      context("addressToSendTo is the zero address", async () => {
        it("should default to msg.sender", async () => {
          const usdcAmount = usdcVal(10)
          const expectedReturn = await oneSplit.getExpectedReturn(usdc.address, usdt.address, usdcAmount, 10, 0, {
            from: bwr,
          })
          await expectAction(() => {
            return bwrCon.drawdownWithSwapOnOneInch(
              tranchedPool.address,
              usdcAmount,
              ZERO_ADDRESS,
              usdt.address,
              expectedReturn.returnAmount.mul(new BN(99)).div(new BN(100)),
              expectedReturn.distribution,
              {from: bwr}
            )
          }).toChange([
            [async () => await getBalance(tranchedPool.address, usdc), {by: usdcAmount.neg()}],
            [async () => await getBalance(bwr, usdt), {byCloseTo: expectedReturn.returnAmount}],
            [async () => await getBalance(bwrCon.address, usdt), {by: new BN(0)}],
          ])
        }).timeout(TEST_TIMEOUT)
      })
    })

    it("should let you drawdown to BUSD", async function () {
      const usdcAmount = usdcVal(10)
      const expectedReturn = await oneSplit.getExpectedReturn(usdc.address, busd.address, usdcAmount, 10, 0, {
        from: bwr,
      })
      await expectAction(() => {
        return bwrCon.drawdownWithSwapOnOneInch(
          tranchedPool.address,
          usdcAmount,
          person3,
          busd.address,
          expectedReturn.returnAmount.mul(new BN(99)).div(new BN(100)),
          expectedReturn.distribution,
          {from: bwr}
        )
      }).toChange([
        [async () => await getBalance(tranchedPool.address, usdc), {by: usdcAmount.neg()}],
        [async () => await getBalance(person3, busd), {byCloseTo: expectedReturn.returnAmount}],
        [async () => await getBalance(bwr, busd), {by: new BN(0)}],
        [async () => await getBalance(bwrCon.address, busd), {by: new BN(0)}],
      ])
    }).timeout(TEST_TIMEOUT)
  })

  describe("paying back via another currency", async function () {
    let bwrCon, cl, oneSplit
    const amount = usdcVal(100)
    beforeEach(async function () {
      this.timeout(TEST_TIMEOUT)
      oneSplit = await IOneSplit.at(MAINNET_ONE_SPLIT_ADDRESS)
      bwrCon = await createBorrowerContract()
      ;({tranchedPool, creditLine: cl} = await createPoolWithCreditLine({
        people: {owner: MAINNET_MULTISIG, borrower: bwrCon.address},
        goldfinchFactory,
        usdc,
      }))

      await initializeTranchedPool(tranchedPool, bwrCon)
      await bwrCon.drawdown(tranchedPool.address, amount, bwr, {from: bwr})
    })

    it("should allow you to pay with another currency", async () => {
      // USDT has the same decimals as USDC, so USDC val is fine here.
      const rawAmount = 10
      const usdtAmount = usdcVal(rawAmount)
      const expectedReturn = await oneSplit.getExpectedReturn(usdt.address, usdc.address, usdtAmount, 10, 0, {
        from: bwr,
      })
      await expectAction(() => {
        return bwrCon.payWithSwapOnOneInch(
          tranchedPool.address,
          usdtAmount,
          usdt.address,
          expectedReturn.returnAmount.mul(new BN(99)).div(new BN(100)),
          expectedReturn.distribution,
          {from: bwr}
        )
      }).toChange([
        [async () => await getBalance(bwr, usdt), {by: usdtAmount.neg()}],
        [async () => await getBalance(cl.address, usdc), {byCloseTo: expectedReturn.returnAmount}],
      ])
      await advanceTime({toSecond: (await cl.nextDueTime()).add(new BN(1))})
      await expectAction(() => tranchedPool.assess()).toChange([
        [async () => await cl.balance(), {decrease: true}],
        [async () => await getBalance(cl.address, usdc), {to: new BN(0)}],
      ])
    }).timeout(TEST_TIMEOUT)

    it("Works with BUSD", async () => {
      const rawAmount = 10
      const busdAmount = bigVal(rawAmount)
      const expectedReturn = await oneSplit.getExpectedReturn(busd.address, usdc.address, busdAmount, 10, 0, {
        from: bwr,
      })
      await expectAction(() => {
        return bwrCon.payWithSwapOnOneInch(
          tranchedPool.address,
          busdAmount,
          busd.address,
          expectedReturn.returnAmount.mul(new BN(99)).div(new BN(100)),
          expectedReturn.distribution,
          {from: bwr}
        )
      }).toChange([
        [async () => await getBalance(bwr, busd), {by: busdAmount.neg()}],
        [async () => await getBalance(cl.address, usdc), {byCloseTo: expectedReturn.returnAmount}],
      ])
      await advanceTime({toSecond: (await cl.nextDueTime()).add(new BN(1))})
      await expectAction(() => tranchedPool.assess()).toChange([
        [async () => await cl.balance(), {decrease: true}],
        [async () => await getBalance(cl.address, usdc), {to: new BN(0)}],
      ])
    }).timeout(TEST_TIMEOUT)

    describe("payMultipleWithSwapOnOneInch", async () => {
      let tranchedPool2, cl2
      const amount2 = usdcVal(50)

      beforeEach(async function () {
        this.timeout(TEST_TIMEOUT)
        ;({tranchedPool: tranchedPool2, creditLine: cl2} = await createPoolWithCreditLine({
          people: {owner: MAINNET_MULTISIG, borrower: bwrCon.address},
          goldfinchFactory,
          usdc,
        }))

        expect(cl.address).to.not.eq(cl2.addresss)
        expect(tranchedPool.address).to.not.eq(tranchedPool2.addresss)

        await initializeTranchedPool(tranchedPool2, bwrCon)
        await bwrCon.drawdown(tranchedPool2.address, amount2, bwr, {from: bwr})
      })

      it("should pay back multiple loans", async () => {
        const padding = usdcVal(50)
        const originAmount = amount.add(amount2).add(padding)
        const expectedReturn = await oneSplit.getExpectedReturn(usdt.address, usdc.address, originAmount, 10, 0, {
          from: bwr,
        })
        const totalMinAmount = amount.add(amount2)
        const expectedExtra = expectedReturn.returnAmount.sub(totalMinAmount)

        await advanceTime({toSecond: (await cl.nextDueTime()).add(new BN(1))})
        await tranchedPool.assess()

        await expectAction(() =>
          bwrCon.payMultipleWithSwapOnOneInch(
            [tranchedPool.address, tranchedPool2.address],
            [amount, amount2],
            originAmount,
            usdt.address,
            expectedReturn.distribution,
            {from: bwr}
          )
        ).toChange([
          // CreditLine should be paid down by `amount`
          [async () => (await cl.balance()).add(await cl.interestOwed()), {by: amount.neg()}],
          // Excess USDC from swap should be added to the first CreditLine's contract balance
          // rather than applied as payment
          [() => getBalance(cl.address, usdc), {byCloseTo: expectedExtra}],
          [() => getBalance(cl2.address, usdc), {by: amount2}],
          [() => getBalance(bwr, usdt), {by: originAmount.neg()}],
        ])
        expect(await getBalance(bwrCon.address, usdc)).to.bignumber.eq(new BN(0))
        expect(await getBalance(bwrCon.address, usdt)).to.bignumber.eq(new BN(0))
      }).timeout(TEST_TIMEOUT)
    })
  })

  describe("SeniorPool", async () => {
    describe("compound integration", async () => {
      beforeEach(async function () {
        this.timeout(TEST_TIMEOUT)
        const limit = usdcVal(100000)
        const interestApr = interestAprAsBN("5.00")
        const paymentPeriodInDays = new BN(30)
        const termInDays = new BN(365)
        const lateFeeApr = new BN(0)
        const juniorFeePercent = new BN(20)
        const juniorInvestmentAmount = usdcVal(1000)

        borrower = bwr
        ;({tranchedPool} = await createPoolWithCreditLine({
          people: {owner: MAINNET_MULTISIG, borrower},
          goldfinchFactory,
          limit,
          interestApr,
          paymentPeriodInDays,
          termInDays,
          lateFeeApr,
          juniorFeePercent,
          usdc,
        }))

        reserveAddress = await goldfinchConfig.getAddress(CONFIG_KEYS.TreasuryReserve)

        await erc20Approve(usdc, tranchedPool.address, usdcVal(100000), [owner])
        await tranchedPool.deposit(TRANCHES.Junior, juniorInvestmentAmount)
      })

      it("should redeem from compound and recognize interest on invest", async function () {
        await tranchedPool.lockJuniorCapital({from: borrower})
        const usdcAmount = await seniorPoolStrategy.invest(seniorPool.address, tranchedPool.address)
        const seniorPoolValue = await getBalance(seniorPool.address, usdc)
        const protocolOwner = await getProtocolOwner()

        await expectAction(() => {
          return seniorPool.sweepToCompound({from: protocolOwner})
        }).toChange([
          [() => getBalance(seniorPool.address, usdc), {to: new BN(0)}], // The pool balance is swept to compound
          [() => getBalance(seniorPool.address, cUSDC), {increase: true}], // Pool should gain some cTokens
          [() => seniorPool.assets(), {by: new BN(0)}], // Pool's assets should not change (it should include amount on compound)
        ])

        const originalSharePrice = await seniorPool.sharePrice()

        const BLOCKS_TO_MINE = 10
        await time.advanceBlockTo((await time.latestBlock()).add(new BN(BLOCKS_TO_MINE)))

        const originalReserveBalance = await getBalance(reserveAddress, usdc)

        await expectAction(() => seniorPool.invest(tranchedPool.address, {from: protocolOwner})).toChange([
          [() => getBalance(seniorPool.address, usdc), {byCloseTo: seniorPoolValue.sub(usdcAmount)}], // regained usdc
          [() => getBalance(seniorPool.address, cUSDC), {to: new BN(0)}], // No more cTokens
          [() => getBalance(tranchedPool.address, usdc), {by: usdcAmount}], // Funds were transferred to TranchedPool
        ])

        const poolBalanceChange = (await getBalance(seniorPool.address, usdc)).sub(seniorPoolValue.sub(usdcAmount))
        const reserveBalanceChange = (await getBalance(reserveAddress, usdc)).sub(originalReserveBalance)
        const interestGained = poolBalanceChange.add(reserveBalanceChange)
        expect(interestGained).to.bignumber.gt(new BN(0))

        const newSharePrice = await seniorPool.sharePrice()

        const FEE_DENOMINATOR = new BN(10)
        const expectedfeeAmount = interestGained.div(FEE_DENOMINATOR)

        // This could be zero, if the mainnet Compound interest rate is too low, if this test fails in the future,
        // consider increasing BLOCKS_TO_MINE (but it could slow down the test)
        expect(expectedfeeAmount).to.bignumber.gt(new BN(0))
        expect(await getBalance(reserveAddress, usdc)).to.bignumber.eq(originalReserveBalance.add(expectedfeeAmount))

        const expectedSharePrice = new BN(interestGained)
          .sub(expectedfeeAmount)
          .mul(decimals.div(USDC_DECIMALS)) // This part is our "normalization" between USDC and Fidu
          .mul(decimals)
          .div(await fidu.totalSupply())
          .add(originalSharePrice)

        expect(newSharePrice).to.bignumber.gt(originalSharePrice)
        expect(newSharePrice).to.bignumber.equal(expectedSharePrice)
      }).timeout(TEST_TIMEOUT)

      it("should redeem from compound and recognize interest on withdraw", async function () {
        const usdcAmount = usdcVal(100)
        await erc20Approve(usdc, seniorPool.address, usdcAmount, [bwr])
        await seniorPool.deposit(usdcAmount, {from: bwr})
        const protocolOwner = await getProtocolOwner()
        await expectAction(() => {
          return seniorPool.sweepToCompound({from: protocolOwner})
        }).toChange([
          [() => getBalance(seniorPool.address, usdc), {to: new BN(0)}],
          [() => getBalance(seniorPool.address, cUSDC), {increase: true}],
          [() => seniorPool.assets(), {by: new BN(0)}],
        ])

        const WITHDRAWL_FEE_DENOMINATOR = new BN(200)
        const expectedWithdrawAmount = usdcAmount.sub(usdcAmount.div(WITHDRAWL_FEE_DENOMINATOR))
        await expectAction(() => {
          return seniorPool.withdraw(usdcAmount, {from: bwr})
        }).toChange([
          [() => getBalance(seniorPool.address, usdc), {increase: true}], // USDC withdrawn, but interest was collected
          [() => getBalance(seniorPool.address, cUSDC), {to: new BN(0)}], // No more cTokens
          [() => getBalance(bwr, usdc), {by: expectedWithdrawAmount}], // Investor withdrew the full balance minus withdraw fee
          [() => seniorPool.sharePrice(), {increase: true}], // Due to interest collected, the exact math is tested above
        ])
      }).timeout(TEST_TIMEOUT)

      it("does not allow sweeping to compound when there is already a balance", async () => {
        const protocolOwner = await getProtocolOwner()
        await seniorPool.sweepToCompound({from: protocolOwner})

        await expect(seniorPool.sweepToCompound({from: protocolOwner})).to.be.rejectedWith(/Cannot sweep/)
      }).timeout(TEST_TIMEOUT)

      it("can only be swept by the owner", async () => {
        await expect(seniorPool.sweepToCompound({from: bwr})).to.be.rejectedWith(/Must have admin role/)
        await expect(seniorPool.sweepFromCompound({from: bwr})).to.be.rejectedWith(/Must have admin role/)
      }).timeout(TEST_TIMEOUT)
    })
  })

  describe("BackerRewards", () => {
    const microTolerance = String(1e5)
    let stakingRewardsEthers: StakingRewards
    let backerRewardsEthers: BackerRewards
    let tranchedPoolWithBorrowerConnected: TranchedPool
    let tranchedPoolWithOwnerConnected: TranchedPool
    let backerStakingTokenId: string
    let creditLine: CreditLine
    const paymentPeriodInDays = new BigNumber("30")
    const termInDays = new BigNumber("365")
    const trackedStakedAmount = usdcVal(2500)
    const untrackedStakedAmount = usdcVal(1000)
    const limit = trackedStakedAmount.add(untrackedStakedAmount).mul(new BN("5"))
    const setup = deployments.createFixture(async () => {
      const result = await goldfinchFactory.createPool(
        bwr,
        "20",
        limit.toString(),
        "100000000000000000",
        paymentPeriodInDays.toString(),
        termInDays.toString(),
        "0",
        termInDays.toString(),
        "0",
        ["0"],
        {from: await getProtocolOwner()}
      )
      const ownerSigner = asNonNullable(await getSignerForAddress(owner))
      const borrowerSigner = asNonNullable(await getSignerForAddress(bwr))
      assertNonNullable(result.logs)
      const event = result.logs[result.logs.length - 1] as unknown as PoolCreated

      const stakingRewardsEthers = await (
        await getEthersContract<StakingRewards>("StakingRewards", {at: stakingRewards.address})
      ).connect(ownerSigner)
      const backerRewardsEthers = await (
        await getEthersContract<BackerRewards>("BackerRewards", {at: backerRewards.address})
      ).connect(ownerSigner)
      const tranchedPoolWithBorrowerConnected = await (
        await getEthersContract<TranchedPool>("TranchedPool", {at: event.args.pool})
      ).connect(borrowerSigner)
      const creditLine = await getEthersContract<CreditLine>("CreditLine", {
        at: await tranchedPoolWithBorrowerConnected.creditLine(),
      })

      const tranchedPoolWithOwnerConnected = await tranchedPoolWithBorrowerConnected.connect(ownerSigner)

      await erc20Approve(usdc, tranchedPoolWithBorrowerConnected.address, MAX_UINT, [bwr, owner])
      // two token holders
      await (await tranchedPoolWithOwnerConnected.deposit(TRANCHES.Junior, String(untrackedStakedAmount))).wait()
      const depositTx = await (
        await tranchedPoolWithOwnerConnected.deposit(TRANCHES.Junior, String(trackedStakedAmount))
      ).wait()
      await (await tranchedPoolWithBorrowerConnected.lockJuniorCapital()).wait()
      await seniorPool.invest(tranchedPoolWithBorrowerConnected.address, {from: owner})

      await erc20Approve(usdc, stakingRewardsEthers.address, MAX_UINT, [bwr, owner])
      await erc20Approve(gfi, stakingRewardsEthers.address, MAX_UINT, [bwr, owner])

      const topic = tranchedPoolWithBorrowerConnected.interface.getEventTopic("DepositMade")
      const rawEvent = depositTx.logs.find((x) => x.topics.indexOf(topic) >= 0)
      const parsedEvent = tranchedPoolWithBorrowerConnected.interface.parseLog(asNonNullable(rawEvent))
      const backerStakingTokenId = parsedEvent.args.tokenId

      return {
        backerStakingTokenId,
        tranchedPoolWithOwnerConnected,
        tranchedPoolWithBorrowerConnected,
        backerRewardsEthers,
        stakingRewardsEthers,
        creditLine,
      }
    })

    beforeEach(async () => {
      // eslint-disable-next-line @typescript-eslint/no-extra-semi
      ;({
        backerStakingTokenId,
        tranchedPoolWithOwnerConnected,
        tranchedPoolWithBorrowerConnected,
        backerRewardsEthers,
        stakingRewardsEthers,
        creditLine,
      } = await setup())
    })

    async function getStakingRewardsForToken(tokenId: string, blockNum?: number): Promise<BN> {
      const amount = await stakingRewardsEthers.earnedSinceLastCheckpoint(tokenId, {
        blockTag: blockNum,
      })

      return new BN(amount.toString())
    }

    async function getBackerRewardsForToken(tokenId: string, blockNum?: number): Promise<BN> {
      const amount = await backerRewardsEthers.stakingRewardsEarnedSinceLastWithdraw(tokenId, {
        blockTag: blockNum,
      })

      return new BN(amount.toString())
    }

    async function expectRewardsAreEqualForTokens(stakingTokenId: string, backerTokenId: string, blockNum?: number) {
      const stakingRewards = await getStakingRewardsForToken(stakingTokenId, blockNum)
      const backerStakingRewardsEarned = await getBackerRewardsForToken(backerTokenId, blockNum)
      expect(stakingRewards).to.bignumber.eq(backerStakingRewardsEarned)
    }

    function getStakingRewardTokenFromTransactionReceipt(tx: ContractReceipt): string {
      const topic = stakingRewardsEthers.interface.getEventTopic("Staked")
      const rawEvent = tx.logs.find((x) => x.topics.indexOf(topic) >= 0)
      const parsedEvent = stakingRewardsEthers.interface.parseLog(asNonNullable(rawEvent))
      return parsedEvent.args.tokenId
    }

    function getWithdrawnStakingAmountFromTransactionReceipt(tx: ContractReceipt) {
      const topic = backerRewardsEthers.interface.getEventTopic("BackerRewardsClaimed")
      const rawEvent = tx.logs.find((x) => x.topics.indexOf(topic) >= 0)
      const parsedEvent = backerRewardsEthers.interface.parseLog(asNonNullable(rawEvent))
      return parsedEvent.args.amountOfSeniorPoolRewards
    }

    async function payOffTranchedPoolInterest(tranchedPool: TranchedPool): Promise<ContractReceipt> {
      await (await tranchedPool.assess()).wait()
      const creditLine = await getEthersContract<CreditLine>("CreditLine", {at: await tranchedPool.creditLine()})
      const interestOwed = await creditLine.interestOwed()
      return (await tranchedPool.pay(interestOwed.toString())).wait()
    }

    async function fullyRepayTranchedPool(tranchedPool: TranchedPool): Promise<ContractReceipt> {
      await (await tranchedPool.assess()).wait()
      const creditLine = await getEthersContract<CreditLine>("CreditLine", {at: await tranchedPool.creditLine()})
      const principalOwed = await creditLine.principalOwed()
      const interestOwed = await creditLine.interestOwed()
      const paymentTx = await (await tranchedPool.pay(principalOwed.add(interestOwed).toString())).wait()
      const principalOwedAfterFinalRepayment = await creditLine.principalOwed()
      const interestOwedAfterFinalRepayment = await creditLine.interestOwed()
      expect(String(principalOwedAfterFinalRepayment)).to.bignumber.eq("0")
      expect(String(interestOwedAfterFinalRepayment)).to.bignumber.eq("0")
      return paymentTx
    }

    it("backers only earn rewards for full payments", async () => {
      await (await tranchedPoolWithBorrowerConnected.drawdown(String(limit))).wait()
      await advanceTime({days: (await creditLine.paymentPeriodInDays()).toString()})
      const partialPaybackTx = await (await tranchedPoolWithBorrowerConnected.pay("1")).wait()
      let backerRewardsEarned = await getBackerRewardsForToken(backerStakingTokenId, partialPaybackTx.blockNumber)
      expect(backerRewardsEarned).to.bignumber.eq("0")

      const interestOwed = await creditLine.interestOwed()
      const fullPaybackTx = await (await tranchedPoolWithBorrowerConnected.pay(interestOwed)).wait()
      backerRewardsEarned = await getBackerRewardsForToken(backerStakingTokenId, fullPaybackTx.blockNumber)
      expect(backerRewardsEarned).to.not.bignumber.eq("0")
    })

    it("behaves correctly, 1 slice, full drawdown", async () => {
      const [, stakingTx] = await mineInSameBlock(
        [
          // were staking another person here to make sure that each person receieves their proportional rewards,
          // and not that someone is receiving 100% of the rewards
          await stakingRewardsEthers.populateTransaction.depositAndStake(untrackedStakedAmount.toString()),
          await stakingRewardsEthers.populateTransaction.depositAndStake(trackedStakedAmount.toString()),
          await tranchedPoolWithBorrowerConnected.populateTransaction.drawdown(limit.toString()),
        ],
        this.timeout()
      )
      const stakingRewardsTokenId = getStakingRewardTokenFromTransactionReceipt(stakingTx as ContractReceipt)
      const numberOfPaymentIntervals = termInDays.dividedBy(paymentPeriodInDays).integerValue().toNumber()

      for (let i = 0; i < numberOfPaymentIntervals; i++) {
        await advanceTime({days: paymentPeriodInDays.toFixed()})
        const payTx = await payOffTranchedPoolInterest(tranchedPoolWithBorrowerConnected)
        await (await tranchedPoolWithOwnerConnected.withdrawMax(backerStakingTokenId)).wait()
        await expectRewardsAreEqualForTokens(stakingRewardsTokenId, backerStakingTokenId, payTx.blockNumber)
      }

      const termEndTime = await creditLine.termEndTime()
      await advanceTime({toSecond: termEndTime.toString()})
      await mineBlock()
      const blockNumAtTermEnd = await ethers.provider.getBlockNumber()
      const stakingRewardsAtTermEnd = await getStakingRewardsForToken(stakingRewardsTokenId, blockNumAtTermEnd)

      // this section tests the final repayment
      // the final repayment is different because if the payment happens after the term is over
      // the backer rewards should be less
      const thirtyDaysAfterTermEndTime = termEndTime.add("2592000") // 30 days in seconds
      await advanceTime({toSecond: thirtyDaysAfterTermEndTime.toString()})
      const paymentTx = await fullyRepayTranchedPool(tranchedPoolWithBorrowerConnected)

      const backerStakingRewardsEarnedAfterFinalRepayment = await getBackerRewardsForToken(
        backerStakingTokenId,
        paymentTx.blockNumber
      )
      expect(backerStakingRewardsEarnedAfterFinalRepayment).to.bignumber.eq(stakingRewardsAtTermEnd)

      // Even long after the final repayment where there was no outstanding principal
      // You should have accrued no rewards during that time
      await advanceTime({days: "365"})
      await mineBlock()
      const muchLaterBlockNumber = await ethers.provider.getBlockNumber()
      const backerStakingRewardsEarnedMuchLater = await getBackerRewardsForToken(
        backerStakingTokenId,
        muchLaterBlockNumber
      )
      expect(backerStakingRewardsEarnedMuchLater).to.bignumber.eq(backerStakingRewardsEarnedAfterFinalRepayment)

      const withdrawTx = await (await backerRewardsEthers.withdraw(backerStakingTokenId)).wait()
      const amountOfStakingRewardsWithdrawn = getWithdrawnStakingAmountFromTransactionReceipt(withdrawTx)
      expect(backerStakingRewardsEarnedMuchLater).to.bignumber.eq(String(amountOfStakingRewardsWithdrawn))
    }).timeout(TEST_TIMEOUT)

    it("behaves correctly, 1 slice, two partial drawdowns", async () => {
      // person we dont care about but is participating in the pool to make sure
      // that other people are receieving staking rewards
      const firstStakedAmount = trackedStakedAmount.div(new BN("2"))
      const firstUntrackedStakedAmount = untrackedStakedAmount.div(new BN("2"))
      const firstDrawdownAmount = limit.div(new BN("2"))
      const [, initialStakeTx] = await mineInSameBlock(
        [
          await stakingRewardsEthers.populateTransaction.depositAndStake(String(firstUntrackedStakedAmount)),
          await stakingRewardsEthers.populateTransaction.depositAndStake(String(firstStakedAmount)),
          await tranchedPoolWithBorrowerConnected.populateTransaction.drawdown(String(firstDrawdownAmount)),
        ],
        this.timeout()
      )
      expect(String(firstDrawdownAmount)).to.bignumber.lt(new BN(await (await creditLine.limit()).toString()))
      const stakingRewardsTokenId = getStakingRewardTokenFromTransactionReceipt(initialStakeTx as ContractReceipt)

      const numberOfPaymentIntervals = termInDays.dividedBy(paymentPeriodInDays).integerValue().toNumber()

      let backerStakingRewardsEarned = await getBackerRewardsForToken(backerStakingTokenId, initialStakeTx?.blockNumber)
      let stakingRewardsEarned = await getStakingRewardsForToken(stakingRewardsTokenId, initialStakeTx?.blockNumber)

      expect(backerStakingRewardsEarned).to.bignumber.eq("0")
      expect(stakingRewardsEarned).to.bignumber.eq("0")

      // Run through the first half of payments normally
      for (let i = 0; i < numberOfPaymentIntervals / 2; i++) {
        await advanceTime({days: paymentPeriodInDays.toFixed()})
        const payTx = await payOffTranchedPoolInterest(tranchedPoolWithBorrowerConnected)
        stakingRewardsEarned = await getStakingRewardsForToken(stakingRewardsTokenId, payTx.blockNumber)
        backerStakingRewardsEarned = await getBackerRewardsForToken(backerStakingTokenId, payTx.blockNumber)
        expect(backerStakingRewardsEarned).to.bignumber.closeTo(stakingRewardsEarned, microTolerance)
      }

      // we need to stake the equivalent amount drawndown
      const secondStakedAmount = firstStakedAmount.div(new BN("2")) // 1 / 4
      const secondUntrackedStakedAmount = firstUntrackedStakedAmount.div(new BN("2")) // (1 / 2) / 2 = 1/4
      const secondDrawdownAmount = limit.div(new BN("4")) // 1 / 4
      expect(secondDrawdownAmount.add(firstDrawdownAmount)).to.bignumber.lt(
        new BN((await creditLine.limit()).toString())
      )
      const [, secondStakeTx] = await mineInSameBlock(
        [
          await stakingRewardsEthers.populateTransaction.depositAndStake(secondUntrackedStakedAmount.toString()),
          await stakingRewardsEthers.populateTransaction.depositAndStake(secondStakedAmount.toString()),
          await tranchedPoolWithBorrowerConnected.populateTransaction.drawdown(secondDrawdownAmount.toString()),
        ],
        this.timeout()
      )

      const secondStakingTokenId = getStakingRewardTokenFromTransactionReceipt(secondStakeTx as ContractReceipt)
      const backerStakingRewardsEarnedAfterSecondDrawdown = await getBackerRewardsForToken(
        backerStakingTokenId,
        secondStakeTx?.blockNumber
      )

      // check that the backer doesnt earned rewards on a drawdown
      expect(backerStakingRewardsEarnedAfterSecondDrawdown).to.bignumber.eq(backerStakingRewardsEarned)

      // second half of the payments
      for (let i = numberOfPaymentIntervals / 2; i < numberOfPaymentIntervals; i++) {
        await advanceTime({days: paymentPeriodInDays.toFixed()})
        const payTx = await payOffTranchedPoolInterest(tranchedPoolWithBorrowerConnected)
        // withdraw to make sure that the backer originally backer wont have less rewards
        // when their unutilized capital is removed from the pool
        await (await tranchedPoolWithOwnerConnected.withdrawMax(backerStakingTokenId)).wait()
        stakingRewardsEarned = await getStakingRewardsForToken(stakingRewardsTokenId, payTx.blockNumber)
        const secondStakingRewardsEarned = await getStakingRewardsForToken(secondStakingTokenId, payTx.blockNumber)
        backerStakingRewardsEarned = await getBackerRewardsForToken(backerStakingTokenId, payTx.blockNumber)

        expect(backerStakingRewardsEarned).to.bignumber.closeTo(
          stakingRewardsEarned.add(secondStakingRewardsEarned),
          microTolerance
        )
      }

      const termEndTime = await creditLine.termEndTime()
      await advanceTime({toSecond: termEndTime.toString()})
      await mineBlock()
      const stakingRewardsAtTermEnd = await getStakingRewardsForToken(stakingRewardsTokenId)
      const secondStakingRewardsAtTermEnd = await getStakingRewardsForToken(secondStakingTokenId)

      // this section tests the final repayment
      // the final repayment is different because if the payment happens after the term is over
      // the backer rewards should be less
      const thirtyDaysAfterTermEnd = termEndTime.add("2592000") // < 30 days in seconds
      await advanceTime({toSecond: thirtyDaysAfterTermEnd.toString()})
      const payTx = await fullyRepayTranchedPool(tranchedPoolWithBorrowerConnected)
      const backerStakingRewardsEarnedAfterFinalRepayment = await getBackerRewardsForToken(
        backerStakingTokenId,
        payTx.blockNumber
      )

      expect(backerStakingRewardsEarnedAfterFinalRepayment).to.bignumber.closeTo(
        stakingRewardsAtTermEnd.add(secondStakingRewardsAtTermEnd),
        microTolerance
      )

      // Even long after the final repayment where there was no outstanding principal
      // You should have accrued no rewards during that time
      await advanceTime({days: "365"})
      await mineBlock()
      const backerStakingRewardsEarnedMuchLater = await getBackerRewardsForToken(backerStakingTokenId)
      expect(backerStakingRewardsEarnedMuchLater).to.bignumber.eq(backerStakingRewardsEarnedAfterFinalRepayment)
    }).timeout(TEST_TIMEOUT)

    describe("before drawdown", async () => {
      it("when a user withdraws they should earn 0 rewards", async () => {
        const backerStakingRewardsEarned = await backerRewards.stakingRewardsEarnedSinceLastWithdraw(
          backerStakingTokenId
        )
        expect(backerStakingRewardsEarned).to.bignumber.eq("0")
        const withdrawTx = await (await backerRewardsEthers.withdraw(backerStakingTokenId)).wait()
        const rewardsWithdrawn = getWithdrawnStakingAmountFromTransactionReceipt(withdrawTx)
        expect(String(rewardsWithdrawn)).to.bignumber.eq("0")
      })
    })

    describe("after drawdown but before the first payment", () => {
      beforeEach(async () => {
        const limit = await creditLine.maxLimit()
        tranchedPoolWithBorrowerConnected.drawdown(limit.toString())
      })

      it("backers should earned 0 rewards", async () => {
        const backerStakingRewardsEarned = await getBackerRewardsForToken(backerStakingTokenId)
        expect(backerStakingRewardsEarned).to.bignumber.eq("0")
        const withdrawTx = await (await backerRewardsEthers.withdraw(backerStakingTokenId)).wait()
        const rewardsWithdrawn = getWithdrawnStakingAmountFromTransactionReceipt(withdrawTx)
        expect(String(rewardsWithdrawn)).to.bignumber.eq("0")
      })
    })
  })

  describe("integration tests", async () => {
    let bwrCon: BorrowerInstance
    describe("as a not user on the go list and without a UID", async () => {
      let unGoListedUser: string

      beforeEach(async () => {
        const [, , , maybeUser] = await hre.getUnnamedAccounts()
        unGoListedUser = asNonNullable(maybeUser)
        ;({tranchedPool} = await createPoolWithCreditLine({
          people: {borrower: bwr, owner: MAINNET_MULTISIG},
          usdc,
          goldfinchFactory,
        }))
        await fundWithWhales(["USDC"], [unGoListedUser])
        await erc20Approve(usdc, seniorPool.address, MAX_UINT, [unGoListedUser])
        await erc20Approve(usdc, tranchedPool.address, MAX_UINT, [unGoListedUser])
        await erc20Approve(usdc, stakingRewards.address, MAX_UINT, [unGoListedUser])
        await expect(go.go(unGoListedUser)).to.eventually.be.false
      })

      describe("when I deposit and subsequently withdraw into the senior pool", async () => {
        it("it reverts", async () => {
          await expect(seniorPool.deposit(usdcVal(10), {from: unGoListedUser})).to.be.rejected
          await expect(seniorPool.withdraw(usdcVal(10), {from: unGoListedUser})).to.be.rejected
        })
      })

      describe("when I deposit and subsequently withdraw from a tranched pool's junior tranche", async () => {
        it("it reverts", async () => {
          await expect(tranchedPool.deposit(TRANCHES.Junior, usdcVal(10), {from: unGoListedUser})).to.be.rejected
          await expect(tranchedPool.withdraw(new BN("0"), usdcVal(10), {from: unGoListedUser})).to.be.rejected
        })
      })

      describe("when I deposit and stake", async () => {
        it("it reverts", async () => {
          await expect(stakingRewards.depositAndStake(usdcVal(10), {from: unGoListedUser})).to.be.rejectedWith(/GL/i)
        })
      })
    })

    describe("as a user on the go list", async () => {
      let goListedUser: string

      beforeEach(async () => {
        const [, , , , maybeUser, maybeBorrower] = await hre.getUnnamedAccounts()
        goListedUser = asNonNullable(maybeUser)
        borrower = asNonNullable(maybeBorrower)
        ;({tranchedPool} = await createPoolWithCreditLine({
          people: {borrower, owner: MAINNET_MULTISIG},
          usdc,
          goldfinchFactory,
        }))
        await fundWithWhales(["USDC"], [goListedUser])
        const goldfinchConfigWithGoListAddress = await go.legacyGoList()
        const goldfinchConfigWithGoList = await getTruffleContract<GoldfinchConfigInstance>("GoldfinchConfig", {
          at: goldfinchConfigWithGoListAddress,
        })
        await goldfinchConfigWithGoList.addToGoList(goListedUser)
        await erc20Approve(usdc, seniorPool.address, MAX_UINT, [goListedUser])
        await erc20Approve(usdc, tranchedPool.address, MAX_UINT, [goListedUser])
        await erc20Approve(usdc, stakingRewards.address, MAX_UINT, [goListedUser])
        await expect(go.go(goListedUser)).to.eventually.be.true
      })

      describe("when I deposit and subsequently withdraw into the senior pool", async () => {
        it("it works", async () => {
          await expect(seniorPool.deposit(usdcVal(10), {from: goListedUser})).to.be.fulfilled
          await expect(seniorPool.withdraw(usdcVal(10), {from: goListedUser})).to.be.fulfilled
        })
      })

      describe("when I deposit and subsequently withdraw from a tranched pool's junior tranche", async () => {
        it("it works", async () => {
          const tx = await expect(tranchedPool.deposit(TRANCHES.Junior, usdcVal(10), {from: goListedUser})).to.be
            .fulfilled
          const logs = decodeLogs<DepositMade>(tx.receipt.rawLogs, tranchedPool, "DepositMade")
          let depositMadeEvent = logs[0]
          expect(depositMadeEvent).to.not.be.undefined
          depositMadeEvent = asNonNullable(depositMadeEvent)
          const tokenId = depositMadeEvent.args.tokenId
          await expect(tranchedPool.withdraw(tokenId, usdcVal(10), {from: goListedUser})).to.be.fulfilled
        })
      })

<<<<<<< HEAD
      describe("when I deposit and stake and then exit", async () => {
        it("it works", async () => {
          const tx = await expect(stakingRewards.depositAndStake(usdcVal(10_000), {from: goListedUser})).to.be.fulfilled
          const logs = decodeLogs<Staked>(tx.receipt.rawLogs, stakingRewards, "Staked")
          const stakedEvent = asNonNullable(logs[0])
          const tokenId = stakedEvent?.args.tokenId
          await expect(stakingRewards.exit(tokenId, {from: goListedUser})).to.be.fulfilled
        })
      })

      describe("when I deposit and stake, and then zap to Curve", async () => {
=======
      // NOTE: Skipping these tests for now because they depend on the v2.6.0 upgrade.
      //        Main should be passing after only running the v2.5.0 upgrade
      describe.skip("when I deposit and stake, and then zap to Curve", async () => {
>>>>>>> 74a0d99d
        beforeEach(async () => {
          await erc20Approve(usdc, seniorPool.address, MAX_UINT, [owner])
          await erc20Approve(usdc, stakingRewards.address, MAX_UINT, [goListedUser, owner])
          await erc20Approve(fidu, stakingRewards.address, MAX_UINT, [goListedUser, owner])

          // Seed the Curve pool with funds
          await fundWithWhales(["USDC"], [owner])
          await seniorPool.deposit(usdcVal(100_000), {from: owner})
          await stakingRewards.depositToCurveAndStake(bigVal(10_000), usdcVal(10_000), {
            from: owner,
          })
        })

        it("it works", async () => {
          const curveBalanceBefore = await curvePool.balances(0)

          // Deposit and stake
          const tx = await expect(stakingRewards.depositAndStake(usdcVal(10_000), {from: goListedUser})).to.be.fulfilled
          const stakedEvent = decodeAndGetFirstLog<Staked>(tx.receipt.rawLogs, stakingRewards, "Staked")
          const tokenId = stakedEvent.args.tokenId

          // Zap to curve
          const zapperTx = await expect(
            zapper.zapStakeToCurve(tokenId, new BN(stakedEvent?.args.amount.toString(10)), {
              from: goListedUser,
            })
          ).to.be.fulfilled

          const unstakedLog = await decodeAndGetFirstLog<Unstaked>(zapperTx.receipt.rawLogs, stakingRewards, "Unstaked")
          expect(unstakedLog.args.tokenId).to.bignumber.equal(tokenId)
          expect(unstakedLog.args.amount).to.bignumber.equal(new BN(stakedEvent.args.amount.toString(10)))

          const depositedToCurveAndStakeLog = await decodeAndGetFirstLog<DepositedToCurveAndStaked>(
            zapperTx.receipt.rawLogs,
            stakingRewards,
            "DepositedToCurveAndStaked"
          )
          expect(depositedToCurveAndStakeLog.args.fiduAmount).to.bignumber.equal(
            new BN(stakedEvent.args.amount.toString(10))
          )
          expect(depositedToCurveAndStakeLog.args.usdcAmount).to.bignumber.equal(new BN(0))

          const curveBalanceAfter = await curvePool.balances(0)
          expect(curveBalanceAfter.sub(curveBalanceBefore)).to.bignumber.equal(unstakedLog.args.amount)
        })
      })
    })

    describe("as a go listed borrower", async () => {
      describe("with a pool that I don't own", async () => {
        beforeEach(async () => {
          // eslint-disable-next-line @typescript-eslint/no-extra-semi
          ;({tranchedPool} = await createPoolWithCreditLine({
            people: {
              owner: MAINNET_MULTISIG,
              borrower: person3,
            },
            usdc,
            goldfinchFactory,
          }))
          bwr = person3
          bwrCon = await createBorrowerContract()
          await erc20Approve(usdc, tranchedPool.address, MAX_UINT, [bwr, owner])
          await erc20Approve(usdc, bwrCon.address, MAX_UINT, [bwr, owner])
          await tranchedPool.deposit(TRANCHES.Junior, usdcVal(100), {from: owner})
          await tranchedPool.lockJuniorCapital({from: MAINNET_MULTISIG})
          await tranchedPool.grantRole(await tranchedPool.SENIOR_ROLE(), owner, {from: MAINNET_MULTISIG})
          await tranchedPool.deposit(TRANCHES.Senior, usdcVal(300), {from: owner})
          await tranchedPool.revokeRole(await tranchedPool.SENIOR_ROLE(), owner, {from: MAINNET_MULTISIG})
          await tranchedPool.lockPool({from: MAINNET_MULTISIG})
        })

        describe("when I try to withdraw", async () => {
          it("it fails", async () => {
            await expect(bwrCon.drawdown(tranchedPool.address, usdcVal(400), bwr, {from: bwr})).to.be.rejectedWith(
              /Must have locker role/i
            )
          })
        })
      })

      describe("with a pool that I own", async () => {
        let backerTokenId
        beforeEach(async () => {
          // eslint-disable-next-line @typescript-eslint/no-extra-semi
          ;({tranchedPool} = await createPoolWithCreditLine({
            people: {
              owner: MAINNET_MULTISIG,
              borrower: bwr,
            },
            usdc,
            goldfinchFactory,
          }))
          await erc20Approve(usdc, tranchedPool.address, MAX_UINT, [bwr, owner])
          await erc20Approve(usdc, bwrCon.address, MAX_UINT, [bwr, owner])
          const tx = await tranchedPool.deposit(TRANCHES.Junior, usdcVal(2_500), {from: owner})
          const logs = decodeLogs<DepositMade>(tx.receipt.rawLogs, tranchedPool, "DepositMade")
          const depositMadeEvent = asNonNullable(logs[0])
          backerTokenId = depositMadeEvent.args.tokenId
          await tranchedPool.lockJuniorCapital({from: bwr})
          await tranchedPool.grantRole(await tranchedPool.SENIOR_ROLE(), owner, {from: MAINNET_MULTISIG})
          await tranchedPool.deposit(TRANCHES.Senior, usdcVal(7_500), {from: owner})
          await tranchedPool.revokeRole(await tranchedPool.SENIOR_ROLE(), owner, {from: MAINNET_MULTISIG})
          await tranchedPool.lockPool({from: bwr})
        })

        describe("if backerrewards contract is configured", () => {
          beforeEach(async () => {
            const totalRewards = 1_000
            const maxInterestDollarsEligible = 1_000_000_000
            const protocolOwner = await getProtocolOwner()
            await backerRewards.setMaxInterestDollarsEligible(bigVal(maxInterestDollarsEligible), {from: protocolOwner})
            await backerRewards.setTotalRewards(bigVal(Math.round(totalRewards * 100)).div(new BN(100)), {
              from: protocolOwner,
            })
            await backerRewards.setTotalInterestReceived(usdcVal(0), {from: protocolOwner})
          })

          it("properly allocates rewards", async () => {
            await expect(bwrCon.drawdown(tranchedPool.address, usdcVal(10_000), bwr, {from: bwr})).to.be.fulfilled
            await advanceTime({days: 90})
            await ethers.provider.send("evm_mine", [])
            await expect(bwrCon.pay(tranchedPool.address, usdcVal(10_000), {from: bwr})).to.be.fulfilled

            // verify accRewardsPerPrincipalDollar
            const accRewardsPerPrincipalDollar = await backerRewards.pools(tranchedPool.address)
            expect(accRewardsPerPrincipalDollar).to.bignumber.equal(new BN(0))

            // verify claimable rewards
            const expectedPoolTokenClaimableRewards = await backerRewards.poolTokenClaimableRewards(backerTokenId)
            expect(new BN(expectedPoolTokenClaimableRewards)).to.bignumber.equal(new BN(0))
          })
        })

        describe("if backerrewards contract is not configured", () => {
          describe("when I drawdown and pay back", async () => {
            it("it works", async () => {
              await expect(bwrCon.drawdown(tranchedPool.address, usdcVal(10_000), bwr, {from: bwr})).to.be.fulfilled
              await advanceTime({days: 90})
              await ethers.provider.send("evm_mine", [])
              await expect(bwrCon.pay(tranchedPool.address, usdcVal(10_000), {from: bwr})).to.be.fulfilled
              const rewards = await expect(backerRewards.poolTokenClaimableRewards(backerTokenId)).to.be.fulfilled
              // right now rewards rates aren't set, so no rewards should be claimable
              expect(rewards).to.bignumber.eq("0")
            })
          })
        })
      })
    })
  })

  describe("CommunityRewards", () => {
    describe("claimableRewards", () => {
      // no vesting to merkle direct distributor balance
      describe.skip("MerkleDistributor", () => {
        it("proper reward allocation for users claimable", async () => {
          const vestingGrantsJson: MerkleDistributorInfo = JSON.parse(
            await fs.readFile(VESTING_MERKLE_INFO_PATH, {
              encoding: "utf8",
            })
          )
          await advanceTime({toSecond: new BN(TOKEN_LAUNCH_TIME)})
          await ethers.provider.send("evm_mine", [])

          // randomly sample 50 grants
          const sampledGrants = _.sampleSize(vestingGrantsJson.grants, 50)
          for (const grant of sampledGrants) {
            const {
              index,
              proof,
              account: recipient,
              grant: {amount, vestingLength, cliffLength, vestingInterval},
            } = grant

            const rewardsAvailableBefore = await communityRewards.rewardsAvailable()
            const recipientBalanceBefore = await gfi.balanceOf(recipient)

            await impersonateAccount(hre, recipient)
            await fundWithWhales(["ETH"], [recipient])
            try {
              const receipt = await merkleDistributor.acceptGrant(
                index,
                amount,
                vestingLength,
                cliffLength,
                vestingInterval,
                proof,
                {from: recipient}
              )
              const grantedEvent = getOnlyLog<Granted>(decodeLogs(receipt.receipt.rawLogs, communityRewards, "Granted"))
              const tokenId = grantedEvent.args.tokenId

              // verify grant properties
              const grantState = await communityRewards.grants(tokenId)
              assertCommunityRewardsVestingRewards(grantState)
              expect(grantState.totalGranted).to.bignumber.equal(web3.utils.toBN(amount))
              expect(grantState.totalClaimed).to.bignumber.equal(new BN(0))
              expect(grantState.vestingInterval).to.bignumber.equal(web3.utils.toBN(vestingInterval))
              expect(grantState.cliffLength).to.bignumber.equal(web3.utils.toBN(cliffLength))

              // advance time to end of grant
              if ((await time.latest()).lt(new BN(TOKEN_LAUNCH_TIME).add(web3.utils.toBN(vestingLength)))) {
                await advanceTime({toSecond: new BN(TOKEN_LAUNCH_TIME).add(web3.utils.toBN(vestingLength))})
                await ethers.provider.send("evm_mine", [])
              }

              // verify fully vested claimable rewards
              const claimable = await communityRewards.claimableRewards(tokenId)
              expect(claimable).to.bignumber.equal(web3.utils.toBN(amount))

              // claim all awards
              await communityRewards.getReward(tokenId, {from: recipient})

              const rewardsAvailableAfter = await communityRewards.rewardsAvailable()
              expect(rewardsAvailableAfter).to.bignumber.equal(rewardsAvailableBefore.sub(claimable))

              const recipientBalanceAfter = await gfi.balanceOf(recipient)
              expect(recipientBalanceAfter).to.bignumber.equal(recipientBalanceBefore.add(claimable))
            } catch (e: any) {
              if (e instanceof Error && String(e).indexOf("Grant already accepted")) {
                console.log("Skipping grant, already accepted")
                continue
              }

              console.error(e)
            }
          }
        }).timeout(TEST_TIMEOUT)

        it("works for partial vesting periods", async () => {
          const vestingGrantsJson: MerkleDistributorInfo = JSON.parse(
            await fs.readFile(VESTING_MERKLE_INFO_PATH, {
              encoding: "utf8",
            })
          )

          const affectedAddresses = new Set([
            "0x3e4b143ec4aa78acb5c9f51b4955dc60f8268f14",
            "0x977c827a997e6cb67e70daeaa7145b17d0cb8bda",
            "0xc25d35024dd497d3825115828994bb08d12a3aa7",
            "0x61203f1a49a1df8da163647fb7fa0105e51f7341",
            "0xea93c16b2ed1cd73e6f9d5b5a92c36e504e8dc72",
            "0xd06ac243a362fe59bc336c918485d3fcc733fd1e",
            "0xb49ce783e7572ffe985c0eeced326b621201ffda",
            "0xba8a69673b6b3934c43998d1e18220b0154950e0",
            "0xcd84959ccf9cbd0abbc7e20e30c1c05bcbd2533e",
            "0x13e9b3ea5159ca4dccef9dc2907974027d663703",
            "0x7f1b17848969f0ea6f8814929cf2c14806b23e40",
            "0xfec5746990aeb84572d03def94dfb26ecbc4fe87",
          ])

          const affectedGrants = vestingGrantsJson.grants.filter((g) => affectedAddresses.has(g.account.toLowerCase()))

          for (const grant of affectedGrants) {
            const {
              index,
              proof,
              account: recipient,
              grant: {amount, vestingLength, cliffLength, vestingInterval},
            } = grant

            const rewardsAvailableBefore = await communityRewards.rewardsAvailable()
            const recipientBalanceBefore = await gfi.balanceOf(recipient)

            await impersonateAccount(hre, recipient)
            await fundWithWhales(["ETH"], [recipient])

            try {
              const receipt = await merkleDistributor.acceptGrant(
                index,
                amount,
                vestingLength,
                cliffLength,
                vestingInterval,
                proof,
                {from: recipient}
              )
              const grantedEvent = getOnlyLog<Granted>(decodeLogs(receipt.receipt.rawLogs, communityRewards, "Granted"))
              const tokenId = grantedEvent.args.tokenId

              // verify grant properties
              const grantState = await communityRewards.grants(tokenId)
              assertCommunityRewardsVestingRewards(grantState)
              expect(grantState.totalGranted).to.bignumber.equal(web3.utils.toBN(amount))
              expect(grantState.totalClaimed).to.bignumber.equal(new BN(0))

              if (web3.utils.toBN(vestingInterval).isZero()) {
                expect(grantState.vestingInterval).to.bignumber.equal(web3.utils.toBN(vestingLength))
              } else {
                expect(grantState.vestingInterval).to.bignumber.equal(web3.utils.toBN(vestingInterval))
              }

              expect(grantState.cliffLength).to.bignumber.equal(web3.utils.toBN(cliffLength))

              // advance time to end of grant
              if ((await time.latest()).lt(new BN(TOKEN_LAUNCH_TIME).add(web3.utils.toBN(vestingLength)))) {
                await advanceTime({toSecond: new BN(TOKEN_LAUNCH_TIME).add(web3.utils.toBN(vestingLength))})
                await ethers.provider.send("evm_mine", [])
              }

              // verify fully vested claimable rewards
              const claimable = await communityRewards.claimableRewards(tokenId)
              expect(claimable).to.bignumber.equal(web3.utils.toBN(amount))

              // claim all awards
              await communityRewards.getReward(tokenId, {from: recipient})

              const rewardsAvailableAfter = await communityRewards.rewardsAvailable()
              expect(rewardsAvailableAfter).to.bignumber.equal(rewardsAvailableBefore.sub(claimable))

              const recipientBalanceAfter = await gfi.balanceOf(recipient)
              expect(recipientBalanceAfter).to.bignumber.equal(recipientBalanceBefore.add(claimable))
            } catch (e: any) {
              if (e instanceof Error && String(e).indexOf("Grant already accepted")) {
                console.log("Skipping grant, already accepted")
                continue
              }

              console.error(e)
            }
          }
        }).timeout(TEST_TIMEOUT)
      })

      describe.skip("MerkleDirectDistributor", () => {
        it("proper reward allocation for users claimable", async () => {
          const noVestingGrantsJson: MerkleDirectDistributorInfo = JSON.parse(
            await fs.readFile(NO_VESTING_MERKLE_INFO_PATH, {
              encoding: "utf8",
            })
          )

          await advanceTime({toSecond: new BN(TOKEN_LAUNCH_TIME)})
          await ethers.provider.send("evm_mine", [])

          // randomly sample 50 grants
          const sampledGrants = _.sampleSize(noVestingGrantsJson.grants, 50)
          for (const grant of sampledGrants) {
            const {
              index,
              proof,
              account: recipient,
              grant: {amount},
            } = grant
            const recipientBalanceBefore = await gfi.balanceOf(recipient)

            await impersonateAccount(hre, recipient)
            await fundWithWhales(["ETH"], [recipient])

            try {
              await merkleDirectDistributor.acceptGrant(index, amount, proof, {from: recipient})

              const recipientBalanceAfter = await gfi.balanceOf(recipient)
              expect(recipientBalanceAfter).to.bignumber.equal(recipientBalanceBefore.add(web3.utils.toBN(amount)))
            } catch (e: any) {
              if (e instanceof Error && String(e).indexOf("Grant already accepted")) {
                console.log("Skipping grant, already accepted")
                continue
              }

              console.error(e)
            }
          }
        }).timeout(TEST_TIMEOUT)
      })
    })

    describe("StakingRewards", () => {
      it("deposits and stakes into senior pool, and can withdraw", async () => {
        const yearInSeconds = new BN(365 * 24 * 60 * 60)
        const halfYearInSeconds = yearInSeconds.div(new BN(2))
        const amount = usdcVal(1000)

        await usdc.approve(stakingRewards.address, amount, {from: owner})

        const receipt = await stakingRewards.depositAndStake(amount, {from: owner})
        const stakedEvent = getFirstLog<Staked>(decodeLogs(receipt.receipt.rawLogs, stakingRewards, "Staked"))
        const tokenId = stakedEvent.args.tokenId
        const depositedAndStakedEvent = getFirstLog<DepositedAndStaked>(
          decodeLogs(receipt.receipt.rawLogs, stakingRewards, "DepositedAndStaked")
        )
        expect(depositedAndStakedEvent.args.user).to.equal(stakedEvent.args.user)
        expect(depositedAndStakedEvent.args.depositedAmount).to.bignumber.equal(amount)
        expect(depositedAndStakedEvent.args.tokenId).to.equal(tokenId)
        expect(depositedAndStakedEvent.args.amount).to.bignumber.equal(stakedEvent.args.amount)

        // advance time to end of grant
        await advanceTime({seconds: halfYearInSeconds})
        await ethers.provider.send("evm_mine", [])

        const rewardReceipt = await stakingRewards.getReward(tokenId, {from: owner})
        const rewardEvent = getFirstLog<RewardPaid>(
          decodeLogs(rewardReceipt.receipt.rawLogs, stakingRewards, "RewardPaid")
        )
        const gfiBalance = await gfi.balanceOf(owner)
        expect(gfiBalance).to.bignumber.gt(new BN("0"))
        expect(gfiBalance).to.bignumber.equal(rewardEvent.args.reward)
      })

      it("does not affect reward calculations for a staked position created prior to GIP-1", async () => {
        // Use a known staked position created prior to GIP-1
        // Note: If this test starts failing, check that this position is still staked
        const tokenId = new BN(70)

        // The unsafeEffectiveMultiplier and unsafeBaseTokenExchangeRate should be 0
        const position = await stakingRewards.positions(tokenId)
        expect(position[5]).to.bignumber.equal(new BN(0))
        expect(position[6]).to.bignumber.equal(new BN(0))

        // The position's earnedSinceLastCheckpoint() should be non-zero, implying that the
        // 0 values for the position's `unsafeEffectiveMultiplier` and `unsafeBaseTokenExchangeRate`
        // are being handled safely and not adversely affecting the earning of additional rewards.
        expect(await stakingRewards.earnedSinceLastCheckpoint(tokenId)).to.bignumber.gt(new BN(0))
      })
    })
  })
})<|MERGE_RESOLUTION|>--- conflicted
+++ resolved
@@ -1122,7 +1122,6 @@
         })
       })
 
-<<<<<<< HEAD
       describe("when I deposit and stake and then exit", async () => {
         it("it works", async () => {
           const tx = await expect(stakingRewards.depositAndStake(usdcVal(10_000), {from: goListedUser})).to.be.fulfilled
@@ -1134,11 +1133,6 @@
       })
 
       describe("when I deposit and stake, and then zap to Curve", async () => {
-=======
-      // NOTE: Skipping these tests for now because they depend on the v2.6.0 upgrade.
-      //        Main should be passing after only running the v2.5.0 upgrade
-      describe.skip("when I deposit and stake, and then zap to Curve", async () => {
->>>>>>> 74a0d99d
         beforeEach(async () => {
           await erc20Approve(usdc, seniorPool.address, MAX_UINT, [owner])
           await erc20Approve(usdc, stakingRewards.address, MAX_UINT, [goListedUser, owner])
