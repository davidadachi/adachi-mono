/* eslint-disable @typescript-eslint/no-non-null-assertion */

import hre, {getNamedAccounts} from "hardhat"
import {
  getUSDCAddress,
  MAINNET_ONE_SPLIT_ADDRESS,
  getSignerForAddress,
  MAINNET_CUSDC_ADDRESS,
  TRANCHES,
  MAINNET_CHAIN_ID,
  getProtocolOwner,
  getTruffleContract,
  getEthersContract,
} from "../../blockchain_scripts/deployHelpers"
import {
  MAINNET_GOVERNANCE_MULTISIG,
  MAINNET_TRUSTED_SIGNER_ADDRESS,
} from "../../blockchain_scripts/mainnetForkingHelpers"
import {getExistingContracts} from "../../blockchain_scripts/deployHelpers/getExistingContracts"
import {CONFIG_KEYS, CONFIG_KEYS_BY_TYPE} from "../../blockchain_scripts/configKeys"
import {time} from "@openzeppelin/test-helpers"

const {deployments, ethers, artifacts, web3} = hre
const Borrower = artifacts.require("Borrower")
const IOneSplit = artifacts.require("IOneSplit")
import {
  expect,
  expectAction,
  erc20Approve,
  usdcVal,
  getBalance,
  MAX_UINT,
  bigVal,
  advanceTime,
  BN,
  ZERO_ADDRESS,
  createPoolWithCreditLine,
  decodeLogs,
  getDeployedAsTruffleContract,
  getOnlyLog,
  getFirstLog,
  toEthers,
  mineInSameBlock,
  decodeAndGetFirstLog,
  erc721Approve,
  erc20Transfer,
  advanceAndMineBlock,
  getNumShares,
  HALF_CENT,
  ZERO,
  fiduVal,
  borrowers,
  stakedFiduHolders,
  amountLessProtocolFee,
  protocolFee,
  usdcFromShares,
  getCurrentTimestamp,
  getTruffleContractAtAddress,
  SECONDS_PER_DAY,
  getMonthlySchedule,
} from "../testHelpers"

import {asNonNullable, assertIsString, assertNonNullable} from "@goldfinch-eng/utils"
import {
  BackerRewardsInstance,
  BorrowerInstance,
  CommunityRewardsInstance,
  CreditLineInstance,
  FiduInstance,
  FixedLeverageRatioStrategyInstance,
  GFIInstance,
  GoInstance,
  GoldfinchConfigInstance,
  GoldfinchFactoryInstance,
  ICurveLPInstance,
  MerkleDirectDistributorInstance,
  MerkleDistributorInstance,
  MonthlyScheduleRepoInstance,
  PoolTokensInstance,
  SeniorPoolInstance,
  StakingRewardsInstance,
  TranchedPoolContract,
  TranchedPoolInstance,
  UniqueIdentityInstance,
  WithdrawalRequestTokenInstance,
  ZapperInstance,
} from "@goldfinch-eng/protocol/typechain/truffle"
import {DepositMade} from "@goldfinch-eng/protocol/typechain/truffle/contracts/protocol/core/TranchedPool"
import {TokenMinted} from "@goldfinch-eng/protocol/typechain/truffle/contracts/protocol/core/PoolTokens"
import {Granted} from "@goldfinch-eng/protocol/typechain/truffle/contracts/rewards/CommunityRewards"
import {assertCommunityRewardsVestingRewards} from "../communityRewardsHelpers"
import {TOKEN_LAUNCH_TIME_IN_SECONDS} from "@goldfinch-eng/protocol/blockchain_scripts/baseDeploy"
import {promises as fs} from "fs"
import _ from "lodash"
import {MerkleDistributorInfo} from "../../blockchain_scripts/merkle/merkleDistributor/types"
import {
  NO_VESTING_MERKLE_INFO_PATH,
  VESTING_MERKLE_INFO_PATH,
} from "../../blockchain_scripts/airdrop/community/calculation"
import {MerkleDirectDistributorInfo} from "../../blockchain_scripts/merkle/merkleDirectDistributor/types"
import {
  DepositedAndStaked,
  DepositedToCurveAndStaked,
  RewardPaid,
  Staked,
  Unstaked,
} from "@goldfinch-eng/protocol/typechain/truffle/contracts/rewards/StakingRewards"
import {impersonateAccount} from "../../blockchain_scripts/helpers/impersonateAccount"
import {fundWithWhales} from "../../blockchain_scripts/helpers/fundWithWhales"
import {
  BackerRewards,
  CreditLine,
  StakingRewards,
  TranchedPool,
  UniqueIdentity,
  Borrower as EthersBorrower,
  GoldfinchFactory,
  ERC20,
} from "@goldfinch-eng/protocol/typechain/ethers"
import {ContractReceipt, Signer, Wallet} from "ethers"
import BigNumber from "bignumber.js"
import {
  BorrowerCreated,
  PoolCreated,
} from "@goldfinch-eng/protocol/typechain/truffle/contracts/protocol/core/GoldfinchFactory"

const THREE_YEARS_IN_SECONDS = 365 * 24 * 60 * 60 * 3
const TOKEN_LAUNCH_TIME = new BN(TOKEN_LAUNCH_TIME_IN_SECONDS).add(new BN(THREE_YEARS_IN_SECONDS))

const circleEoa = "0x55FE002aefF02F77364de339a1292923A15844B8"

const setupTest = deployments.createFixture(async ({deployments}) => {
  // Note: Even if we do not have any pending mainnet migrations,
  // the "fixture" part is what lets hardhat
  // snapshot and give us a clean blockchain before each test.
  // Otherwise, we have state leaking across tests.
  await deployments.fixture("pendingMainnetMigrations", {keepExistingDeployments: true})

  const [owner, bwr] = await web3.eth.getAccounts()
  assertNonNullable(owner)
  assertNonNullable(bwr)

  // Ensure the multisig has funds for various transactions
  const ownerAccount = await getSignerForAddress(owner)
  assertNonNullable(ownerAccount)
  await ownerAccount.sendTransaction({to: MAINNET_GOVERNANCE_MULTISIG, value: ethers.utils.parseEther("10.0")})

  await impersonateAccount(hre, MAINNET_GOVERNANCE_MULTISIG)

  const mainnetMultisigSigner = ethers.provider.getSigner(MAINNET_GOVERNANCE_MULTISIG)
  const contractNames = ["SeniorPool", "Fidu", "GoldfinchFactory", "GoldfinchConfig", "Go"]
  const existingContracts = await getExistingContracts(contractNames, mainnetMultisigSigner)

  const usdcAddress = getUSDCAddress(MAINNET_CHAIN_ID)
  assertIsString(usdcAddress)
  const usdc = await artifacts.require("IERC20withDec").at(usdcAddress)
  const cUSDC = await artifacts.require("IERC20withDec").at(MAINNET_CUSDC_ADDRESS)

  assertNonNullable(existingContracts.SeniorPool)
  assertNonNullable(existingContracts.Fidu)
  assertNonNullable(existingContracts.GoldfinchConfig)
  assertNonNullable(existingContracts.GoldfinchFactory)

  const seniorPool: SeniorPoolInstance = await artifacts
    .require("SeniorPool")
    .at(existingContracts.SeniorPool.ExistingContract.address)

  const fidu: FiduInstance = await artifacts.require("Fidu").at(existingContracts.Fidu.ExistingContract.address)

  const go: GoInstance = await artifacts.require("Go").at(existingContracts.Go?.ExistingContract.address)

  const legacyGoldfinchConfig = await artifacts.require("GoldfinchConfig").at(await go.legacyGoList())

  const goldfinchConfig: GoldfinchConfigInstance = await artifacts
    .require("GoldfinchConfig")
    .at(existingContracts.GoldfinchConfig.ExistingContract.address)

  const backerRewards: BackerRewardsInstance = await getTruffleContract<BackerRewardsInstance>("BackerRewards")

  const goldfinchFactory: GoldfinchFactoryInstance = await artifacts
    .require("GoldfinchFactory")
    .at(existingContracts.GoldfinchFactory.ExistingContract.address)

  const seniorPoolStrategyAddress = await goldfinchConfig.getAddress(CONFIG_KEYS.SeniorPoolStrategy)
  const seniorPoolStrategy: FixedLeverageRatioStrategyInstance = await artifacts
    .require("FixedLeverageRatioStrategy")
    .at(seniorPoolStrategyAddress)

  const stakingRewards: StakingRewardsInstance = await getTruffleContract<StakingRewardsInstance>("StakingRewards")

  const poolTokens: PoolTokensInstance = await getTruffleContract<PoolTokensInstance>("PoolTokens")

  // GFI is deployed by the temp multisig
  const gfi = await getDeployedAsTruffleContract<GFIInstance>(deployments, "GFI")

  const communityRewards = await getDeployedAsTruffleContract<CommunityRewardsInstance>(deployments, "CommunityRewards")
  await communityRewards.setTokenLaunchTimeInSeconds(TOKEN_LAUNCH_TIME, {from: await getProtocolOwner()})

  const merkleDistributor = await getDeployedAsTruffleContract<MerkleDistributorInstance>(
    deployments,
    "MerkleDistributor"
  )

  const merkleDirectDistributor = await getDeployedAsTruffleContract<MerkleDirectDistributorInstance>(
    deployments,
    "MerkleDirectDistributor"
  )

  const uniqueIdentity = await getDeployedAsTruffleContract<UniqueIdentityInstance>(deployments, "UniqueIdentity")

  const ethersUniqueIdentity = await toEthers<UniqueIdentity>(uniqueIdentity)
  const signer = ethersUniqueIdentity.signer
  assertNonNullable(signer.provider, "Signer provider is null")
  const network = await signer.provider.getNetwork()

  const requestTokens = await getTruffleContract<WithdrawalRequestTokenInstance>("WithdrawalRequestToken")

  const zapper: ZapperInstance = await getDeployedAsTruffleContract<ZapperInstance>(deployments, "Zapper")

  return {
    poolTokens,
    seniorPool,
    requestTokens,
    seniorPoolStrategy,
    usdc,
    fidu,
    goldfinchConfig,
    goldfinchFactory,
    cUSDC,
    go,
    stakingRewards,
    backerRewards,
    zapper,
    gfi,
    communityRewards,
    merkleDistributor,
    merkleDirectDistributor,
    legacyGoldfinchConfig,
    uniqueIdentity,
    ethersUniqueIdentity,
    signer,
    network,
  }
})

export const TEST_TIMEOUT = 180000 // 3 mins

/*
These tests are special. They use existing mainnet state, so
that we can easily and realistically test interactions with outside protocols
and contracts.
*/
describe("mainnet forking tests", async function () {
  // eslint-disable-next-line no-unused-vars
  let accounts, owner, bwr, person3, usdc, fidu, goldfinchConfig
  let goldfinchFactory: GoldfinchFactoryInstance, busd, usdt
  let reserveAddress,
    tranchedPool: TranchedPoolInstance,
    borrower,
    seniorPool: SeniorPoolInstance,
    seniorPoolStrategy,
    go: GoInstance,
    requestTokens: WithdrawalRequestTokenInstance,
    stakingRewards: StakingRewardsInstance,
    curvePool: ICurveLPInstance,
    backerRewards: BackerRewardsInstance,
    zapper: ZapperInstance,
    gfi: GFIInstance,
    communityRewards: CommunityRewardsInstance,
    merkleDistributor: MerkleDistributorInstance,
    merkleDirectDistributor: MerkleDirectDistributorInstance,
    legacyGoldfinchConfig: GoldfinchConfigInstance,
    uniqueIdentity: UniqueIdentityInstance,
    ethersUniqueIdentity: UniqueIdentity,
    signer: Signer,
    network,
    poolTokens: PoolTokensInstance

  async function setupSeniorPool() {
    seniorPoolStrategy = await artifacts.require("ISeniorPoolStrategy").at(seniorPoolStrategy.address)

    await erc20Approve(usdc, seniorPool.address, usdcVal(100_000), [owner])
    await seniorPool.deposit(usdcVal(100_000), {from: owner})
  }

  async function createBorrowerContract() {
    const result = await goldfinchFactory.createBorrower(bwr)
    assertNonNullable(result.logs)
    const bwrConAddr = (result.logs[result.logs.length - 1] as unknown as BorrowerCreated).args.borrower
    const bwrCon = await Borrower.at(bwrConAddr)
    await erc20Approve(busd, bwrCon.address, MAX_UINT, [bwr])
    await erc20Approve(usdt, bwrCon.address, MAX_UINT, [bwr])
    return bwrCon
  }

  async function initializeTranchedPool(pool, bwrCon) {
    await erc20Approve(usdc, pool.address, usdcVal(100000), [owner])
    await pool.deposit(TRANCHES.Junior, usdcVal(2000))
    await bwrCon.lockJuniorCapital(pool.address, {from: bwr})
    await pool.grantRole(await pool.SENIOR_ROLE(), owner, {from: MAINNET_GOVERNANCE_MULTISIG})
    await pool.deposit(TRANCHES.Senior, usdcVal(8000))
    await pool.revokeRole(await pool.SENIOR_ROLE(), owner, {from: MAINNET_GOVERNANCE_MULTISIG})
  }

  const stratosEoa = "0x26b36FB2a3Fd28Df48bc1B77cDc2eCFdA3A5fF9D"

  beforeEach(async function () {
    this.timeout(TEST_TIMEOUT)
    accounts = await web3.eth.getAccounts()
    ;[owner, bwr, person3] = accounts
    ;({
      usdc,
      goldfinchFactory,
      seniorPool,
      seniorPoolStrategy,
      fidu,
      goldfinchConfig,
      go,
      stakingRewards,
      backerRewards,
      zapper,
      gfi,
      communityRewards,
      merkleDistributor,
      merkleDirectDistributor,
      legacyGoldfinchConfig,
      uniqueIdentity,
      poolTokens,
      requestTokens,
    } = await setupTest())
    reserveAddress = await goldfinchConfig.getAddress(CONFIG_KEYS.TreasuryReserve)
    const usdcAddress = getUSDCAddress(MAINNET_CHAIN_ID)
    assertIsString(usdcAddress)
    const busdAddress = "0x4fabb145d64652a948d72533023f6e7a623c7c53"
    const usdtAddress = "0xdAC17F958D2ee523a2206206994597C13D831ec7"
    const curveAddress = "0x80aa1a80a30055DAA084E599836532F3e58c95E2"
    busd = await artifacts.require("IERC20withDec").at(busdAddress)
    usdt = await artifacts.require("IERC20withDec").at(usdtAddress)
    curvePool = await artifacts.require("ICurveLP").at(curveAddress)
    await fundWithWhales(["USDC", "BUSD", "USDT"], [owner, bwr, person3])
    const {gf_deployer} = await getNamedAccounts()
    await fundWithWhales(["ETH"], [gf_deployer!, MAINNET_TRUSTED_SIGNER_ADDRESS, stratosEoa])
    await erc20Approve(usdc, seniorPool.address, MAX_UINT, accounts)
    await legacyGoldfinchConfig.bulkAddToGoList([owner, bwr, person3], {from: MAINNET_GOVERNANCE_MULTISIG})
    await setupSeniorPool()
  })

  describe("Go", () => {
    it("should not be re-initializable", async () => {
      await expect(
        go.initialize(Wallet.createRandom().address, goldfinchConfig.address, uniqueIdentity.address)
      ).to.be.rejectedWith(/Contract instance has already been initialized/)
    })
  })

  describe("daily interest accrual tranched pools", () => {
    it("initializes a pool with a monthly schedule", async () => {
      // Create a schedule for a 1 yr bullet loan
      const monthlyScheduleRepoAddress = await goldfinchConfig.getAddress(
        CONFIG_KEYS_BY_TYPE.addresses.MonthlyScheduleRepo
      )
      expect(monthlyScheduleRepoAddress).to.not.eq(ZERO_ADDRESS)
      const monthylScheduleRepo = await getTruffleContract<MonthlyScheduleRepoInstance>("MonthlyScheduleRepo", {
        at: monthlyScheduleRepoAddress,
      })

      const periodsInTerm = 12
      const periodsPerPrincipalPeriod = 12
      const periodsPerInterestPeriod = 1
      const principalGracePeriods = 0
      await monthylScheduleRepo.createSchedule(
        periodsInTerm,
        periodsPerPrincipalPeriod,
        periodsPerInterestPeriod,
        principalGracePeriods
      )
      const oneYearBulletSchedule = await monthylScheduleRepo.getSchedule(
        periodsInTerm,
        periodsPerPrincipalPeriod,
        periodsPerInterestPeriod,
        principalGracePeriods
      )

      // Create the pool
      const borrower = "0x26b36FB2a3Fd28Df48bc1B77cDc2eCFdA3A5fF9D" // stratos EOA
      await impersonateAccount(hre, borrower)

      const protocolAdminAddress = await goldfinchConfig.getAddress(CONFIG_KEYS.ProtocolAdmin)
      const protocolAdminSigner = await ethers.provider.getSigner(protocolAdminAddress)
      assertNonNullable(protocolAdminSigner)

      const gfFactoryEthers = await (
        await getEthersContract<GoldfinchFactory>("GoldfinchFactory", {at: goldfinchFactory.address})
      ).connect(protocolAdminSigner)

      const poolCreationTx = await (
        await gfFactoryEthers.createPool(
          borrower,
          0,
          "100000000",
          "135000000000000000",
          oneYearBulletSchedule,
          "0",
          `${await getCurrentTimestamp()}`,
          ["0", "1", "2", "3", "4"]
        )
      ).wait()

      const event = asNonNullable(poolCreationTx.events![poolCreationTx.events!.length - 1])
      const poolAddress = event.args!.pool
      const pool = await getEthersContract<TranchedPool>("TranchedPool", {at: poolAddress})

      // Advance time to august to avoid race conditions in the tests
      // 	Thu Aug 24 2023 18:21:12 GMT+0000
      await advanceAndMineBlock({toSecond: 1692901272})

      // Fund the pool and drawdown
      await fundWithWhales(["USDC"], [protocolAdminAddress])
      const usdcEthers = await getEthersContract<ERC20>("ERC20", {at: "0xa0b86991c6218b36c1d19d4a2e9eb0ce3606eb48"})
      await usdcEthers.connect(protocolAdminSigner).approve(poolAddress, `${usdcVal(10)}`)
      await pool.connect(protocolAdminSigner).deposit(2, `${usdcVal(10)}`)

      // Now that there's an investment, the borrower draws down
      const borrowerSigner = await ethers.provider.getSigner(borrower)
      await pool.connect(borrowerSigner).lockJuniorCapital()
      await pool.connect(borrowerSigner).lockPool()
      await pool.connect(borrowerSigner).drawdown(`${usdcVal(10)}`)

      // Assert it has a monthly payment schedule as expected
      const creditLine = await getTruffleContractAtAddress<CreditLineInstance>("CreditLine", await pool.creditLine())
      // Term start time should be Sept 1st (when the stub period ends)
      console.log(`current time is ${await getCurrentTimestamp()}`)
      expect(await creditLine.termStartTime()).to.bignumber.eq("1693526400") // Fri Sep 01 2023 00:00:00 GMT+0000
      // Next due time should be the end of the period after the stub period (Oct 1st)
      expect(await creditLine.nextDueTime()).to.bignumber.eq("1696118400") // Sun Oct 01 2023 00:00:00 GMT+0000
    })
  })

  /**
   * This test takes three staked fidu holders, unstakes their fidu, and then requets to withdraw their full fidu amount
   * We advance time, keeping track of pool repayments and the amount of usdc available for each epoch. Then after four
   * epochs we claim their requests and assert the amounts are correct and sent to the right addresses
   */
  describe("epoch withdrawals", () => {
    async function repayPool(i: number, owner) {
      const pool = await getTruffleContract<TranchedPoolInstance>("TranchedPool", {at: borrowers[i]!.poolAddress})
      const cl = await getTruffleContract<CreditLineInstance>("CreditLine", {at: await pool.creditLine()})

      await pool.assess()

      // Advance time to the end of the epoch or next due time, whichever is later
      // We do this because we need to ensure that the epoch has passed
      const fourteenDaysInSeconds = new BN(14 * 24 * 60 * 60)
      const timeToAdvance = BN.max(await cl.nextDueTime(), new BN(await time.latest()).add(fourteenDaysInSeconds))
      await advanceTime({toSecond: timeToAdvance})
      await pool.assess()

      const interestOwed = await cl.interestOwed()
      await fundWithWhales(["USDC"], [owner.address])
      await impersonateAccount(hre, owner.address)
      await usdc.approve(pool.address, interestOwed, {from: owner.address})
      await pool.methods["pay(uint256)"](await cl.interestOwed(), {from: owner.address})
    }

    async function redeemPool(token: number) {
      const tokenPreRedeem = await poolTokens.getTokenInfo(token)
      await expectAction(() => seniorPool.redeem(token)).toChange([
        [() => usdc.balanceOf(seniorPool.address), {increase: true}],
        [seniorPool.usdcAvailable, {increase: true}],
      ])
      const tokenPostRedeem = await poolTokens.getTokenInfo(token)
      const interestRedeemed = new BN(tokenPostRedeem.interestRedeemed).sub(new BN(tokenPreRedeem.interestRedeemed))
      const principalRedeemed = new BN(tokenPostRedeem.principalRedeemed).sub(new BN(tokenPreRedeem.principalRedeemed))
      return interestRedeemed.add(principalRedeemed)
    }

    it("withdraws", async () => {
      const [owner] = await ethers.getSigners()
      assertNonNullable(owner)

      await fundWithWhales(["USDC"], [owner.address], 1_000_000)

      let usdcAvailable = await seniorPool.usdcAvailable()
      const expectedFiduLiquidatedByEpoch: BN[] = []
      const expectedUsdcAllocatedByEpoch: BN[] = []
      const fiduRequestedByEpoch: BN[] = []
      const withdrawalRequestsByEpoch: any[] = []
      const requestIds: BN[] = []

      // Each staked fidu holder is going to unstake and request to withdraw
      const currentEpoch = await seniorPool.currentEpoch()
      const latestMainnetWithdrawalRequestIndex = (await requestTokens._tokenIdTracker()).toNumber()

      fiduRequestedByEpoch.push(new BN(currentEpoch.fiduRequested))
      for (let i = 0; i < stakedFiduHolders.length; ++i) {
        const {stakingRewardsTokenId, address} = stakedFiduHolders[i]!
        const fiduBalance = await stakingRewards.stakedBalanceOf(stakingRewardsTokenId)
        await impersonateAccount(hre, address)
        await stakingRewards.unstake(stakingRewardsTokenId, fiduBalance, {
          from: address,
        })
        await fidu.approve(seniorPool.address, fiduBalance, {from: address})
        await expectAction(() => seniorPool.requestWithdrawal(fiduBalance, {from: address})).toChange([
          [() => fidu.balanceOf(address), {by: fiduBalance.neg()}],
          [() => fidu.balanceOf(seniorPool.address), {by: fiduBalance}],
        ])

        requestIds.push(await requestTokens.tokenOfOwnerByIndex(address, "0"))

        fiduRequestedByEpoch[0] = fiduRequestedByEpoch[0]!.add(fiduBalance)
      }

      expectedFiduLiquidatedByEpoch.push(getNumShares(usdcAvailable, await seniorPool.sharePrice()))
      expectedUsdcAllocatedByEpoch.push(usdcAvailable)
      withdrawalRequestsByEpoch.push([])
      for (let i = 0; i < stakedFiduHolders.length; ++i) {
        withdrawalRequestsByEpoch[0].push(
          await seniorPool.withdrawalRequest(i + latestMainnetWithdrawalRequestIndex + 1)
        )
      }

      // Stratos repayment  (also advances time to payment due date)
      await repayPool(0, owner)

      // IN EPOCH 2
      usdcAvailable = await redeemPool(613)
      fiduRequestedByEpoch.push(fiduRequestedByEpoch[0]!.sub(expectedFiduLiquidatedByEpoch[0]!))
      expectedFiduLiquidatedByEpoch.push(getNumShares(usdcAvailable, await seniorPool.sharePrice()))
      expectedUsdcAllocatedByEpoch.push(usdcAvailable)
      withdrawalRequestsByEpoch.push([])
      for (let i = 0; i < stakedFiduHolders.length; ++i) {
        withdrawalRequestsByEpoch[1].push(
          await seniorPool.withdrawalRequest(i + latestMainnetWithdrawalRequestIndex + 1)
        )
      }

      // Addem Repayment (also advances time to payment due date)
      await repayPool(1, owner)
      await advanceAndMineBlock({days: 14})

      // IN EPOCH 3
      fiduRequestedByEpoch.push(fiduRequestedByEpoch[1]!.sub(expectedFiduLiquidatedByEpoch[1]!))

      const depositAmount = usdcFromShares(fiduRequestedByEpoch[2]!, await seniorPool.sharePrice())
      await fundWithWhales(["USDC"], [owner.address], depositAmount.div(new BN(10 ** 6)).toNumber())
      await usdc.approve(seniorPool.address, depositAmount, {from: owner.address})
      await seniorPool.deposit(depositAmount, {
        from: owner.address,
      })

      // Full liquidation - liquidate fiduRequested instead of usdcAvailable
      expectedFiduLiquidatedByEpoch.push(fiduRequestedByEpoch[2]!)
      expectedUsdcAllocatedByEpoch.push(usdcFromShares(fiduRequestedByEpoch[2]!, await seniorPool.sharePrice()))
      withdrawalRequestsByEpoch.push([])
      for (let i = 0; i < stakedFiduHolders.length; ++i) {
        withdrawalRequestsByEpoch[2].push(
          await seniorPool.withdrawalRequest(i + latestMainnetWithdrawalRequestIndex + 1)
        )
      }

      // Advance to Epoch 4
      await advanceAndMineBlock({days: 14})

      // IN EPOCH 4

      // Full liquidation
      expectedFiduLiquidatedByEpoch.push(ZERO)
      expectedUsdcAllocatedByEpoch.push(ZERO)
      fiduRequestedByEpoch.push(fiduRequestedByEpoch[2]!.sub(expectedFiduLiquidatedByEpoch[2]!))
      withdrawalRequestsByEpoch.push([])
      for (let i = 0; i < stakedFiduHolders.length; ++i) {
        withdrawalRequestsByEpoch[3].push(
          await seniorPool.withdrawalRequest(i + latestMainnetWithdrawalRequestIndex + 1)
        )
      }

      // Verify that the request after each epoch had the correct usdc withdrawable and fidu requested
      const cumulativeUsdcWithdrawableByRequest: BN[] = []
      const cumulativeFiduLiquidatedByRequest: BN[] = []
      for (let i = 0; i < stakedFiduHolders.length; ++i) {
        cumulativeUsdcWithdrawableByRequest.push(ZERO)
        cumulativeFiduLiquidatedByRequest.push(ZERO)
      }
      for (let epoch = 0; epoch < 3; ++epoch) {
        for (let i = 0; i < stakedFiduHolders.length; ++i) {
          const requestBeforeLiquidation = withdrawalRequestsByEpoch[epoch][i]!
          const requestAfterLiquidation = withdrawalRequestsByEpoch[epoch + 1][i]!

          const proRataUsdc = new BN(expectedUsdcAllocatedByEpoch[epoch]!)
            .mul(new BN(requestBeforeLiquidation.fiduRequested))
            .div(new BN(fiduRequestedByEpoch[epoch]!))

          const fiduLiquidated = new BN(expectedFiduLiquidatedByEpoch[epoch]!)
            .mul(new BN(requestBeforeLiquidation.fiduRequested))
            .div(new BN(fiduRequestedByEpoch[epoch]!))

          const expectedUsdcWithdrawable = cumulativeUsdcWithdrawableByRequest[i]!.add(proRataUsdc)
          expect(requestAfterLiquidation.usdcWithdrawable).to.bignumber.eq(expectedUsdcWithdrawable)

          const expectedFiduRequested = new BN(withdrawalRequestsByEpoch[0][i].fiduRequested)
            .sub(cumulativeFiduLiquidatedByRequest[i]!)
            .sub(fiduLiquidated)

          // Compare the usdc equivalent of fiduRequested because there could be some dust leftover
          expect(
            usdcFromShares(new BN(requestAfterLiquidation.fiduRequested), await seniorPool.sharePrice())
          ).to.bignumber.eq(usdcFromShares(new BN(expectedFiduRequested), await seniorPool.sharePrice()))

          cumulativeUsdcWithdrawableByRequest[i] = cumulativeUsdcWithdrawableByRequest[i]!.add(proRataUsdc)
          cumulativeFiduLiquidatedByRequest[i] = cumulativeFiduLiquidatedByRequest[i]!.add(fiduLiquidated)
        }
      }

      // Verify claim sends udsc to all the right places
      for (let requestId = 0; requestId < stakedFiduHolders.length; ++requestId) {
        const request = withdrawalRequestsByEpoch[3][requestId]
        const userUsdc = amountLessProtocolFee(new BN(request.usdcWithdrawable))
        const reserveUsdc = protocolFee(new BN(request.usdcWithdrawable))

        await expectAction(() =>
          seniorPool.claimWithdrawalRequest(requestId + latestMainnetWithdrawalRequestIndex + 1, {
            from: stakedFiduHolders[requestId]!.address,
          })
        ).toChange([
          [() => usdc.balanceOf(stakedFiduHolders[requestId]!.address), {byCloseTo: userUsdc, threshold: HALF_CENT}],
          [() => usdc.balanceOf(reserveAddress), {by: reserveUsdc}],
          [
            () => usdc.balanceOf(seniorPool.address),
            {byCloseTo: userUsdc.add(reserveUsdc).neg(), threshold: HALF_CENT},
          ],
        ])

        expect(
          (await requestTokens.balanceOf(stakedFiduHolders[requestId]!.address)).eq(new BN("0")) ||
            (
              await seniorPool.withdrawalRequest(requestId + latestMainnetWithdrawalRequestIndex + 1)
            ).usdcWithdrawable.eq(new BN("0"))
        ).to.be.true
      }
    })

    it("takes cancellation fees according to SeniorPoolWithdrawalCancelationFeeInBps", async () => {
      const {address: stakedFiduHolder, stakingRewardsTokenId} = stakedFiduHolders[1]!
      await impersonateAccount(hre, stakedFiduHolder)
      await stakingRewards.unstake(stakingRewardsTokenId, fiduVal(10_000), {from: stakedFiduHolder})
      await fidu.approve(seniorPool.address, fiduVal(10_000), {from: stakedFiduHolder})
      await seniorPool.requestWithdrawal(fiduVal(10_000), {from: stakedFiduHolder})

      const cancelationFeeInBps = await goldfinchConfig.getNumber(CONFIG_KEYS.SeniorPoolWithdrawalCancelationFeeInBps)
      const expectedCancelationFee = fiduVal(10_000).mul(cancelationFeeInBps).div(new BN(10_000))
      const expectedFiduReturnedToUser = fiduVal(10_000).sub(expectedCancelationFee)

      const protocolAdminAddress = await goldfinchConfig.getAddress(CONFIG_KEYS.ProtocolAdmin)

      const totalSupply = await requestTokens._tokenIdTracker()

      await expectAction(() => seniorPool.cancelWithdrawalRequest(totalSupply, {from: stakedFiduHolder})).toChange([
        [() => fidu.balanceOf(stakedFiduHolder), {by: expectedFiduReturnedToUser}],
        [() => fidu.balanceOf(protocolAdminAddress), {by: expectedCancelationFee}],
        [() => fidu.balanceOf(seniorPool.address), {by: fiduVal(10_000).neg()}],
      ])
    })
  })

  describe("poolToken splitting", () => {
    /**
     * The stratos test simualates progressing through the loan, having the token holder withdrawing some rewards
     * partway through, and then finally at the end of the loan asserting that interest redeemed, principal redeemed,
     * and total claimable backer rewards are what we would expect
     */
    describe("stratos", () => {
      const stratosPoolAddress = "0x00c27fc71b159a346e179b4a1608a0865e8a7470"
      const tokenId = 536 // This is a pool token belonging to the Stratos Pool
      let tokenOwner: string
      let tranchedPool: TranchedPoolInstance
      let creditLine: CreditLineInstance
      let tokenInfoBeforePayment
      beforeEach(async () => {
        tokenOwner = await poolTokens.ownerOf(tokenId)
        tranchedPool = await getTruffleContractAtAddress<TranchedPoolInstance>("TranchedPool", stratosPoolAddress)
        creditLine = await getTruffleContractAtAddress<CreditLineInstance>(
          "CreditLine",
          await tranchedPool.creditLine()
        )

        await fundWithWhales(["USDC"], [stratosEoa], 10_000_000)

        // At the current blockNum, tokenOwner hasn't claimed any rewards. We want a test where they have non-zero
        // rewardsClaimed at token split, so we'll withdraw all their claimable rewards up to now (they will accrue)
        // more claimable rewards after payment time

        await hre.network.provider.request({
          method: "hardhat_impersonateAccount",
          params: [stratosEoa],
        })
        await tranchedPool.assess()
        let interestOwed = await creditLine.interestOwed()
        if (!interestOwed.isZero()) {
          // Need to make payment first. We can't claim rewards if the pool is late on payments...

          await usdc.approve(tranchedPool.address, interestOwed, {from: stratosEoa})
          await tranchedPool.pay(interestOwed, {from: stratosEoa})
        }

        await hre.network.provider.request({
          method: "hardhat_impersonateAccount",
          params: [tokenOwner],
        })
        await backerRewards.withdraw(tokenId, {from: tokenOwner})

        await advanceTime({toSecond: (await creditLine.termEndTime()).sub(SECONDS_PER_DAY.mul(new BN(30)))})
        await tranchedPool.assess()
        await hre.network.provider.request({
          method: "hardhat_impersonateAccount",
          params: [stratosEoa],
        })
        interestOwed = await creditLine.interestOwed()
        await usdc.approve(tranchedPool.address, interestOwed, {from: stratosEoa})
        tokenInfoBeforePayment = await poolTokens.getTokenInfo(tokenId) // do not DELETE! needed to calculate expectedRedeemableInterest
        await tranchedPool.pay(interestOwed, {from: stratosEoa})
      })

      it("doesn't change interest and principal redeemed/redeemable", async () => {
        await hre.network.provider.request({
          method: "hardhat_impersonateAccount",
          params: [tokenOwner],
        })

        // These are the values we expect to be able to redeem with the original pool token
        // after stratos's next repayment. They are computed by uncommenting the code snippet
        // below and reading the console output

        // await tranchedPool.withdrawMax(tokenId, {from: tokenOwner})
        // const tokenInfoAfterPaymentAndWithdrawal = await poolTokens.getTokenInfo(tokenId)

        // const interestRedeemed = new BN(tokenInfoAfterPaymentAndWithdrawal.interestRedeemed)
        //   .sub(new BN(tokenInfoBeforePayment.interestRedeemed))
        // const principalRedeemed = new BN(tokenInfoAfterPaymentAndWithdrawal.principalRedeemed)
        //   .sub(new BN(tokenInfoBeforePayment.principalRedeemed))

        // console.log(`interestRedeemed ${interestRedeemed}`)
        // console.log(`principalRedeemed ${principalRedeemed}`)
        const expectedRedeemableInterest = new BN(597978187)
        const expectedRedeemablePrincipal = new BN(8744)

        const principalAmount = new BN(tokenInfoBeforePayment.principalAmount)
        const amount1 = principalAmount.div(new BN(4))

        const tx = await poolTokens.splitToken(tokenId, amount1, {from: tokenOwner})
        const logs = decodeLogs<TokenMinted>(tx.receipt.rawLogs, poolTokens, "TokenMinted")
        const [newTokenId1, newTokenId2] = logs.map((log) => log.args.tokenId)
        assertNonNullable(newTokenId1)
        assertNonNullable(newTokenId2)

        const newTokenInfo1BeforeWithdraw = await poolTokens.getTokenInfo(newTokenId1)
        const newTokenInfo2BeforeWithdraw = await poolTokens.getTokenInfo(newTokenId2)

        // The sum of interest redeemed in the split tokens should match the interest redeemed on
        // the original token
        expect(
          new BN(newTokenInfo1BeforeWithdraw.interestRedeemed).add(new BN(newTokenInfo2BeforeWithdraw.interestRedeemed))
        ).to.bignumber.eq(tokenInfoBeforePayment.interestRedeemed)
        // The sum of principal redeemed in the split tokens should match the principal redeemed on
        // the original token
        expect(
          new BN(newTokenInfo1BeforeWithdraw.principalRedeemed).add(
            new BN(newTokenInfo2BeforeWithdraw.principalRedeemed)
          )
        ).to.bignumber.eq(tokenInfoBeforePayment.principalRedeemed)

        await tranchedPool.withdrawMax(newTokenId1, {from: tokenOwner})
        await tranchedPool.withdrawMax(newTokenId2, {from: tokenOwner})

        const newTokenInfo1AfterWithdraw = await poolTokens.getTokenInfo(newTokenId1)
        const newTokenInfo2AfterWithdraw = await poolTokens.getTokenInfo(newTokenId2)

        // The sum of interest redeemable on the split tokens should match what the tokenOwner would
        // have been able to redeem with the original token (but it might be a little less due to rounding
        // in integer division)
        const token1InterestRedeemed = new BN(newTokenInfo1AfterWithdraw.interestRedeemed).sub(
          new BN(newTokenInfo1BeforeWithdraw.interestRedeemed)
        )
        const token2InterestRedeemed = new BN(newTokenInfo2AfterWithdraw.interestRedeemed).sub(
          new BN(newTokenInfo2BeforeWithdraw.interestRedeemed)
        )
        expect(token1InterestRedeemed.add(token2InterestRedeemed)).to.bignumber.closeTo(expectedRedeemableInterest, "1")

        // The sum of principal redeemable on the split tokens should match what the tokenOwner would
        // have been able to redeem with the original token (but it might be a little less due to rounding
        // in integer division)
        const token1PrincipalRedeemed = new BN(newTokenInfo1AfterWithdraw.principalRedeemed).sub(
          new BN(newTokenInfo1BeforeWithdraw.principalRedeemed)
        )
        const token2PrincipalRedeemed = new BN(newTokenInfo2AfterWithdraw.principalRedeemed).sub(
          new BN(newTokenInfo2BeforeWithdraw.principalRedeemed)
        )
        expect(token1PrincipalRedeemed.add(token2PrincipalRedeemed)).to.bignumber.closeTo(
          expectedRedeemablePrincipal,
          "1"
        )
      })

      it("doesn't change rewardsClaimed or rewardsClaimable", async () => {
        const rewardsClaimed = new BN((await backerRewards.getTokenInfo(tokenId)).rewardsClaimed)
        const rewardsClaimable = new BN(await backerRewards.poolTokenClaimableRewards(tokenId))

        await hre.network.provider.request({
          method: "hardhat_impersonateAccount",
          params: [tokenOwner],
        })

        const principalAmount = new BN(tokenInfoBeforePayment.principalAmount)
        const amount1 = principalAmount.div(new BN(4))
        const tx = await poolTokens.splitToken(tokenId, amount1, {from: tokenOwner})
        const logs = decodeLogs<TokenMinted>(tx.receipt.rawLogs, poolTokens, "TokenMinted")
        const [newTokenId1, newTokenId2] = logs.map((log) => log.args.tokenId)
        assertNonNullable(newTokenId1)
        assertNonNullable(newTokenId2)

        // The sum of the split tokens' claimable rewards should be the claimable rewards of the original
        const claimableRewards1 = new BN(await backerRewards.poolTokenClaimableRewards(newTokenId1))
        const claimableRewards2 = new BN(await backerRewards.poolTokenClaimableRewards(newTokenId2))
        expect(claimableRewards1.add(claimableRewards2)).to.bignumber.eq(rewardsClaimable)

        // The sum of the split tokens' claimed rewards should be the claimed rewards of the original
        const claimedRewards1 = new BN((await backerRewards.getTokenInfo(newTokenId1)).rewardsClaimed)
        const claimedRewards2 = new BN((await backerRewards.getTokenInfo(newTokenId2)).rewardsClaimed)
        expect(claimedRewards1.add(claimedRewards2)).to.bignumber.eq(rewardsClaimed)
      })
    })
  })

  // Regression test for senior pool writedown bug fix
  // https://bugs.immunefi.com/dashboard/submission/10342
  describe("writedowns", () => {
    it("doesn't tank the share price when a loan reaches maturity", async () => {
      // Get stratos borrower contract
      await hre.network.provider.request({
        method: "hardhat_impersonateAccount",
        params: [stratosEoa],
      })
      await fundWithWhales(["USDC"], [stratosEoa], 10_000_000)
      const stratosSigner = await ethers.getSigner(stratosEoa)
      const stratosBrwContract = await (
        await getEthersContract<EthersBorrower>("Borrower", {at: "0xf8C4A0fEDf9b249253D89203034374E5A57b617C"})
      ).connect(stratosSigner)
      await erc20Approve(usdc, stratosBrwContract.address, usdcVal(10_000_000), [stratosEoa])
      const stratosPool = await getEthersContract<TranchedPool>("TranchedPool", {
        at: "0x00c27FC71b159a346e179b4A1608a0865e8A7470",
      })
      const stratosCl = await getEthersContract<CreditLine>("CreditLine", {at: await stratosPool.creditLine()})

      while (!(await stratosCl.nextDueTime()).eq(await stratosCl.termEndTime())) {
        const nextDueTime = await stratosCl.nextDueTime()
        if (new BN(nextDueTime.toString()).gt(new BN((await getCurrentTimestamp()).toString()))) {
          await advanceTime({toSecond: nextDueTime.toString()})
        }

        await stratosPool.assess()
        const interestOwed = await stratosCl.interestOwed()
        await stratosBrwContract["pay(address,uint256)"](stratosPool.address, interestOwed)
      }

      const sharePriceBefore = await seniorPool.sharePrice()
      await advanceTime({toSecond: (await stratosCl.termEndTime()).toString()})
      await stratosPool.assess()
      await seniorPool.writedown(613)
      const sharePriceAfter = await seniorPool.sharePrice()

      // The bug caused the share price to tank when calling writedown after termEndTime
      // The expectation is that share price is unchanged.
      expect(sharePriceBefore).to.bignumber.eq(sharePriceAfter)
    })
  })

  describe("drawing down into another currency", async function () {
    let bwrCon: BorrowerInstance, oneSplit
    beforeEach(async () => {
      this.timeout(TEST_TIMEOUT)
      oneSplit = await IOneSplit.at(MAINNET_ONE_SPLIT_ADDRESS)
      bwrCon = await createBorrowerContract()
      ;({tranchedPool} = await createPoolWithCreditLine({
        people: {owner: MAINNET_GOVERNANCE_MULTISIG, borrower: bwrCon.address},
        usdc,
      }))
      await initializeTranchedPool(tranchedPool, bwrCon)
    })

    it("should let you drawdown to tether", async function () {
      const usdcAmount = usdcVal(10)
      const expectedReturn = await oneSplit.getExpectedReturn(usdc.address, usdt.address, usdcAmount, 10, 0, {
        from: bwr,
      })
      await expectAction(() => {
        return bwrCon.drawdownWithSwapOnOneInch(
          tranchedPool.address,
          usdcAmount,
          person3,
          usdt.address,
          expectedReturn.returnAmount.mul(new BN(99)).div(new BN(100)),
          expectedReturn.distribution,
          {from: bwr}
        )
      }).toChange([
        [async () => await getBalance(tranchedPool.address, usdc), {by: usdcAmount.neg()}],
        [async () => await getBalance(bwrCon.address, usdt), {by: new BN(0)}],
        [async () => await getBalance(person3, usdt), {byCloseTo: expectedReturn.returnAmount}],
        [async () => await getBalance(bwr, usdt), {by: new BN(0)}],
      ])
    }).timeout(TEST_TIMEOUT)

    describe("address forwarding", async () => {
      it("should support forwarding the money to another address", async () => {
        const usdcAmount = usdcVal(10)
        const expectedReturn = await oneSplit.getExpectedReturn(usdc.address, usdt.address, usdcAmount, 10, 0, {
          from: bwr,
        })
        await expectAction(() => {
          return bwrCon.drawdownWithSwapOnOneInch(
            tranchedPool.address,
            usdcAmount,
            person3,
            usdt.address,
            expectedReturn.returnAmount.mul(new BN(99)).div(new BN(100)),
            expectedReturn.distribution,
            {from: bwr}
          )
        }).toChange([
          [async () => await getBalance(tranchedPool.address, usdc), {by: usdcAmount.neg()}],
          [async () => await getBalance(person3, usdt), {byCloseTo: expectedReturn.returnAmount}],
          [async () => await getBalance(bwr, usdt), {by: new BN(0)}],
          [async () => await getBalance(bwrCon.address, usdt), {by: new BN(0)}],
        ])
      }).timeout(TEST_TIMEOUT)

      context("addressToSendTo is the contract address", async () => {
        it("should default to msg.sender", async function () {
          const usdcAmount = usdcVal(10)
          const expectedReturn = await oneSplit.getExpectedReturn(usdc.address, usdt.address, usdcAmount, 10, 0, {
            from: bwr,
          })
          await expectAction(() => {
            return bwrCon.drawdownWithSwapOnOneInch(
              tranchedPool.address,
              usdcAmount,
              bwrCon.address,
              usdt.address,
              expectedReturn.returnAmount.mul(new BN(99)).div(new BN(100)),
              expectedReturn.distribution,
              {from: bwr}
            )
          }).toChange([
            [async () => await getBalance(tranchedPool.address, usdc), {by: usdcAmount.neg()}],
            [async () => await getBalance(bwr, usdt), {byCloseTo: expectedReturn.returnAmount}],
            [async () => await getBalance(bwrCon.address, usdt), {by: new BN(0)}],
          ])
        }).timeout(TEST_TIMEOUT)
      })

      context("addressToSendTo is the zero address", async () => {
        it("should default to msg.sender", async () => {
          const usdcAmount = usdcVal(10)
          const expectedReturn = await oneSplit.getExpectedReturn(usdc.address, usdt.address, usdcAmount, 10, 0, {
            from: bwr,
          })
          await expectAction(() => {
            return bwrCon.drawdownWithSwapOnOneInch(
              tranchedPool.address,
              usdcAmount,
              ZERO_ADDRESS,
              usdt.address,
              expectedReturn.returnAmount.mul(new BN(99)).div(new BN(100)),
              expectedReturn.distribution,
              {from: bwr}
            )
          }).toChange([
            [async () => await getBalance(tranchedPool.address, usdc), {by: usdcAmount.neg()}],
            [async () => await getBalance(bwr, usdt), {byCloseTo: expectedReturn.returnAmount}],
            [async () => await getBalance(bwrCon.address, usdt), {by: new BN(0)}],
          ])
        }).timeout(TEST_TIMEOUT)
      })
    })

    it("should let you drawdown to BUSD", async function () {
      const usdcAmount = usdcVal(10)
      const expectedReturn = await oneSplit.getExpectedReturn(usdc.address, busd.address, usdcAmount, 10, 0, {
        from: bwr,
      })
      await expectAction(() => {
        return bwrCon.drawdownWithSwapOnOneInch(
          tranchedPool.address,
          usdcAmount,
          person3,
          busd.address,
          expectedReturn.returnAmount.mul(new BN(99)).div(new BN(100)),
          expectedReturn.distribution,
          {from: bwr}
        )
      }).toChange([
        [async () => await getBalance(tranchedPool.address, usdc), {by: usdcAmount.neg()}],
        [async () => await getBalance(person3, busd), {byCloseTo: expectedReturn.returnAmount}],
        [async () => await getBalance(bwr, busd), {by: new BN(0)}],
        [async () => await getBalance(bwrCon.address, busd), {by: new BN(0)}],
      ])
    }).timeout(TEST_TIMEOUT)
  })

  describe("paying back via another currency", async function () {
    let bwrCon, cl, oneSplit
    const amount = usdcVal(1)
    beforeEach(async function () {
      this.timeout(TEST_TIMEOUT)
      oneSplit = await IOneSplit.at(MAINNET_ONE_SPLIT_ADDRESS)
      bwrCon = await createBorrowerContract()
      ;({tranchedPool, creditLine: cl} = await createPoolWithCreditLine({
        people: {owner: MAINNET_GOVERNANCE_MULTISIG, borrower: bwrCon.address},
        usdc,
      }))

      await initializeTranchedPool(tranchedPool, bwrCon)
      await bwrCon.drawdown(tranchedPool.address, amount, bwr, {from: bwr})
    })

    it("should allow you to pay with another currency", async () => {
      await advanceAndMineBlock({toSecond: await cl.nextDueTime()})
      const interestOwed = await cl.interestOwed()
      const expectedReturn = await oneSplit.getExpectedReturn(usdt.address, usdc.address, interestOwed, 10, 0, {
        from: bwr,
      })

      await expectAction(() => {
        return bwrCon.payWithSwapOnOneInch(
          tranchedPool.address,
          interestOwed,
          usdt.address,
          expectedReturn.returnAmount.mul(new BN(99)).div(new BN(100)),
          expectedReturn.distribution,
          {from: bwr}
        )
      }).toChange([
        [async () => await getBalance(bwr, usdt), {by: interestOwed.neg()}],
        [async () => await cl.interestOwed(), {toCloseTo: ZERO, threshold: HALF_CENT}],
      ])
    }).timeout(TEST_TIMEOUT)

    it("Works with BUSD", async () => {
      const rawAmount = 1
      const busdAmount = bigVal(rawAmount)
      const expectedReturn = await oneSplit.getExpectedReturn(busd.address, usdc.address, busdAmount, 10, 0, {
        from: bwr,
      })
      await advanceAndMineBlock({toSecond: await cl.nextDueTime()})
      const interestOwed = await cl.interestOwed()
      await expectAction(() => {
        return bwrCon.payWithSwapOnOneInch(
          tranchedPool.address,
          busdAmount,
          busd.address,
          expectedReturn.returnAmount.mul(new BN(99)).div(new BN(100)),
          expectedReturn.distribution,
          {from: bwr}
        )
      }).toChange([
        [async () => await getBalance(bwr, busd), {by: busdAmount.neg()}],
        [async () => await cl.balance(), {decrease: true}],
        // It was an excess payment so we expect the interest to be fully cleared
        // (or decreased by the total interestOwed)
        [async () => await cl.interestOwed(), {byCloseTo: interestOwed.neg()}],
      ])
    }).timeout(TEST_TIMEOUT)

    describe("payMultipleWithSwapOnOneInch", async () => {
      let tranchedPool2, cl2
      const amount2 = usdcVal(2)

      beforeEach(async function () {
        this.timeout(TEST_TIMEOUT)
        ;({tranchedPool: tranchedPool2, creditLine: cl2} = await createPoolWithCreditLine({
          people: {owner: MAINNET_GOVERNANCE_MULTISIG, borrower: bwrCon.address},
          usdc,
        }))

        expect(cl.address).to.not.eq(cl2.addresss)
        expect(tranchedPool.address).to.not.eq(tranchedPool2.addresss)

        await initializeTranchedPool(tranchedPool2, bwrCon)
        await bwrCon.drawdown(tranchedPool2.address, amount2, bwr, {from: bwr})
      })

      it("should pay back multiple loans", async () => {
        await advanceAndMineBlock({toSecond: (await cl.nextDueTime()).add(new BN(1))})
        const padding = usdcVal(1)
        const originAmount = amount.add(amount2).add(padding)
        const expectedReturn = await oneSplit.getExpectedReturn(usdt.address, usdc.address, originAmount, 10, 0, {
          from: bwr,
        })

        await expectAction(() =>
          bwrCon.payMultipleWithSwapOnOneInch(
            [tranchedPool.address, tranchedPool2.address],
            [amount, amount2],
            originAmount,
            usdt.address,
            expectedReturn.distribution,
            {from: bwr}
          )
        ).toChange([
          // CreditLine should be paid down by `amount`
          [async () => await cl.interestOwed(), {to: ZERO}],
          [async () => await cl2.interestOwed(), {to: ZERO}],
          // Excess USDC from swap should be added to the first CreditLine's contract balance
          // rather than applied as payment
          [() => getBalance(bwr, usdt), {by: originAmount.neg()}],
          // Borrower con's usdc balance should increase because the excess usdt payment was converted
          // to an excess usdc payment and the usdc sits in the borrower contract.
          [() => getBalance(bwrCon.address, usdc), {increase: true}],
        ])
        expect(await getBalance(bwrCon.address, usdt)).to.bignumber.eq(new BN(0))
      }).timeout(TEST_TIMEOUT)
    })
  })

  describe("BackerRewards", () => {
<<<<<<< HEAD
    const microTolerance = String(1e5)
    const tolerance = String(1e14)
    let stakingRewardsEthers: StakingRewards
    let backerRewardsEthers: BackerRewards
    let tranchedPoolWithBorrowerConnected: TranchedPool
    let tranchedPoolWithOwnerConnected: TranchedPool
    let backerStakingTokenId: string
    let creditLine: CreditLine
    const trackedStakedAmount = usdcVal(2500)
    const untrackedStakedAmount = usdcVal(1000)
    const limit = trackedStakedAmount.add(untrackedStakedAmount).mul(new BN("5"))
    const setup = deployments.createFixture(async () => {
      const result = await goldfinchFactory.createPool(
        bwr,
        "20",
        limit.toString(),
        "100000000000000000",
        await getMonthlySchedule(goldfinchConfig, "12", "1", "6", "1"),
        "0",
        "0",
        ["0"],
        {from: await getProtocolOwner()}
      )
      const ownerSigner = asNonNullable(await getSignerForAddress(owner))
      const borrowerSigner = asNonNullable(await getSignerForAddress(bwr))
      assertNonNullable(result.logs)
      const event = result.logs[result.logs.length - 1] as unknown as PoolCreated

      const stakingRewardsEthers = await (
        await getEthersContract<StakingRewards>("StakingRewards", {at: stakingRewards.address})
      ).connect(ownerSigner)
      const backerRewardsEthers = await (
        await getEthersContract<BackerRewards>("BackerRewards", {at: backerRewards.address})
      ).connect(ownerSigner)
      const tranchedPoolWithBorrowerConnected = await (
        await getEthersContract<TranchedPool>("TranchedPool", {at: event.args.pool})
      ).connect(borrowerSigner)
      const creditLine = await getEthersContract<CreditLine>("CreditLine", {
        at: await tranchedPoolWithBorrowerConnected.creditLine(),
      })

      const tranchedPoolWithOwnerConnected = await tranchedPoolWithBorrowerConnected.connect(ownerSigner)

      await erc20Approve(usdc, tranchedPoolWithBorrowerConnected.address, MAX_UINT, [bwr, owner])
      // two token holders
      await (await tranchedPoolWithOwnerConnected.deposit(TRANCHES.Junior, String(untrackedStakedAmount))).wait()
      const depositTx = await (
        await tranchedPoolWithOwnerConnected.deposit(TRANCHES.Junior, String(trackedStakedAmount))
      ).wait()
      await (await tranchedPoolWithBorrowerConnected.lockJuniorCapital()).wait()
      await legacyGoldfinchConfig.addToGoList(circleEoa, {from: await getProtocolOwner()})
      await impersonateAccount(hre, circleEoa)
      await usdc.approve(seniorPool.address, usdcVal(20_000_000), {from: circleEoa})
      await seniorPool.deposit(usdcVal(20_000_000), {from: circleEoa})
      await seniorPool.invest(tranchedPoolWithBorrowerConnected.address, {from: owner})

      await erc20Approve(usdc, stakingRewardsEthers.address, MAX_UINT, [bwr, owner])
      await erc20Approve(gfi, stakingRewardsEthers.address, MAX_UINT, [bwr, owner])

      const topic = tranchedPoolWithBorrowerConnected.interface.getEventTopic("DepositMade")
      const rawEvent = depositTx.logs.find((x) => x.topics.indexOf(topic) >= 0)
      const parsedEvent = tranchedPoolWithBorrowerConnected.interface.parseLog(asNonNullable(rawEvent))
      const backerStakingTokenId = parsedEvent.args.tokenId

      return {
        backerStakingTokenId,
        tranchedPoolWithOwnerConnected,
        tranchedPoolWithBorrowerConnected,
        backerRewardsEthers,
        stakingRewardsEthers,
        creditLine,
      }
    })

    beforeEach(async () => {
      // eslint-disable-next-line @typescript-eslint/no-extra-semi
      ;({
        backerStakingTokenId,
        tranchedPoolWithOwnerConnected,
        tranchedPoolWithBorrowerConnected,
        backerRewardsEthers,
        stakingRewardsEthers,
        creditLine,
      } = await setup())
    })

    async function getStakingRewardsForToken(tokenId: string, blockNum?: number): Promise<BN> {
      const amount = await stakingRewardsEthers.earnedSinceLastCheckpoint(tokenId, {
        blockTag: blockNum,
      })

      return new BN(amount.toString())
    }

    async function getBackerStakingRewardsForToken(tokenId: string, blockNum?: number): Promise<BN> {
      const amount = await backerRewardsEthers.stakingRewardsEarnedSinceLastWithdraw(tokenId, {
        blockTag: blockNum,
      })

      return new BN(amount.toString())
    }

    async function expectRewardsAreEqualForTokens(
      stakingTokenId: string,
      backerTokenId: string,
      blockNum?: number,
      closeTo?: string
    ) {
      const stakingRewards = await getStakingRewardsForToken(stakingTokenId, blockNum)
      const backerStakingRewardsEarned = await getBackerStakingRewardsForToken(backerTokenId, blockNum)
      if (closeTo !== undefined) {
        expect(stakingRewards).to.bignumber.closeTo(backerStakingRewardsEarned, closeTo)
      } else {
        expect(stakingRewards).to.bignumber.eq(backerStakingRewardsEarned)
      }
    }

    function getStakingRewardTokenFromTransactionReceipt(tx: ContractReceipt): string {
      const topic = stakingRewardsEthers.interface.getEventTopic("Staked")
      const rawEvent = tx.logs.find((x) => x.topics.indexOf(topic) >= 0)
      const parsedEvent = stakingRewardsEthers.interface.parseLog(asNonNullable(rawEvent))
      return parsedEvent.args.tokenId
    }

    function getWithdrawnStakingAmountFromTransactionReceipt(tx: ContractReceipt) {
      const topic = backerRewardsEthers.interface.getEventTopic("BackerRewardsClaimed")
      const rawEvent = tx.logs.find((x) => x.topics.indexOf(topic) >= 0)
      const parsedEvent = backerRewardsEthers.interface.parseLog(asNonNullable(rawEvent))
      return parsedEvent.args.amountOfSeniorPoolRewards
    }

    async function payOffTranchedPoolInterest(tranchedPool: TranchedPool): Promise<ContractReceipt> {
      const creditLine = await getEthersContract<CreditLine>("CreditLine", {at: await tranchedPool.creditLine()})
      const interestOwed = await creditLine.interestOwed()
      return (await tranchedPool["pay(uint256)"](interestOwed.toString())).wait()
    }

    async function fullyRepayTranchedPool(tranchedPool: TranchedPool, at?: BigNumber): Promise<ContractReceipt> {
      await (await tranchedPool.assess()).wait()
      const creditLine = await getEthersContract<CreditLine>("CreditLine", {at: await tranchedPool.creditLine()})

      const principalOwed = await creditLine.principalOwedAt(`${(await getCurrentTimestamp()).add(new BN(1))}`)
      const interestOwed = await creditLine.interestOwedAt(`${(await getCurrentTimestamp()).add(new BN(1))}`)
      const totalOwed = principalOwed.add(interestOwed)

      const paymentTx = await tranchedPool["pay(uint256)"](totalOwed)

      const principalOwedAfterFinalRepayment = await creditLine.principalOwed()
      const interestOwedAfterFinalRepayment = await creditLine.interestOwed()
      expect(String(principalOwedAfterFinalRepayment)).to.bignumber.eq("0")
      expect(String(interestOwedAfterFinalRepayment)).to.bignumber.eq("0")

      return paymentTx.wait()
    }

    it("backers only earn rewards for full payments", async () => {
      await (await tranchedPoolWithBorrowerConnected.drawdown(String(limit))).wait()
      await advanceTime({toSecond: (await creditLine.nextDueTime()).toString()})
      const partialPaybackTx = await (await tranchedPoolWithBorrowerConnected["pay(uint256)"]("1")).wait()
      let backerRewardsEarned = await getBackerStakingRewardsForToken(
        backerStakingTokenId,
        partialPaybackTx.blockNumber
      )
      expect(backerRewardsEarned).to.bignumber.eq("0")

      const interestOwed = await creditLine.interestOwed()
      const fullPaybackTx = await (await tranchedPoolWithBorrowerConnected["pay(uint256)"](interestOwed)).wait()
      backerRewardsEarned = await getBackerStakingRewardsForToken(backerStakingTokenId, fullPaybackTx.blockNumber)
      expect(backerRewardsEarned).to.not.bignumber.eq("0")
    })

    it("behaves correctly, 1 slice, full drawdown", async () => {
      const [, stakingTx] = await mineInSameBlock(
        [
          // were staking another person here to make sure that each person receieves their proportional rewards,
          // and not that someone is receiving 100% of the rewards
          await stakingRewardsEthers.populateTransaction.depositAndStake(untrackedStakedAmount.toString()),
          await stakingRewardsEthers.populateTransaction.depositAndStake(trackedStakedAmount.toString()),
          await tranchedPoolWithBorrowerConnected.populateTransaction.drawdown(limit.toString()),
        ],
        this.timeout()
      )
      const stakingRewardsTokenId = getStakingRewardTokenFromTransactionReceipt(stakingTx as ContractReceipt)

      for (let i = 0; new BN(`${await getCurrentTimestamp()}`).lt(new BN(`${await creditLine.termEndTime()}`)); i++) {
        await advanceAndMineBlock({toSecond: (await creditLine.nextDueTime()).toString()})
        const payTx = await payOffTranchedPoolInterest(tranchedPoolWithBorrowerConnected)
        await (await tranchedPoolWithOwnerConnected.withdrawMax(backerStakingTokenId)).wait()
        await expectRewardsAreEqualForTokens(stakingRewardsTokenId, backerStakingTokenId, payTx.blockNumber)
      }

      const blockNumAtTermEnd = await ethers.provider.getBlockNumber()
      const stakingRewardsAtTermEnd = await getStakingRewardsForToken(stakingRewardsTokenId, blockNumAtTermEnd)

      // this section tests the final repayment
      // the final repayment is different because if the payment happens after the term is over
      // the backer rewards should be less
      const termEndTime = await creditLine.termEndTime()
      const thirtyDaysAfterTermEndTime = termEndTime.add("2592000") // 30 days in seconds
      await advanceAndMineBlock({toSecond: thirtyDaysAfterTermEndTime.toString()})
      // Going to fully repay tranched pool
      const paymentTx = await fullyRepayTranchedPool(tranchedPoolWithBorrowerConnected)

      const backerStakingRewardsEarnedAfterFinalRepayment = await getBackerStakingRewardsForToken(
        backerStakingTokenId,
        paymentTx.blockNumber
      )
      expect(backerStakingRewardsEarnedAfterFinalRepayment).to.bignumber.closeTo(
        stakingRewardsAtTermEnd,
        microTolerance
      )

      // Even long after the final repayment where there was no outstanding principal
      // You should have accrued no rewards during that time
      await advanceAndMineBlock({days: "365"})
      const muchLaterBlockNumber = await ethers.provider.getBlockNumber()
      const backerStakingRewardsEarnedMuchLater = await getBackerStakingRewardsForToken(
        backerStakingTokenId,
        muchLaterBlockNumber
      )
      expect(backerStakingRewardsEarnedMuchLater).to.bignumber.eq(backerStakingRewardsEarnedAfterFinalRepayment)

      const withdrawTx = await (await backerRewardsEthers.withdraw(backerStakingTokenId)).wait()
      const amountOfStakingRewardsWithdrawn = getWithdrawnStakingAmountFromTransactionReceipt(withdrawTx)
      expect(backerStakingRewardsEarnedMuchLater).to.bignumber.eq(String(amountOfStakingRewardsWithdrawn))
    }).timeout(TEST_TIMEOUT)

    it("behaves correctly, 1 slice, two partial drawdowns", async () => {
      // person we dont care about but is participating in the pool to make sure
      // that other people are receieving staking rewards
      const firstStakedAmount = trackedStakedAmount.div(new BN("2"))
      const firstUntrackedStakedAmount = untrackedStakedAmount.div(new BN("2"))
      const firstDrawdownAmount = limit.div(new BN("2"))
      const [, initialStakeTx] = await mineInSameBlock(
        [
          await stakingRewardsEthers.populateTransaction.depositAndStake(String(firstUntrackedStakedAmount)),
          await stakingRewardsEthers.populateTransaction.depositAndStake(String(firstStakedAmount)),
          await tranchedPoolWithBorrowerConnected.populateTransaction.drawdown(String(firstDrawdownAmount)),
        ],
        this.timeout()
      )
      expect(String(firstDrawdownAmount)).to.bignumber.lt(new BN(await (await creditLine.limit()).toString()))
      const stakingRewardsTokenId = getStakingRewardTokenFromTransactionReceipt(initialStakeTx as ContractReceipt)

      let backerStakingRewardsEarned = await getBackerStakingRewardsForToken(
        backerStakingTokenId,
        initialStakeTx?.blockNumber
      )
      let stakingRewardsEarned = await getStakingRewardsForToken(stakingRewardsTokenId, initialStakeTx?.blockNumber)

      expect(backerStakingRewardsEarned).to.bignumber.eq("0")
      expect(stakingRewardsEarned).to.bignumber.eq("0")

      // Run through the first half of payments normally
      for (let i = 0; i < 6; i++) {
        await advanceAndMineBlock({toSecond: `${await creditLine.nextDueTime()}`})
        const payTx = await payOffTranchedPoolInterest(tranchedPoolWithBorrowerConnected)
        stakingRewardsEarned = await getStakingRewardsForToken(stakingRewardsTokenId, payTx.blockNumber)
        backerStakingRewardsEarned = await getBackerStakingRewardsForToken(backerStakingTokenId, payTx.blockNumber)
        expect(backerStakingRewardsEarned).to.bignumber.closeTo(stakingRewardsEarned, microTolerance)
      }

      // we need to stake the equivalent amount drawndown
      const secondStakedAmount = firstStakedAmount.div(new BN("2")) // 1 / 4
      const secondUntrackedStakedAmount = firstUntrackedStakedAmount.div(new BN("2")) // (1 / 2) / 2 = 1/4
      const secondDrawdownAmount = limit.div(new BN("4")) // 1 / 4
      expect(secondDrawdownAmount.add(firstDrawdownAmount)).to.bignumber.lt(
        new BN((await creditLine.limit()).toString())
      )
      const [, secondStakeTx] = await mineInSameBlock(
        [
          await stakingRewardsEthers.populateTransaction.depositAndStake(secondUntrackedStakedAmount.toString()),
          await stakingRewardsEthers.populateTransaction.depositAndStake(secondStakedAmount.toString()),
          await tranchedPoolWithBorrowerConnected.populateTransaction.drawdown(secondDrawdownAmount.toString()),
        ],
        this.timeout()
      )

      const secondStakingTokenId = getStakingRewardTokenFromTransactionReceipt(secondStakeTx as ContractReceipt)
      const backerStakingRewardsEarnedAfterSecondDrawdown = await getBackerStakingRewardsForToken(
        backerStakingTokenId,
        secondStakeTx?.blockNumber
      )

      // check that the backer doesnt earn rewards on a drawdown
      expect(backerStakingRewardsEarnedAfterSecondDrawdown).to.bignumber.eq(backerStakingRewardsEarned)

      // second half of the payments
      for (let i = 0; i < 6; i++) {
        await advanceAndMineBlock({toSecond: `${await creditLine.nextDueTime()}`})
        const payTx = await payOffTranchedPoolInterest(tranchedPoolWithBorrowerConnected)
        // withdraw to make sure that the backer originally backer wont have less rewards
        // when their unutilized capital is removed from the pool
        await (await tranchedPoolWithOwnerConnected.withdrawMax(backerStakingTokenId)).wait()
        stakingRewardsEarned = await getStakingRewardsForToken(stakingRewardsTokenId, payTx.blockNumber)
        const secondStakingRewardsEarned = await getStakingRewardsForToken(secondStakingTokenId, payTx.blockNumber)
        backerStakingRewardsEarned = await getBackerStakingRewardsForToken(backerStakingTokenId, payTx.blockNumber)

        expect(backerStakingRewardsEarned).to.bignumber.closeTo(
          stakingRewardsEarned.add(secondStakingRewardsEarned),
          microTolerance
        )
      }

      // await advanceTime({toSecond: termEndTime.toString()})
      // await mineBlock()
      const stakingRewardsAtTermEnd = await getStakingRewardsForToken(stakingRewardsTokenId)
      const secondStakingRewardsAtTermEnd = await getStakingRewardsForToken(secondStakingTokenId)

      // this section tests the final repayment
      // the final repayment is different because if the payment happens after the term is over
      // the backer rewards should be less
      const termEndTime = await creditLine.termEndTime()
      const thirtyDaysAfterTermEnd = termEndTime.add("2592000") // < 30 days in seconds
      await advanceAndMineBlock({toSecond: thirtyDaysAfterTermEnd.toString()})
      const payTx = await fullyRepayTranchedPool(tranchedPoolWithBorrowerConnected)
      const backerStakingRewardsEarnedAfterFinalRepayment = await getBackerStakingRewardsForToken(
        backerStakingTokenId,
        payTx.blockNumber
      )

      expect(backerStakingRewardsEarnedAfterFinalRepayment).to.bignumber.closeTo(
        stakingRewardsAtTermEnd.add(secondStakingRewardsAtTermEnd),
        microTolerance
      )

      // Even long after the final repayment where there was no outstanding principal
      // You should have accrued no rewards during that time
      await advanceAndMineBlock({days: "365"})
      const backerStakingRewardsEarnedMuchLater = await getBackerStakingRewardsForToken(backerStakingTokenId)
      expect(backerStakingRewardsEarnedMuchLater).to.bignumber.eq(backerStakingRewardsEarnedAfterFinalRepayment)
    }).timeout(TEST_TIMEOUT)

    // FAILING WITH THE GP Error
    it("behaves correctly, 2 slices, full drawdown", async () => {
      const [, stakingTx] = await mineInSameBlock(
        [
          // we're staking another person here to make sure that each person receives their proportional rewards,
          // and that no one is receiving 100% of the rewards
          await stakingRewardsEthers.populateTransaction.depositAndStake(untrackedStakedAmount.toString()),
          await stakingRewardsEthers.populateTransaction.depositAndStake(trackedStakedAmount.toString()),
          await tranchedPoolWithBorrowerConnected.populateTransaction.drawdown(limit.toString()),
        ],
        this.timeout()
      )
      const stakingRewardsTokenId = getStakingRewardTokenFromTransactionReceipt(stakingTx as ContractReceipt)

      for (let i = 0; i < 5; i++) {
        await advanceAndMineBlock({toSecond: `${await creditLine.nextDueTime()}`})
        const payTx = await payOffTranchedPoolInterest(tranchedPoolWithBorrowerConnected)
        await (await tranchedPoolWithOwnerConnected.withdrawMax(backerStakingTokenId)).wait()
        expect((await getBackerStakingRewardsForToken(backerStakingTokenId, payTx.blockNumber)).gt(new BN(0)))
        await expectRewardsAreEqualForTokens(stakingRewardsTokenId, backerStakingTokenId, payTx.blockNumber)
      }

      const tranchedPoolTruffle = await getTruffleContract<TranchedPoolInstance>("TranchedPool", {
        at: tranchedPoolWithBorrowerConnected.address,
      })
      await tranchedPoolTruffle.setMaxLimit(limit.mul(new BN("2")), {from: await getProtocolOwner()})
      await tranchedPoolWithBorrowerConnected.initializeNextSlice("1")

      const secondJuniorTrancheId = 4
      await (
        await tranchedPoolWithOwnerConnected.deposit(secondJuniorTrancheId, untrackedStakedAmount.toString())
      ).wait()
      const secondDepositTx = await (
        await tranchedPoolWithOwnerConnected.deposit(secondJuniorTrancheId, trackedStakedAmount.toString())
      ).wait()
      const secondJuniorTranche = await tranchedPoolWithOwnerConnected.getTranche(secondJuniorTrancheId)
      expect(secondJuniorTranche.principalDeposited.toString()).to.eq(
        untrackedStakedAmount.add(trackedStakedAmount).toString()
      )

      const events = await tranchedPoolWithBorrowerConnected.queryFilter(
        tranchedPoolWithBorrowerConnected.filters.DepositMade(owner),
        secondDepositTx.blockNumber
      )
      const depositMadeEvent = asNonNullable(events[0])
      expect(depositMadeEvent).to.not.be.undefined
      expect(depositMadeEvent.args.tranche.toString()).to.eq("4")
      const secondSliceDepositTokenId = depositMadeEvent.args.tokenId

      await (await tranchedPoolWithBorrowerConnected.lockJuniorCapital()).wait()
      // Deposit more funds into the senior pool. Cannot fund with whales because the senior
      // pool now tracks its usdcBalance with a separate varaible
      await usdc.approve(seniorPool.address, usdcVal(20_000_000), {from: circleEoa})
      await seniorPool.deposit(usdcVal(20_000_000), {from: circleEoa})

      await seniorPool.invest(tranchedPoolWithBorrowerConnected.address, {from: bwr.address})

      const [, secondSliceStakingTx] = await mineInSameBlock(
        [
          await stakingRewardsEthers.populateTransaction.depositAndStake(untrackedStakedAmount.toString()),
          await stakingRewardsEthers.populateTransaction.depositAndStake(trackedStakedAmount.toString()),
          await tranchedPoolWithBorrowerConnected.populateTransaction.drawdown(limit.toString()),
        ],
        this.timeout()
      )

      const balance = await creditLine.balance()
      expect(balance.toString()).to.eq(limit.mul(new BN(2)).toString())
      expect(balance.toString()).to.eq((await creditLine.limit()).toString())
      const secondSliceStakingRewardsTokenId = getStakingRewardTokenFromTransactionReceipt(
        asNonNullable(secondSliceStakingTx)
      )
      // no rewards should be accrued before the first repayment comes back
      expect(
        await backerRewards.stakingRewardsEarnedSinceLastWithdraw(secondSliceDepositTokenId.toString())
      ).to.bignumber.eq("0")

      for (let i = 0; i < 7; i++) {
        await advanceAndMineBlock({toSecond: `${await creditLine.nextDueTime()}`})
        const payTx = await payOffTranchedPoolInterest(tranchedPoolWithBorrowerConnected)
        // withdraw, as a way of establishing that a backer who removed their unutilized capital
        // would not receive less rewards as a consequence
        await (await tranchedPoolWithOwnerConnected.withdrawMax(backerStakingTokenId)).wait()
        await (await tranchedPoolWithOwnerConnected.withdrawMax(secondSliceDepositTokenId)).wait()

        expect((await getBackerStakingRewardsForToken(backerStakingTokenId, payTx.blockNumber)).gt(new BN(0)))
        await expectRewardsAreEqualForTokens(stakingRewardsTokenId, backerStakingTokenId, payTx.blockNumber, tolerance)

        expect(
          (await getBackerStakingRewardsForToken(secondSliceDepositTokenId.toString(), payTx.blockNumber)).gt(new BN(0))
        )
        await expectRewardsAreEqualForTokens(
          secondSliceStakingRewardsTokenId,
          secondSliceDepositTokenId.toString(),
          payTx.blockNumber,
          tolerance
        )
      }

      const termEndTime = await creditLine.termEndTime()
      const blockNumAtTermEnd = await ethers.provider.getBlockNumber()
      const firstSliceStakingRewardsAtTermEnd = await getStakingRewardsForToken(
        stakingRewardsTokenId,
        blockNumAtTermEnd
      )
      const secondSliceStakingRewardsAtTermEnd = await getStakingRewardsForToken(
        secondSliceStakingRewardsTokenId,
        blockNumAtTermEnd
      )

      // this section tests the final repayment
      // the final repayment is different because if the payment happens after the term is over
      // the backer rewards should be less
      const thirtyDaysAfterTermEndTime = termEndTime.add("2592000") // 30 days in seconds
      await advanceTime({toSecond: thirtyDaysAfterTermEndTime.toString()})
      const paymentTx = await fullyRepayTranchedPool(tranchedPoolWithBorrowerConnected)

      const firstSliceStakingRewardsEarnedAfterFinalRepayment = await getBackerStakingRewardsForToken(
        backerStakingTokenId,
        paymentTx.blockNumber
      )
      expect(firstSliceStakingRewardsEarnedAfterFinalRepayment).to.bignumber.closeTo(
        firstSliceStakingRewardsAtTermEnd,
        tolerance
      )

      const secondSliceStakingRewardsEarnedAfterFinalRepayment = await getBackerStakingRewardsForToken(
        secondSliceDepositTokenId.toString(),
        paymentTx.blockNumber
      )
      expect(secondSliceStakingRewardsEarnedAfterFinalRepayment).to.bignumber.closeTo(
        secondSliceStakingRewardsAtTermEnd,
        tolerance
      )

      // Even long after the final repayment where there was no outstanding principal
      // You should have accrued no rewards during that time
      await advanceAndMineBlock({days: "365"})
      const muchLaterBlockNumber = await ethers.provider.getBlockNumber()
      const firstSliceStakingRewardsEarnedMuchLater = await getBackerStakingRewardsForToken(
        backerStakingTokenId,
        muchLaterBlockNumber
      )
      expect(firstSliceStakingRewardsEarnedMuchLater).to.bignumber.eq(firstSliceStakingRewardsEarnedAfterFinalRepayment)

      const secondSliceStakingRewardsEarnedMuchLater = await getBackerStakingRewardsForToken(
        secondSliceDepositTokenId.toString(),
        muchLaterBlockNumber
      )
      expect(secondSliceStakingRewardsEarnedMuchLater).to.bignumber.eq(
        secondSliceStakingRewardsEarnedAfterFinalRepayment
      )

      const firstSliceWithdrawTx = await (await backerRewardsEthers.withdraw(backerStakingTokenId)).wait()
      const firstSliceAmountOfStakingRewardsWithdrawn =
        getWithdrawnStakingAmountFromTransactionReceipt(firstSliceWithdrawTx)
      expect(firstSliceStakingRewardsEarnedMuchLater).to.bignumber.eq(String(firstSliceAmountOfStakingRewardsWithdrawn))

      const secondSliceWithdrawTx = await (
        await backerRewardsEthers.withdraw(secondSliceDepositTokenId.toString())
      ).wait()
      const secondSliceAmountOfStakingRewardsWithdrawn =
        getWithdrawnStakingAmountFromTransactionReceipt(secondSliceWithdrawTx)
      expect(secondSliceStakingRewardsEarnedMuchLater).to.bignumber.eq(
        String(secondSliceAmountOfStakingRewardsWithdrawn)
      )
    }).timeout(TEST_TIMEOUT)

    describe("before drawdown", async () => {
      it("when a user withdraws they should earn 0 rewards", async () => {
        const backerStakingRewardsEarned = await backerRewards.stakingRewardsEarnedSinceLastWithdraw(
          backerStakingTokenId
        )
        expect(backerStakingRewardsEarned).to.bignumber.eq("0")
        const withdrawTx = await (await backerRewardsEthers.withdraw(backerStakingTokenId)).wait()
        const rewardsWithdrawn = getWithdrawnStakingAmountFromTransactionReceipt(withdrawTx)
        expect(String(rewardsWithdrawn)).to.bignumber.eq("0")
      })
    })

    describe("after drawdown but before the first payment", () => {
      beforeEach(async () => {
        const limit = await creditLine.maxLimit()
        tranchedPoolWithBorrowerConnected.drawdown(limit.toString())
      })

      it("backers should earned 0 rewards", async () => {
        const backerStakingRewardsEarned = await getBackerStakingRewardsForToken(backerStakingTokenId)
        expect(backerStakingRewardsEarned).to.bignumber.eq("0")
        const withdrawTx = await (await backerRewardsEthers.withdraw(backerStakingTokenId)).wait()
        const rewardsWithdrawn = getWithdrawnStakingAmountFromTransactionReceipt(withdrawTx)
        expect(String(rewardsWithdrawn)).to.bignumber.eq("0")
      })
=======
    const poolToToken = {
      "0x538473c3a69da2b305cf11a40cf2f3904de8db5f": "909", // Cauris #4
      "0x89d7c618a4eef3065da8ad684859a547548e6169": "719", // Addem
      "0x759f097f3153f5d62ff1c2d82ba78b6350f223e3": "653", // Alma #7
      "0xb26b42dd5771689d0a7faeea32825ff9710b9c11": "640", // Lend East
      "0xd09a57127bc40d680be7cb061c2a6629fe71abef": "588", // Cauris #2
      "0x00c27fc71b159a346e179b4a1608a0865e8a7470": "564", // Stratos
      "0x418749e294cabce5a714efccc22a8aade6f9db57": "471", // Alma 6
    }

    it("does not allocate any backer staking rewards", async () => {
      // Move forward in time so that some interest is due
      await advanceAndMineBlock({days: 65})

      // whale mode activate
      const me = circleEoa
      await impersonateAccount(hre, me)

      for (const [poolAddress, poolTokenId] of Object.entries(poolToToken)) {
        const pool = await getTruffleContract<TranchedPoolInstance>("TranchedPool", {at: poolAddress})
        const creditLineAddress = await pool.creditLine()
        const creditLine = await getTruffleContract<CreditLineInstance>("CreditLine", {at: creditLineAddress})
        const tokenInfo = await poolTokens.getTokenInfo(poolTokenId)
        expect(tokenInfo.pool).to.eq(pool.address)
        const backerStakingRewardsAvailableForWithdrawBeforeRepayment =
          await backerRewards.stakingRewardsEarnedSinceLastWithdraw(poolTokenId)
        await pool.assess()
        const interestOwed = await creditLine.interestOwed()
        await usdc.approve(pool.address, interestOwed, {from: me})
        await pool.pay(interestOwed, {from: me})

        const backerStakingRewardsAvailableForWithdrawAfterRepayment =
          await backerRewards.stakingRewardsEarnedSinceLastWithdraw(poolTokenId)

        expect(backerStakingRewardsAvailableForWithdrawAfterRepayment).to.bignumber.eq(
          backerStakingRewardsAvailableForWithdrawBeforeRepayment
        )
      }
>>>>>>> ccc3116d
    })
  })

  describe("integration tests", async () => {
    let bwrCon: BorrowerInstance
    describe("as a not user on the go list and without a UID", async () => {
      let unGoListedUser: string

      beforeEach(async () => {
        const [, , , maybeUser] = await hre.getUnnamedAccounts()
        unGoListedUser = asNonNullable(maybeUser)
        ;({tranchedPool} = await createPoolWithCreditLine({
          people: {borrower: bwr, owner: MAINNET_GOVERNANCE_MULTISIG},
          usdc,
        }))
        await fundWithWhales(["USDC"], [unGoListedUser])
        await erc20Approve(usdc, seniorPool.address, MAX_UINT, [unGoListedUser])
        await erc20Approve(usdc, tranchedPool.address, MAX_UINT, [unGoListedUser])
        await erc20Approve(usdc, stakingRewards.address, MAX_UINT, [unGoListedUser])
        await expect(go.go(unGoListedUser)).to.eventually.be.false
      })

      describe("when I deposit and subsequently withdraw into the senior pool", async () => {
        it("it reverts", async () => {
          await expect(seniorPool.deposit(usdcVal(10), {from: unGoListedUser})).to.be.rejected
          await expect(seniorPool.withdraw(usdcVal(10), {from: unGoListedUser})).to.be.rejected
        })
      })

      describe("when I deposit and subsequently withdraw from a tranched pool's junior tranche", async () => {
        it("it reverts", async () => {
          await expect(tranchedPool.deposit(TRANCHES.Junior, usdcVal(10), {from: unGoListedUser})).to.be.rejected
          await expect(tranchedPool.withdraw(new BN("0"), usdcVal(10), {from: unGoListedUser})).to.be.rejected
        })
      })

      describe("when I deposit and stake", async () => {
        it("it reverts", async () => {
          await expect(stakingRewards.depositAndStake(usdcVal(10), {from: unGoListedUser})).to.be.rejectedWith(/GL/i)
        })
      })
    })

    describe("as a user on the go list", async () => {
      let goListedUser: string

      beforeEach(async () => {
        const [, , , , maybeUser, maybeBorrower] = await hre.getUnnamedAccounts()
        goListedUser = asNonNullable(maybeUser)
        borrower = asNonNullable(maybeBorrower)
        ;({tranchedPool} = await createPoolWithCreditLine({
          people: {borrower, owner: MAINNET_GOVERNANCE_MULTISIG},
          usdc,
        }))
        await fundWithWhales(["USDC"], [goListedUser])
        const goldfinchConfigWithGoListAddress = await go.legacyGoList()
        const goldfinchConfigWithGoList = await getTruffleContract<GoldfinchConfigInstance>("GoldfinchConfig", {
          at: goldfinchConfigWithGoListAddress,
        })
        await goldfinchConfigWithGoList.addToGoList(goListedUser)
        await erc20Approve(usdc, seniorPool.address, MAX_UINT, [goListedUser])
        await erc20Approve(usdc, tranchedPool.address, MAX_UINT, [goListedUser])
        await erc20Approve(usdc, stakingRewards.address, MAX_UINT, [goListedUser])
        await expect(go.go(goListedUser)).to.eventually.be.true
      })

      describe("when I deposit and subsequently withdraw from a tranched pool's junior tranche", async () => {
        it("it works", async () => {
          const tx = await expect(tranchedPool.deposit(TRANCHES.Junior, usdcVal(10), {from: goListedUser})).to.be
            .fulfilled
          const logs = decodeLogs<DepositMade>(tx.receipt.rawLogs, tranchedPool, "DepositMade")
          let depositMadeEvent = logs[0]
          expect(depositMadeEvent).to.not.be.undefined
          depositMadeEvent = asNonNullable(depositMadeEvent)
          const tokenId = depositMadeEvent.args.tokenId
          await expect(tranchedPool.withdraw(tokenId, usdcVal(10), {from: goListedUser})).to.be.fulfilled
        })
      })

      describe("when I deposit and stake and then exit", async () => {
        it("it works", async () => {
          const depositAmount = usdcVal(10_000)
          const tx = await expect(stakingRewards.depositAndStake(depositAmount, {from: goListedUser})).to.be.fulfilled
          const logs = decodeLogs<Staked>(tx.receipt.rawLogs, stakingRewards, "Staked")
          const stakedEvent = asNonNullable(logs[0])
          const tokenId = stakedEvent?.args.tokenId
          await expect(stakingRewards.unstake(tokenId, depositAmount, {from: goListedUser})).to.be.fulfilled
        })
      })

      describe("when I deposit and stake, and then zap to Curve", async () => {
        beforeEach(async () => {
          await erc20Approve(usdc, seniorPool.address, MAX_UINT, [owner])
          await erc20Approve(usdc, stakingRewards.address, MAX_UINT, [goListedUser, owner])
          await erc20Approve(usdc, zapper.address, MAX_UINT, [goListedUser])
          await erc20Approve(fidu, stakingRewards.address, MAX_UINT, [goListedUser, owner])

          // Seed the Curve pool with funds
          await erc20Approve(usdc, curvePool.address, MAX_UINT, [owner])
          await erc20Approve(fidu, curvePool.address, MAX_UINT, [owner])
          await fundWithWhales(["USDC"], [owner])
          await seniorPool.deposit(usdcVal(100_000), {from: owner})
          await curvePool.add_liquidity([bigVal(10_000), usdcVal(10_000)], new BN(0), false, owner, {
            from: owner,
          })
        })

        context("for a FIDU only migration", async () => {
          it("it works", async () => {
            const curveFiduBalanceBefore = await curvePool.balances(0)
            const curveUSDCBalanceBefore = await curvePool.balances(1)

            // Deposit and stake
            const tx = await expect(stakingRewards.depositAndStake(usdcVal(10_000), {from: goListedUser})).to.be
              .fulfilled
            const stakedEvent = decodeAndGetFirstLog<Staked>(tx.receipt.rawLogs, stakingRewards, "Staked")
            const tokenId = stakedEvent.args.tokenId

            // Zap to curve
            await erc721Approve(stakingRewards, zapper.address, tokenId, [goListedUser])
            const zapperTx = await expect(
              zapper.zapStakeToCurve(tokenId, new BN(stakedEvent?.args.amount.toString(10)), new BN(0), {
                from: goListedUser,
              })
            ).to.be.fulfilled

            const unstakedLog = await decodeAndGetFirstLog<Unstaked>(
              zapperTx.receipt.rawLogs,
              stakingRewards,
              "Unstaked"
            )
            expect(unstakedLog.args.tokenId).to.bignumber.equal(tokenId)
            expect(unstakedLog.args.amount).to.bignumber.equal(new BN(stakedEvent.args.amount.toString(10)))

            const depositedToCurveAndStakeLog = await decodeAndGetFirstLog<DepositedToCurveAndStaked>(
              zapperTx.receipt.rawLogs,
              stakingRewards,
              "DepositedToCurveAndStaked"
            )
            expect(depositedToCurveAndStakeLog.args.fiduAmount).to.bignumber.equal(
              new BN(stakedEvent.args.amount.toString(10))
            )
            expect(depositedToCurveAndStakeLog.args.usdcAmount).to.bignumber.equal(new BN(0))

            const curveFiduBalanceAfter = await curvePool.balances(0)
            const curveUSDCBalanceAfter = await curvePool.balances(1)
            expect(curveFiduBalanceAfter.sub(curveFiduBalanceBefore)).to.bignumber.equal(
              depositedToCurveAndStakeLog.args.fiduAmount
            )
            expect(curveUSDCBalanceAfter.sub(curveUSDCBalanceBefore)).to.bignumber.equal(new BN(0))
          })
        })

        context("for a FIDU with USDC migration", async () => {
          it("it works", async () => {
            const curveFiduBalanceBefore = await curvePool.balances(0)
            const curveUSDCBalanceBefore = await curvePool.balances(1)
            await erc20Transfer(usdc, [goListedUser], usdcVal(1_000), owner)

            // Deposit and stake
            const tx = await expect(stakingRewards.depositAndStake(usdcVal(100), {from: goListedUser})).to.be.fulfilled
            const stakedEvent = decodeAndGetFirstLog<Staked>(tx.receipt.rawLogs, stakingRewards, "Staked")
            const tokenId = stakedEvent.args.tokenId

            // Zap to curve
            await erc721Approve(stakingRewards, zapper.address, tokenId, [goListedUser])
            const zapperTx = await expect(
              zapper.zapStakeToCurve(tokenId, new BN(stakedEvent?.args.amount.toString(10)), usdcVal(100), {
                from: goListedUser,
              })
            ).to.be.fulfilled

            const unstakedLog = await decodeAndGetFirstLog<Unstaked>(
              zapperTx.receipt.rawLogs,
              stakingRewards,
              "Unstaked"
            )
            expect(unstakedLog.args.tokenId).to.bignumber.equal(tokenId)
            expect(unstakedLog.args.amount).to.bignumber.equal(new BN(stakedEvent.args.amount.toString(10)))

            const depositedToCurveAndStakeLog = await decodeAndGetFirstLog<DepositedToCurveAndStaked>(
              zapperTx.receipt.rawLogs,
              stakingRewards,
              "DepositedToCurveAndStaked"
            )
            expect(depositedToCurveAndStakeLog.args.fiduAmount).to.bignumber.equal(
              new BN(stakedEvent.args.amount.toString(10))
            )
            expect(depositedToCurveAndStakeLog.args.usdcAmount).to.bignumber.equal(usdcVal(100))

            const curveFiduBalanceAfter = await curvePool.balances(0)
            const curveUSDCBalanceAfter = await curvePool.balances(1)
            expect(curveFiduBalanceAfter.sub(curveFiduBalanceBefore)).to.bignumber.equal(
              depositedToCurveAndStakeLog.args.fiduAmount
            )
            expect(curveUSDCBalanceAfter.sub(curveUSDCBalanceBefore)).to.bignumber.equal(
              depositedToCurveAndStakeLog.args.usdcAmount
            )
          })
        })
      })
    })

    describe("as a go listed borrower", async () => {
      describe("with a pool that I don't own", async () => {
        beforeEach(async () => {
          // eslint-disable-next-line @typescript-eslint/no-extra-semi
          ;({tranchedPool} = await createPoolWithCreditLine({
            people: {
              owner: MAINNET_GOVERNANCE_MULTISIG,
              borrower: person3,
            },
            usdc,
          }))
          bwr = person3
          bwrCon = await createBorrowerContract()
          await erc20Approve(usdc, tranchedPool.address, MAX_UINT, [bwr, owner])
          await erc20Approve(usdc, bwrCon.address, MAX_UINT, [bwr, owner])
          await tranchedPool.deposit(TRANCHES.Junior, usdcVal(100), {from: owner})
          await tranchedPool.lockJuniorCapital({from: MAINNET_GOVERNANCE_MULTISIG})
          await tranchedPool.grantRole(await tranchedPool.SENIOR_ROLE(), owner, {from: MAINNET_GOVERNANCE_MULTISIG})
          await tranchedPool.deposit(TRANCHES.Senior, usdcVal(300), {from: owner})
          await tranchedPool.revokeRole(await tranchedPool.SENIOR_ROLE(), owner, {from: MAINNET_GOVERNANCE_MULTISIG})
          await tranchedPool.lockPool({from: MAINNET_GOVERNANCE_MULTISIG})
        })

        describe("when I try to withdraw", async () => {
          it("it fails", async () => {
            await expect(bwrCon.drawdown(tranchedPool.address, usdcVal(400), bwr, {from: bwr})).to.be.rejectedWith(/NA/)
          })
        })
      })

      describe("with a pool that I own", async () => {
        let backerTokenId
        beforeEach(async () => {
          // eslint-disable-next-line @typescript-eslint/no-extra-semi
          ;({tranchedPool} = await createPoolWithCreditLine({
            people: {
              owner: MAINNET_GOVERNANCE_MULTISIG,
              borrower: bwr,
            },
            usdc,
          }))
          await erc20Approve(usdc, tranchedPool.address, MAX_UINT, [bwr, owner])
          await erc20Approve(usdc, bwrCon.address, MAX_UINT, [bwr, owner])
          const tx = await tranchedPool.deposit(TRANCHES.Junior, usdcVal(2_500), {from: owner})
          const logs = decodeLogs<DepositMade>(tx.receipt.rawLogs, tranchedPool, "DepositMade")
          const depositMadeEvent = asNonNullable(logs[0])
          backerTokenId = depositMadeEvent.args.tokenId
          await tranchedPool.lockJuniorCapital({from: bwr})
          await tranchedPool.grantRole(await tranchedPool.SENIOR_ROLE(), owner, {from: MAINNET_GOVERNANCE_MULTISIG})
          await tranchedPool.deposit(TRANCHES.Senior, usdcVal(7_500), {from: owner})
          await tranchedPool.revokeRole(await tranchedPool.SENIOR_ROLE(), owner, {from: MAINNET_GOVERNANCE_MULTISIG})
          await tranchedPool.lockPool({from: bwr})
        })

        describe("if backerrewards contract is configured", () => {
          beforeEach(async () => {
            const totalRewards = 1_000
            const maxInterestDollarsEligible = 1_000_000_000
            const protocolOwner = await getProtocolOwner()
            await backerRewards.setMaxInterestDollarsEligible(bigVal(maxInterestDollarsEligible), {from: protocolOwner})
            await backerRewards.setTotalRewards(bigVal(Math.round(totalRewards * 100)).div(new BN(100)), {
              from: protocolOwner,
            })
            await backerRewards.setTotalInterestReceived(usdcVal(0), {from: protocolOwner})
          })

          it("properly allocates rewards", async () => {
            await expect(bwrCon.drawdown(tranchedPool.address, usdcVal(10_000), bwr, {from: bwr})).to.be.fulfilled
            await advanceTime({days: 90})
            await ethers.provider.send("evm_mine", [])
            await expect(bwrCon.methods["pay(address,uint256)"](tranchedPool.address, usdcVal(10_000), {from: bwr})).to
              .be.fulfilled

            // verify accRewardsPerPrincipalDollar
            const accRewardsPerPrincipalDollar = await backerRewards.pools(tranchedPool.address)
            expect(accRewardsPerPrincipalDollar).to.bignumber.equal(new BN(0))

            // verify claimable rewards
            const expectedPoolTokenClaimableRewards = await backerRewards.poolTokenClaimableRewards(backerTokenId)
            expect(new BN(expectedPoolTokenClaimableRewards)).to.bignumber.equal(new BN(0))
          })
        })

        describe("if backerrewards contract is not configured", () => {
          describe("when I drawdown and pay back", async () => {
            it("it works", async () => {
              await expect(bwrCon.drawdown(tranchedPool.address, usdcVal(10_000), bwr, {from: bwr})).to.be.fulfilled
              await advanceTime({days: 90})
              await ethers.provider.send("evm_mine", [])
              await expect(bwrCon.methods["pay(address,uint256)"](tranchedPool.address, usdcVal(10_000), {from: bwr}))
                .to.be.fulfilled
              const rewards = await expect(backerRewards.poolTokenClaimableRewards(backerTokenId)).to.be.fulfilled
              // right now rewards rates aren't set, so no rewards should be claimable
              expect(rewards).to.bignumber.eq("0")
            })
          })
        })
      })
    })
  })

  describe("CommunityRewards", () => {
    describe("claimableRewards", () => {
      // no vesting to merkle direct distributor balance
      describe.skip("MerkleDistributor", () => {
        it("proper reward allocation for users claimable", async () => {
          const vestingGrantsJson: MerkleDistributorInfo = JSON.parse(
            await fs.readFile(VESTING_MERKLE_INFO_PATH, {
              encoding: "utf8",
            })
          )
          await advanceTime({toSecond: new BN(TOKEN_LAUNCH_TIME)})
          await ethers.provider.send("evm_mine", [])

          // randomly sample 50 grants
          const sampledGrants = _.sampleSize(vestingGrantsJson.grants, 50)
          for (const grant of sampledGrants) {
            const {
              index,
              proof,
              account: recipient,
              grant: {amount, vestingLength, cliffLength, vestingInterval},
            } = grant

            const rewardsAvailableBefore = await communityRewards.rewardsAvailable()
            const recipientBalanceBefore = await gfi.balanceOf(recipient)

            await impersonateAccount(hre, recipient)
            await fundWithWhales(["ETH"], [recipient])
            try {
              const receipt = await merkleDistributor.acceptGrant(
                index,
                amount,
                vestingLength,
                cliffLength,
                vestingInterval,
                proof,
                {from: recipient}
              )
              const grantedEvent = getOnlyLog<Granted>(decodeLogs(receipt.receipt.rawLogs, communityRewards, "Granted"))
              const tokenId = grantedEvent.args.tokenId

              // verify grant properties
              const grantState = await communityRewards.grants(tokenId)
              assertCommunityRewardsVestingRewards(grantState)
              expect(grantState.totalGranted).to.bignumber.equal(web3.utils.toBN(amount))
              expect(grantState.totalClaimed).to.bignumber.equal(new BN(0))
              expect(grantState.vestingInterval).to.bignumber.equal(web3.utils.toBN(vestingInterval))
              expect(grantState.cliffLength).to.bignumber.equal(web3.utils.toBN(cliffLength))

              // advance time to end of grant
              if ((await time.latest()).lt(new BN(TOKEN_LAUNCH_TIME).add(web3.utils.toBN(vestingLength)))) {
                await advanceTime({toSecond: new BN(TOKEN_LAUNCH_TIME).add(web3.utils.toBN(vestingLength))})
                await ethers.provider.send("evm_mine", [])
              }

              // verify fully vested claimable rewards
              const claimable = await communityRewards.claimableRewards(tokenId)
              expect(claimable).to.bignumber.equal(web3.utils.toBN(amount))

              // claim all awards
              await communityRewards.getReward(tokenId, {from: recipient})

              const rewardsAvailableAfter = await communityRewards.rewardsAvailable()
              expect(rewardsAvailableAfter).to.bignumber.equal(rewardsAvailableBefore.sub(claimable))

              const recipientBalanceAfter = await gfi.balanceOf(recipient)
              expect(recipientBalanceAfter).to.bignumber.equal(recipientBalanceBefore.add(claimable))
            } catch (e: any) {
              if (e instanceof Error && String(e).indexOf("Grant already accepted")) {
                console.log("Skipping grant, already accepted")
                continue
              }

              console.error(e)
            }
          }
        }).timeout(TEST_TIMEOUT)

        it("works for partial vesting periods", async () => {
          const vestingGrantsJson: MerkleDistributorInfo = JSON.parse(
            await fs.readFile(VESTING_MERKLE_INFO_PATH, {
              encoding: "utf8",
            })
          )

          const affectedAddresses = new Set([
            "0x3e4b143ec4aa78acb5c9f51b4955dc60f8268f14",
            "0x977c827a997e6cb67e70daeaa7145b17d0cb8bda",
            "0xc25d35024dd497d3825115828994bb08d12a3aa7",
            "0x61203f1a49a1df8da163647fb7fa0105e51f7341",
            "0xea93c16b2ed1cd73e6f9d5b5a92c36e504e8dc72",
            "0xd06ac243a362fe59bc336c918485d3fcc733fd1e",
            "0xb49ce783e7572ffe985c0eeced326b621201ffda",
            "0xba8a69673b6b3934c43998d1e18220b0154950e0",
            "0xcd84959ccf9cbd0abbc7e20e30c1c05bcbd2533e",
            "0x13e9b3ea5159ca4dccef9dc2907974027d663703",
            "0x7f1b17848969f0ea6f8814929cf2c14806b23e40",
            "0xfec5746990aeb84572d03def94dfb26ecbc4fe87",
          ])

          const affectedGrants = vestingGrantsJson.grants.filter((g) => affectedAddresses.has(g.account.toLowerCase()))

          for (const grant of affectedGrants) {
            const {
              index,
              proof,
              account: recipient,
              grant: {amount, vestingLength, cliffLength, vestingInterval},
            } = grant

            const rewardsAvailableBefore = await communityRewards.rewardsAvailable()
            const recipientBalanceBefore = await gfi.balanceOf(recipient)

            await impersonateAccount(hre, recipient)
            await fundWithWhales(["ETH"], [recipient])

            try {
              const receipt = await merkleDistributor.acceptGrant(
                index,
                amount,
                vestingLength,
                cliffLength,
                vestingInterval,
                proof,
                {from: recipient}
              )
              const grantedEvent = getOnlyLog<Granted>(decodeLogs(receipt.receipt.rawLogs, communityRewards, "Granted"))
              const tokenId = grantedEvent.args.tokenId

              // verify grant properties
              const grantState = await communityRewards.grants(tokenId)
              assertCommunityRewardsVestingRewards(grantState)
              expect(grantState.totalGranted).to.bignumber.equal(web3.utils.toBN(amount))
              expect(grantState.totalClaimed).to.bignumber.equal(new BN(0))

              if (web3.utils.toBN(vestingInterval).isZero()) {
                expect(grantState.vestingInterval).to.bignumber.equal(web3.utils.toBN(vestingLength))
              } else {
                expect(grantState.vestingInterval).to.bignumber.equal(web3.utils.toBN(vestingInterval))
              }

              expect(grantState.cliffLength).to.bignumber.equal(web3.utils.toBN(cliffLength))

              // advance time to end of grant
              if ((await time.latest()).lt(new BN(TOKEN_LAUNCH_TIME).add(web3.utils.toBN(vestingLength)))) {
                await advanceTime({toSecond: new BN(TOKEN_LAUNCH_TIME).add(web3.utils.toBN(vestingLength))})
                await ethers.provider.send("evm_mine", [])
              }

              // verify fully vested claimable rewards
              const claimable = await communityRewards.claimableRewards(tokenId)
              expect(claimable).to.bignumber.equal(web3.utils.toBN(amount))

              // claim all awards
              await communityRewards.getReward(tokenId, {from: recipient})

              const rewardsAvailableAfter = await communityRewards.rewardsAvailable()
              expect(rewardsAvailableAfter).to.bignumber.equal(rewardsAvailableBefore.sub(claimable))

              const recipientBalanceAfter = await gfi.balanceOf(recipient)
              expect(recipientBalanceAfter).to.bignumber.equal(recipientBalanceBefore.add(claimable))
            } catch (e: any) {
              if (e instanceof Error && String(e).indexOf("Grant already accepted")) {
                console.log("Skipping grant, already accepted")
                continue
              }

              console.error(e)
            }
          }
        }).timeout(TEST_TIMEOUT)
      })

      describe.skip("MerkleDirectDistributor", () => {
        it("proper reward allocation for users claimable", async () => {
          const noVestingGrantsJson: MerkleDirectDistributorInfo = JSON.parse(
            await fs.readFile(NO_VESTING_MERKLE_INFO_PATH, {
              encoding: "utf8",
            })
          )

          await advanceTime({toSecond: new BN(TOKEN_LAUNCH_TIME)})
          await ethers.provider.send("evm_mine", [])

          // randomly sample 50 grants
          const sampledGrants = _.sampleSize(noVestingGrantsJson.grants, 50)
          for (const grant of sampledGrants) {
            const {
              index,
              proof,
              account: recipient,
              grant: {amount},
            } = grant
            const recipientBalanceBefore = await gfi.balanceOf(recipient)

            await impersonateAccount(hre, recipient)
            await fundWithWhales(["ETH"], [recipient])

            try {
              await merkleDirectDistributor.acceptGrant(index, amount, proof, {from: recipient})

              const recipientBalanceAfter = await gfi.balanceOf(recipient)
              expect(recipientBalanceAfter).to.bignumber.equal(recipientBalanceBefore.add(web3.utils.toBN(amount)))
            } catch (e: any) {
              if (e instanceof Error && String(e).indexOf("Grant already accepted")) {
                console.log("Skipping grant, already accepted")
                continue
              }

              console.error(e)
            }
          }
        }).timeout(TEST_TIMEOUT)
      })
    })

    describe("StakingRewards", () => {
      it("deposits and stakes into senior pool, and can withdraw", async () => {
        const yearInSeconds = new BN(365 * 24 * 60 * 60)
        const halfYearInSeconds = yearInSeconds.div(new BN(2))
        const amount = usdcVal(1000)

        await usdc.approve(stakingRewards.address, amount, {from: owner})

        const receipt = await stakingRewards.depositAndStake(amount, {from: owner})
        const stakedEvent = getFirstLog<Staked>(decodeLogs(receipt.receipt.rawLogs, stakingRewards, "Staked"))
        const tokenId = stakedEvent.args.tokenId
        const depositedAndStakedEvent = getFirstLog<DepositedAndStaked>(
          decodeLogs(receipt.receipt.rawLogs, stakingRewards, "DepositedAndStaked")
        )
        expect(depositedAndStakedEvent.args.user).to.equal(stakedEvent.args.user)
        expect(depositedAndStakedEvent.args.depositedAmount).to.bignumber.equal(amount)
        expect(depositedAndStakedEvent.args.tokenId).to.equal(tokenId)
        expect(depositedAndStakedEvent.args.amount).to.bignumber.equal(stakedEvent.args.amount)

        // advance time to end of grant
        await advanceTime({seconds: halfYearInSeconds})
        await ethers.provider.send("evm_mine", [])

        const rewardReceipt = await stakingRewards.getReward(tokenId, {from: owner})
        const rewardEvent = getFirstLog<RewardPaid>(
          decodeLogs(rewardReceipt.receipt.rawLogs, stakingRewards, "RewardPaid")
        )
        const gfiBalance = await gfi.balanceOf(owner)
        expect(gfiBalance).to.bignumber.gt(new BN("0"))
        expect(gfiBalance).to.bignumber.equal(rewardEvent.args.reward)
      })

      it("does not affect reward calculations for a staked position created prior to GIP-1", async () => {
        // Use a known staked position created prior to GIP-1
        // Note: If this test starts failing, check that this position is still staked
        const tokenId = new BN(72)

        // The unsafeEffectiveMultiplier and unsafeBaseTokenExchangeRate should be 0
        const position = await stakingRewards.positions(tokenId)
        expect(position[5]).to.bignumber.equal(new BN(0))
        expect(position[6]).to.bignumber.equal(new BN(0))

        // The position's earnedSinceLastCheckpoint() should be non-zero, implying that the
        // 0 values for the position's `unsafeEffectiveMultiplier` and `unsafeBaseTokenExchangeRate`
        // are being handled safely and not adversely affecting the earning of additional rewards.
        expect(await stakingRewards.earnedSinceLastCheckpoint(tokenId)).to.bignumber.gt(new BN(0))
      })
    })
  })
})<|MERGE_RESOLUTION|>--- conflicted
+++ resolved
@@ -1122,534 +1122,6 @@
   })
 
   describe("BackerRewards", () => {
-<<<<<<< HEAD
-    const microTolerance = String(1e5)
-    const tolerance = String(1e14)
-    let stakingRewardsEthers: StakingRewards
-    let backerRewardsEthers: BackerRewards
-    let tranchedPoolWithBorrowerConnected: TranchedPool
-    let tranchedPoolWithOwnerConnected: TranchedPool
-    let backerStakingTokenId: string
-    let creditLine: CreditLine
-    const trackedStakedAmount = usdcVal(2500)
-    const untrackedStakedAmount = usdcVal(1000)
-    const limit = trackedStakedAmount.add(untrackedStakedAmount).mul(new BN("5"))
-    const setup = deployments.createFixture(async () => {
-      const result = await goldfinchFactory.createPool(
-        bwr,
-        "20",
-        limit.toString(),
-        "100000000000000000",
-        await getMonthlySchedule(goldfinchConfig, "12", "1", "6", "1"),
-        "0",
-        "0",
-        ["0"],
-        {from: await getProtocolOwner()}
-      )
-      const ownerSigner = asNonNullable(await getSignerForAddress(owner))
-      const borrowerSigner = asNonNullable(await getSignerForAddress(bwr))
-      assertNonNullable(result.logs)
-      const event = result.logs[result.logs.length - 1] as unknown as PoolCreated
-
-      const stakingRewardsEthers = await (
-        await getEthersContract<StakingRewards>("StakingRewards", {at: stakingRewards.address})
-      ).connect(ownerSigner)
-      const backerRewardsEthers = await (
-        await getEthersContract<BackerRewards>("BackerRewards", {at: backerRewards.address})
-      ).connect(ownerSigner)
-      const tranchedPoolWithBorrowerConnected = await (
-        await getEthersContract<TranchedPool>("TranchedPool", {at: event.args.pool})
-      ).connect(borrowerSigner)
-      const creditLine = await getEthersContract<CreditLine>("CreditLine", {
-        at: await tranchedPoolWithBorrowerConnected.creditLine(),
-      })
-
-      const tranchedPoolWithOwnerConnected = await tranchedPoolWithBorrowerConnected.connect(ownerSigner)
-
-      await erc20Approve(usdc, tranchedPoolWithBorrowerConnected.address, MAX_UINT, [bwr, owner])
-      // two token holders
-      await (await tranchedPoolWithOwnerConnected.deposit(TRANCHES.Junior, String(untrackedStakedAmount))).wait()
-      const depositTx = await (
-        await tranchedPoolWithOwnerConnected.deposit(TRANCHES.Junior, String(trackedStakedAmount))
-      ).wait()
-      await (await tranchedPoolWithBorrowerConnected.lockJuniorCapital()).wait()
-      await legacyGoldfinchConfig.addToGoList(circleEoa, {from: await getProtocolOwner()})
-      await impersonateAccount(hre, circleEoa)
-      await usdc.approve(seniorPool.address, usdcVal(20_000_000), {from: circleEoa})
-      await seniorPool.deposit(usdcVal(20_000_000), {from: circleEoa})
-      await seniorPool.invest(tranchedPoolWithBorrowerConnected.address, {from: owner})
-
-      await erc20Approve(usdc, stakingRewardsEthers.address, MAX_UINT, [bwr, owner])
-      await erc20Approve(gfi, stakingRewardsEthers.address, MAX_UINT, [bwr, owner])
-
-      const topic = tranchedPoolWithBorrowerConnected.interface.getEventTopic("DepositMade")
-      const rawEvent = depositTx.logs.find((x) => x.topics.indexOf(topic) >= 0)
-      const parsedEvent = tranchedPoolWithBorrowerConnected.interface.parseLog(asNonNullable(rawEvent))
-      const backerStakingTokenId = parsedEvent.args.tokenId
-
-      return {
-        backerStakingTokenId,
-        tranchedPoolWithOwnerConnected,
-        tranchedPoolWithBorrowerConnected,
-        backerRewardsEthers,
-        stakingRewardsEthers,
-        creditLine,
-      }
-    })
-
-    beforeEach(async () => {
-      // eslint-disable-next-line @typescript-eslint/no-extra-semi
-      ;({
-        backerStakingTokenId,
-        tranchedPoolWithOwnerConnected,
-        tranchedPoolWithBorrowerConnected,
-        backerRewardsEthers,
-        stakingRewardsEthers,
-        creditLine,
-      } = await setup())
-    })
-
-    async function getStakingRewardsForToken(tokenId: string, blockNum?: number): Promise<BN> {
-      const amount = await stakingRewardsEthers.earnedSinceLastCheckpoint(tokenId, {
-        blockTag: blockNum,
-      })
-
-      return new BN(amount.toString())
-    }
-
-    async function getBackerStakingRewardsForToken(tokenId: string, blockNum?: number): Promise<BN> {
-      const amount = await backerRewardsEthers.stakingRewardsEarnedSinceLastWithdraw(tokenId, {
-        blockTag: blockNum,
-      })
-
-      return new BN(amount.toString())
-    }
-
-    async function expectRewardsAreEqualForTokens(
-      stakingTokenId: string,
-      backerTokenId: string,
-      blockNum?: number,
-      closeTo?: string
-    ) {
-      const stakingRewards = await getStakingRewardsForToken(stakingTokenId, blockNum)
-      const backerStakingRewardsEarned = await getBackerStakingRewardsForToken(backerTokenId, blockNum)
-      if (closeTo !== undefined) {
-        expect(stakingRewards).to.bignumber.closeTo(backerStakingRewardsEarned, closeTo)
-      } else {
-        expect(stakingRewards).to.bignumber.eq(backerStakingRewardsEarned)
-      }
-    }
-
-    function getStakingRewardTokenFromTransactionReceipt(tx: ContractReceipt): string {
-      const topic = stakingRewardsEthers.interface.getEventTopic("Staked")
-      const rawEvent = tx.logs.find((x) => x.topics.indexOf(topic) >= 0)
-      const parsedEvent = stakingRewardsEthers.interface.parseLog(asNonNullable(rawEvent))
-      return parsedEvent.args.tokenId
-    }
-
-    function getWithdrawnStakingAmountFromTransactionReceipt(tx: ContractReceipt) {
-      const topic = backerRewardsEthers.interface.getEventTopic("BackerRewardsClaimed")
-      const rawEvent = tx.logs.find((x) => x.topics.indexOf(topic) >= 0)
-      const parsedEvent = backerRewardsEthers.interface.parseLog(asNonNullable(rawEvent))
-      return parsedEvent.args.amountOfSeniorPoolRewards
-    }
-
-    async function payOffTranchedPoolInterest(tranchedPool: TranchedPool): Promise<ContractReceipt> {
-      const creditLine = await getEthersContract<CreditLine>("CreditLine", {at: await tranchedPool.creditLine()})
-      const interestOwed = await creditLine.interestOwed()
-      return (await tranchedPool["pay(uint256)"](interestOwed.toString())).wait()
-    }
-
-    async function fullyRepayTranchedPool(tranchedPool: TranchedPool, at?: BigNumber): Promise<ContractReceipt> {
-      await (await tranchedPool.assess()).wait()
-      const creditLine = await getEthersContract<CreditLine>("CreditLine", {at: await tranchedPool.creditLine()})
-
-      const principalOwed = await creditLine.principalOwedAt(`${(await getCurrentTimestamp()).add(new BN(1))}`)
-      const interestOwed = await creditLine.interestOwedAt(`${(await getCurrentTimestamp()).add(new BN(1))}`)
-      const totalOwed = principalOwed.add(interestOwed)
-
-      const paymentTx = await tranchedPool["pay(uint256)"](totalOwed)
-
-      const principalOwedAfterFinalRepayment = await creditLine.principalOwed()
-      const interestOwedAfterFinalRepayment = await creditLine.interestOwed()
-      expect(String(principalOwedAfterFinalRepayment)).to.bignumber.eq("0")
-      expect(String(interestOwedAfterFinalRepayment)).to.bignumber.eq("0")
-
-      return paymentTx.wait()
-    }
-
-    it("backers only earn rewards for full payments", async () => {
-      await (await tranchedPoolWithBorrowerConnected.drawdown(String(limit))).wait()
-      await advanceTime({toSecond: (await creditLine.nextDueTime()).toString()})
-      const partialPaybackTx = await (await tranchedPoolWithBorrowerConnected["pay(uint256)"]("1")).wait()
-      let backerRewardsEarned = await getBackerStakingRewardsForToken(
-        backerStakingTokenId,
-        partialPaybackTx.blockNumber
-      )
-      expect(backerRewardsEarned).to.bignumber.eq("0")
-
-      const interestOwed = await creditLine.interestOwed()
-      const fullPaybackTx = await (await tranchedPoolWithBorrowerConnected["pay(uint256)"](interestOwed)).wait()
-      backerRewardsEarned = await getBackerStakingRewardsForToken(backerStakingTokenId, fullPaybackTx.blockNumber)
-      expect(backerRewardsEarned).to.not.bignumber.eq("0")
-    })
-
-    it("behaves correctly, 1 slice, full drawdown", async () => {
-      const [, stakingTx] = await mineInSameBlock(
-        [
-          // were staking another person here to make sure that each person receieves their proportional rewards,
-          // and not that someone is receiving 100% of the rewards
-          await stakingRewardsEthers.populateTransaction.depositAndStake(untrackedStakedAmount.toString()),
-          await stakingRewardsEthers.populateTransaction.depositAndStake(trackedStakedAmount.toString()),
-          await tranchedPoolWithBorrowerConnected.populateTransaction.drawdown(limit.toString()),
-        ],
-        this.timeout()
-      )
-      const stakingRewardsTokenId = getStakingRewardTokenFromTransactionReceipt(stakingTx as ContractReceipt)
-
-      for (let i = 0; new BN(`${await getCurrentTimestamp()}`).lt(new BN(`${await creditLine.termEndTime()}`)); i++) {
-        await advanceAndMineBlock({toSecond: (await creditLine.nextDueTime()).toString()})
-        const payTx = await payOffTranchedPoolInterest(tranchedPoolWithBorrowerConnected)
-        await (await tranchedPoolWithOwnerConnected.withdrawMax(backerStakingTokenId)).wait()
-        await expectRewardsAreEqualForTokens(stakingRewardsTokenId, backerStakingTokenId, payTx.blockNumber)
-      }
-
-      const blockNumAtTermEnd = await ethers.provider.getBlockNumber()
-      const stakingRewardsAtTermEnd = await getStakingRewardsForToken(stakingRewardsTokenId, blockNumAtTermEnd)
-
-      // this section tests the final repayment
-      // the final repayment is different because if the payment happens after the term is over
-      // the backer rewards should be less
-      const termEndTime = await creditLine.termEndTime()
-      const thirtyDaysAfterTermEndTime = termEndTime.add("2592000") // 30 days in seconds
-      await advanceAndMineBlock({toSecond: thirtyDaysAfterTermEndTime.toString()})
-      // Going to fully repay tranched pool
-      const paymentTx = await fullyRepayTranchedPool(tranchedPoolWithBorrowerConnected)
-
-      const backerStakingRewardsEarnedAfterFinalRepayment = await getBackerStakingRewardsForToken(
-        backerStakingTokenId,
-        paymentTx.blockNumber
-      )
-      expect(backerStakingRewardsEarnedAfterFinalRepayment).to.bignumber.closeTo(
-        stakingRewardsAtTermEnd,
-        microTolerance
-      )
-
-      // Even long after the final repayment where there was no outstanding principal
-      // You should have accrued no rewards during that time
-      await advanceAndMineBlock({days: "365"})
-      const muchLaterBlockNumber = await ethers.provider.getBlockNumber()
-      const backerStakingRewardsEarnedMuchLater = await getBackerStakingRewardsForToken(
-        backerStakingTokenId,
-        muchLaterBlockNumber
-      )
-      expect(backerStakingRewardsEarnedMuchLater).to.bignumber.eq(backerStakingRewardsEarnedAfterFinalRepayment)
-
-      const withdrawTx = await (await backerRewardsEthers.withdraw(backerStakingTokenId)).wait()
-      const amountOfStakingRewardsWithdrawn = getWithdrawnStakingAmountFromTransactionReceipt(withdrawTx)
-      expect(backerStakingRewardsEarnedMuchLater).to.bignumber.eq(String(amountOfStakingRewardsWithdrawn))
-    }).timeout(TEST_TIMEOUT)
-
-    it("behaves correctly, 1 slice, two partial drawdowns", async () => {
-      // person we dont care about but is participating in the pool to make sure
-      // that other people are receieving staking rewards
-      const firstStakedAmount = trackedStakedAmount.div(new BN("2"))
-      const firstUntrackedStakedAmount = untrackedStakedAmount.div(new BN("2"))
-      const firstDrawdownAmount = limit.div(new BN("2"))
-      const [, initialStakeTx] = await mineInSameBlock(
-        [
-          await stakingRewardsEthers.populateTransaction.depositAndStake(String(firstUntrackedStakedAmount)),
-          await stakingRewardsEthers.populateTransaction.depositAndStake(String(firstStakedAmount)),
-          await tranchedPoolWithBorrowerConnected.populateTransaction.drawdown(String(firstDrawdownAmount)),
-        ],
-        this.timeout()
-      )
-      expect(String(firstDrawdownAmount)).to.bignumber.lt(new BN(await (await creditLine.limit()).toString()))
-      const stakingRewardsTokenId = getStakingRewardTokenFromTransactionReceipt(initialStakeTx as ContractReceipt)
-
-      let backerStakingRewardsEarned = await getBackerStakingRewardsForToken(
-        backerStakingTokenId,
-        initialStakeTx?.blockNumber
-      )
-      let stakingRewardsEarned = await getStakingRewardsForToken(stakingRewardsTokenId, initialStakeTx?.blockNumber)
-
-      expect(backerStakingRewardsEarned).to.bignumber.eq("0")
-      expect(stakingRewardsEarned).to.bignumber.eq("0")
-
-      // Run through the first half of payments normally
-      for (let i = 0; i < 6; i++) {
-        await advanceAndMineBlock({toSecond: `${await creditLine.nextDueTime()}`})
-        const payTx = await payOffTranchedPoolInterest(tranchedPoolWithBorrowerConnected)
-        stakingRewardsEarned = await getStakingRewardsForToken(stakingRewardsTokenId, payTx.blockNumber)
-        backerStakingRewardsEarned = await getBackerStakingRewardsForToken(backerStakingTokenId, payTx.blockNumber)
-        expect(backerStakingRewardsEarned).to.bignumber.closeTo(stakingRewardsEarned, microTolerance)
-      }
-
-      // we need to stake the equivalent amount drawndown
-      const secondStakedAmount = firstStakedAmount.div(new BN("2")) // 1 / 4
-      const secondUntrackedStakedAmount = firstUntrackedStakedAmount.div(new BN("2")) // (1 / 2) / 2 = 1/4
-      const secondDrawdownAmount = limit.div(new BN("4")) // 1 / 4
-      expect(secondDrawdownAmount.add(firstDrawdownAmount)).to.bignumber.lt(
-        new BN((await creditLine.limit()).toString())
-      )
-      const [, secondStakeTx] = await mineInSameBlock(
-        [
-          await stakingRewardsEthers.populateTransaction.depositAndStake(secondUntrackedStakedAmount.toString()),
-          await stakingRewardsEthers.populateTransaction.depositAndStake(secondStakedAmount.toString()),
-          await tranchedPoolWithBorrowerConnected.populateTransaction.drawdown(secondDrawdownAmount.toString()),
-        ],
-        this.timeout()
-      )
-
-      const secondStakingTokenId = getStakingRewardTokenFromTransactionReceipt(secondStakeTx as ContractReceipt)
-      const backerStakingRewardsEarnedAfterSecondDrawdown = await getBackerStakingRewardsForToken(
-        backerStakingTokenId,
-        secondStakeTx?.blockNumber
-      )
-
-      // check that the backer doesnt earn rewards on a drawdown
-      expect(backerStakingRewardsEarnedAfterSecondDrawdown).to.bignumber.eq(backerStakingRewardsEarned)
-
-      // second half of the payments
-      for (let i = 0; i < 6; i++) {
-        await advanceAndMineBlock({toSecond: `${await creditLine.nextDueTime()}`})
-        const payTx = await payOffTranchedPoolInterest(tranchedPoolWithBorrowerConnected)
-        // withdraw to make sure that the backer originally backer wont have less rewards
-        // when their unutilized capital is removed from the pool
-        await (await tranchedPoolWithOwnerConnected.withdrawMax(backerStakingTokenId)).wait()
-        stakingRewardsEarned = await getStakingRewardsForToken(stakingRewardsTokenId, payTx.blockNumber)
-        const secondStakingRewardsEarned = await getStakingRewardsForToken(secondStakingTokenId, payTx.blockNumber)
-        backerStakingRewardsEarned = await getBackerStakingRewardsForToken(backerStakingTokenId, payTx.blockNumber)
-
-        expect(backerStakingRewardsEarned).to.bignumber.closeTo(
-          stakingRewardsEarned.add(secondStakingRewardsEarned),
-          microTolerance
-        )
-      }
-
-      // await advanceTime({toSecond: termEndTime.toString()})
-      // await mineBlock()
-      const stakingRewardsAtTermEnd = await getStakingRewardsForToken(stakingRewardsTokenId)
-      const secondStakingRewardsAtTermEnd = await getStakingRewardsForToken(secondStakingTokenId)
-
-      // this section tests the final repayment
-      // the final repayment is different because if the payment happens after the term is over
-      // the backer rewards should be less
-      const termEndTime = await creditLine.termEndTime()
-      const thirtyDaysAfterTermEnd = termEndTime.add("2592000") // < 30 days in seconds
-      await advanceAndMineBlock({toSecond: thirtyDaysAfterTermEnd.toString()})
-      const payTx = await fullyRepayTranchedPool(tranchedPoolWithBorrowerConnected)
-      const backerStakingRewardsEarnedAfterFinalRepayment = await getBackerStakingRewardsForToken(
-        backerStakingTokenId,
-        payTx.blockNumber
-      )
-
-      expect(backerStakingRewardsEarnedAfterFinalRepayment).to.bignumber.closeTo(
-        stakingRewardsAtTermEnd.add(secondStakingRewardsAtTermEnd),
-        microTolerance
-      )
-
-      // Even long after the final repayment where there was no outstanding principal
-      // You should have accrued no rewards during that time
-      await advanceAndMineBlock({days: "365"})
-      const backerStakingRewardsEarnedMuchLater = await getBackerStakingRewardsForToken(backerStakingTokenId)
-      expect(backerStakingRewardsEarnedMuchLater).to.bignumber.eq(backerStakingRewardsEarnedAfterFinalRepayment)
-    }).timeout(TEST_TIMEOUT)
-
-    // FAILING WITH THE GP Error
-    it("behaves correctly, 2 slices, full drawdown", async () => {
-      const [, stakingTx] = await mineInSameBlock(
-        [
-          // we're staking another person here to make sure that each person receives their proportional rewards,
-          // and that no one is receiving 100% of the rewards
-          await stakingRewardsEthers.populateTransaction.depositAndStake(untrackedStakedAmount.toString()),
-          await stakingRewardsEthers.populateTransaction.depositAndStake(trackedStakedAmount.toString()),
-          await tranchedPoolWithBorrowerConnected.populateTransaction.drawdown(limit.toString()),
-        ],
-        this.timeout()
-      )
-      const stakingRewardsTokenId = getStakingRewardTokenFromTransactionReceipt(stakingTx as ContractReceipt)
-
-      for (let i = 0; i < 5; i++) {
-        await advanceAndMineBlock({toSecond: `${await creditLine.nextDueTime()}`})
-        const payTx = await payOffTranchedPoolInterest(tranchedPoolWithBorrowerConnected)
-        await (await tranchedPoolWithOwnerConnected.withdrawMax(backerStakingTokenId)).wait()
-        expect((await getBackerStakingRewardsForToken(backerStakingTokenId, payTx.blockNumber)).gt(new BN(0)))
-        await expectRewardsAreEqualForTokens(stakingRewardsTokenId, backerStakingTokenId, payTx.blockNumber)
-      }
-
-      const tranchedPoolTruffle = await getTruffleContract<TranchedPoolInstance>("TranchedPool", {
-        at: tranchedPoolWithBorrowerConnected.address,
-      })
-      await tranchedPoolTruffle.setMaxLimit(limit.mul(new BN("2")), {from: await getProtocolOwner()})
-      await tranchedPoolWithBorrowerConnected.initializeNextSlice("1")
-
-      const secondJuniorTrancheId = 4
-      await (
-        await tranchedPoolWithOwnerConnected.deposit(secondJuniorTrancheId, untrackedStakedAmount.toString())
-      ).wait()
-      const secondDepositTx = await (
-        await tranchedPoolWithOwnerConnected.deposit(secondJuniorTrancheId, trackedStakedAmount.toString())
-      ).wait()
-      const secondJuniorTranche = await tranchedPoolWithOwnerConnected.getTranche(secondJuniorTrancheId)
-      expect(secondJuniorTranche.principalDeposited.toString()).to.eq(
-        untrackedStakedAmount.add(trackedStakedAmount).toString()
-      )
-
-      const events = await tranchedPoolWithBorrowerConnected.queryFilter(
-        tranchedPoolWithBorrowerConnected.filters.DepositMade(owner),
-        secondDepositTx.blockNumber
-      )
-      const depositMadeEvent = asNonNullable(events[0])
-      expect(depositMadeEvent).to.not.be.undefined
-      expect(depositMadeEvent.args.tranche.toString()).to.eq("4")
-      const secondSliceDepositTokenId = depositMadeEvent.args.tokenId
-
-      await (await tranchedPoolWithBorrowerConnected.lockJuniorCapital()).wait()
-      // Deposit more funds into the senior pool. Cannot fund with whales because the senior
-      // pool now tracks its usdcBalance with a separate varaible
-      await usdc.approve(seniorPool.address, usdcVal(20_000_000), {from: circleEoa})
-      await seniorPool.deposit(usdcVal(20_000_000), {from: circleEoa})
-
-      await seniorPool.invest(tranchedPoolWithBorrowerConnected.address, {from: bwr.address})
-
-      const [, secondSliceStakingTx] = await mineInSameBlock(
-        [
-          await stakingRewardsEthers.populateTransaction.depositAndStake(untrackedStakedAmount.toString()),
-          await stakingRewardsEthers.populateTransaction.depositAndStake(trackedStakedAmount.toString()),
-          await tranchedPoolWithBorrowerConnected.populateTransaction.drawdown(limit.toString()),
-        ],
-        this.timeout()
-      )
-
-      const balance = await creditLine.balance()
-      expect(balance.toString()).to.eq(limit.mul(new BN(2)).toString())
-      expect(balance.toString()).to.eq((await creditLine.limit()).toString())
-      const secondSliceStakingRewardsTokenId = getStakingRewardTokenFromTransactionReceipt(
-        asNonNullable(secondSliceStakingTx)
-      )
-      // no rewards should be accrued before the first repayment comes back
-      expect(
-        await backerRewards.stakingRewardsEarnedSinceLastWithdraw(secondSliceDepositTokenId.toString())
-      ).to.bignumber.eq("0")
-
-      for (let i = 0; i < 7; i++) {
-        await advanceAndMineBlock({toSecond: `${await creditLine.nextDueTime()}`})
-        const payTx = await payOffTranchedPoolInterest(tranchedPoolWithBorrowerConnected)
-        // withdraw, as a way of establishing that a backer who removed their unutilized capital
-        // would not receive less rewards as a consequence
-        await (await tranchedPoolWithOwnerConnected.withdrawMax(backerStakingTokenId)).wait()
-        await (await tranchedPoolWithOwnerConnected.withdrawMax(secondSliceDepositTokenId)).wait()
-
-        expect((await getBackerStakingRewardsForToken(backerStakingTokenId, payTx.blockNumber)).gt(new BN(0)))
-        await expectRewardsAreEqualForTokens(stakingRewardsTokenId, backerStakingTokenId, payTx.blockNumber, tolerance)
-
-        expect(
-          (await getBackerStakingRewardsForToken(secondSliceDepositTokenId.toString(), payTx.blockNumber)).gt(new BN(0))
-        )
-        await expectRewardsAreEqualForTokens(
-          secondSliceStakingRewardsTokenId,
-          secondSliceDepositTokenId.toString(),
-          payTx.blockNumber,
-          tolerance
-        )
-      }
-
-      const termEndTime = await creditLine.termEndTime()
-      const blockNumAtTermEnd = await ethers.provider.getBlockNumber()
-      const firstSliceStakingRewardsAtTermEnd = await getStakingRewardsForToken(
-        stakingRewardsTokenId,
-        blockNumAtTermEnd
-      )
-      const secondSliceStakingRewardsAtTermEnd = await getStakingRewardsForToken(
-        secondSliceStakingRewardsTokenId,
-        blockNumAtTermEnd
-      )
-
-      // this section tests the final repayment
-      // the final repayment is different because if the payment happens after the term is over
-      // the backer rewards should be less
-      const thirtyDaysAfterTermEndTime = termEndTime.add("2592000") // 30 days in seconds
-      await advanceTime({toSecond: thirtyDaysAfterTermEndTime.toString()})
-      const paymentTx = await fullyRepayTranchedPool(tranchedPoolWithBorrowerConnected)
-
-      const firstSliceStakingRewardsEarnedAfterFinalRepayment = await getBackerStakingRewardsForToken(
-        backerStakingTokenId,
-        paymentTx.blockNumber
-      )
-      expect(firstSliceStakingRewardsEarnedAfterFinalRepayment).to.bignumber.closeTo(
-        firstSliceStakingRewardsAtTermEnd,
-        tolerance
-      )
-
-      const secondSliceStakingRewardsEarnedAfterFinalRepayment = await getBackerStakingRewardsForToken(
-        secondSliceDepositTokenId.toString(),
-        paymentTx.blockNumber
-      )
-      expect(secondSliceStakingRewardsEarnedAfterFinalRepayment).to.bignumber.closeTo(
-        secondSliceStakingRewardsAtTermEnd,
-        tolerance
-      )
-
-      // Even long after the final repayment where there was no outstanding principal
-      // You should have accrued no rewards during that time
-      await advanceAndMineBlock({days: "365"})
-      const muchLaterBlockNumber = await ethers.provider.getBlockNumber()
-      const firstSliceStakingRewardsEarnedMuchLater = await getBackerStakingRewardsForToken(
-        backerStakingTokenId,
-        muchLaterBlockNumber
-      )
-      expect(firstSliceStakingRewardsEarnedMuchLater).to.bignumber.eq(firstSliceStakingRewardsEarnedAfterFinalRepayment)
-
-      const secondSliceStakingRewardsEarnedMuchLater = await getBackerStakingRewardsForToken(
-        secondSliceDepositTokenId.toString(),
-        muchLaterBlockNumber
-      )
-      expect(secondSliceStakingRewardsEarnedMuchLater).to.bignumber.eq(
-        secondSliceStakingRewardsEarnedAfterFinalRepayment
-      )
-
-      const firstSliceWithdrawTx = await (await backerRewardsEthers.withdraw(backerStakingTokenId)).wait()
-      const firstSliceAmountOfStakingRewardsWithdrawn =
-        getWithdrawnStakingAmountFromTransactionReceipt(firstSliceWithdrawTx)
-      expect(firstSliceStakingRewardsEarnedMuchLater).to.bignumber.eq(String(firstSliceAmountOfStakingRewardsWithdrawn))
-
-      const secondSliceWithdrawTx = await (
-        await backerRewardsEthers.withdraw(secondSliceDepositTokenId.toString())
-      ).wait()
-      const secondSliceAmountOfStakingRewardsWithdrawn =
-        getWithdrawnStakingAmountFromTransactionReceipt(secondSliceWithdrawTx)
-      expect(secondSliceStakingRewardsEarnedMuchLater).to.bignumber.eq(
-        String(secondSliceAmountOfStakingRewardsWithdrawn)
-      )
-    }).timeout(TEST_TIMEOUT)
-
-    describe("before drawdown", async () => {
-      it("when a user withdraws they should earn 0 rewards", async () => {
-        const backerStakingRewardsEarned = await backerRewards.stakingRewardsEarnedSinceLastWithdraw(
-          backerStakingTokenId
-        )
-        expect(backerStakingRewardsEarned).to.bignumber.eq("0")
-        const withdrawTx = await (await backerRewardsEthers.withdraw(backerStakingTokenId)).wait()
-        const rewardsWithdrawn = getWithdrawnStakingAmountFromTransactionReceipt(withdrawTx)
-        expect(String(rewardsWithdrawn)).to.bignumber.eq("0")
-      })
-    })
-
-    describe("after drawdown but before the first payment", () => {
-      beforeEach(async () => {
-        const limit = await creditLine.maxLimit()
-        tranchedPoolWithBorrowerConnected.drawdown(limit.toString())
-      })
-
-      it("backers should earned 0 rewards", async () => {
-        const backerStakingRewardsEarned = await getBackerStakingRewardsForToken(backerStakingTokenId)
-        expect(backerStakingRewardsEarned).to.bignumber.eq("0")
-        const withdrawTx = await (await backerRewardsEthers.withdraw(backerStakingTokenId)).wait()
-        const rewardsWithdrawn = getWithdrawnStakingAmountFromTransactionReceipt(withdrawTx)
-        expect(String(rewardsWithdrawn)).to.bignumber.eq("0")
-      })
-=======
     const poolToToken = {
       "0x538473c3a69da2b305cf11a40cf2f3904de8db5f": "909", // Cauris #4
       "0x89d7c618a4eef3065da8ad684859a547548e6169": "719", // Addem
@@ -1688,7 +1160,6 @@
           backerStakingRewardsAvailableForWithdrawBeforeRepayment
         )
       }
->>>>>>> ccc3116d
     })
   })
 
