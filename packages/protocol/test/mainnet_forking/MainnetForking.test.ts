/* eslint-disable @typescript-eslint/no-non-null-assertion */

import hre, {getNamedAccounts} from "hardhat"
import {
  getUSDCAddress,
  MAINNET_ONE_SPLIT_ADDRESS,
  getSignerForAddress,
  MAINNET_CUSDC_ADDRESS,
  TRANCHES,
  MAINNET_CHAIN_ID,
  getProtocolOwner,
  getTruffleContract,
  getEthersContract,
<<<<<<< HEAD
  interestAprAsBN,
  ContractDeployer,
=======
>>>>>>> aabd8303
} from "../../blockchain_scripts/deployHelpers"
import {
  MAINNET_GOVERNANCE_MULTISIG,
  MAINNET_TRUSTED_SIGNER_ADDRESS,
} from "../../blockchain_scripts/mainnetForkingHelpers"
import {getExistingContracts} from "../../blockchain_scripts/deployHelpers/getExistingContracts"
import {CONFIG_KEYS} from "../../blockchain_scripts/configKeys"
import {time} from "@openzeppelin/test-helpers"

const {deployments, ethers, artifacts, web3} = hre
const Borrower = artifacts.require("Borrower")
const IOneSplit = artifacts.require("IOneSplit")
import {
  expect,
  expectAction,
  erc20Approve,
  usdcVal,
  getBalance,
  MAX_UINT,
  bigVal,
  advanceTime,
  BN,
  ZERO_ADDRESS,
  createPoolWithCreditLine,
  decodeLogs,
  getDeployedAsTruffleContract,
  getOnlyLog,
  getFirstLog,
  toEthers,
  mineInSameBlock,
  mineBlock,
  decodeAndGetFirstLog,
  erc721Approve,
  erc20Transfer,
  advanceAndMineBlock,
  getNumShares,
  HALF_CENT,
  ZERO,
  fiduVal,
  borrowers,
  stakedFiduHolders,
  amountLessProtocolFee,
  protocolFee,
  usdcFromShares,
  getCurrentTimestamp,
} from "../testHelpers"

import {asNonNullable, assertIsString, assertNonNullable} from "@goldfinch-eng/utils"
import {
  BackerRewardsInstance,
  BorrowerInstance,
  CommunityRewardsInstance,
  CreditLineInstance,
  FiduInstance,
  FixedLeverageRatioStrategyInstance,
  GFIInstance,
  GoInstance,
  GoldfinchConfigInstance,
  GoldfinchFactoryInstance,
  ICurveLPInstance,
  MerkleDirectDistributorInstance,
  MerkleDistributorInstance,
  PoolTokensInstance,
  ScheduleInstance,
  SeniorPoolInstance,
  StakingRewardsInstance,
  TranchedPoolInstance,
  UniqueIdentityInstance,
  WithdrawalRequestTokenInstance,
  ZapperInstance,
} from "@goldfinch-eng/protocol/typechain/truffle"
import {DepositMade} from "@goldfinch-eng/protocol/typechain/truffle/contracts/protocol/core/TranchedPool"
import {Granted} from "@goldfinch-eng/protocol/typechain/truffle/contracts/rewards/CommunityRewards"
import {assertCommunityRewardsVestingRewards} from "../communityRewardsHelpers"
import {TOKEN_LAUNCH_TIME_IN_SECONDS} from "@goldfinch-eng/protocol/blockchain_scripts/baseDeploy"
import {promises as fs} from "fs"
import _ from "lodash"
import {MerkleDistributorInfo} from "../../blockchain_scripts/merkle/merkleDistributor/types"
import {
  NO_VESTING_MERKLE_INFO_PATH,
  VESTING_MERKLE_INFO_PATH,
} from "../../blockchain_scripts/airdrop/community/calculation"
import {MerkleDirectDistributorInfo} from "../../blockchain_scripts/merkle/merkleDirectDistributor/types"
import {
  DepositedAndStaked,
  DepositedToCurveAndStaked,
  RewardPaid,
  Staked,
  Unstaked,
} from "@goldfinch-eng/protocol/typechain/truffle/contracts/rewards/StakingRewards"
import {impersonateAccount} from "../../blockchain_scripts/helpers/impersonateAccount"
import {fundWithWhales} from "../../blockchain_scripts/helpers/fundWithWhales"
import {
  BackerRewards,
  CreditLine,
  StakingRewards,
  TranchedPool,
  UniqueIdentity,
  Borrower as EthersBorrower,
} from "@goldfinch-eng/protocol/typechain/ethers"
import {ContractReceipt, Wallet} from "ethers"
import BigNumber from "bignumber.js"
import {
  BorrowerCreated,
  PoolCreated,
} from "@goldfinch-eng/protocol/typechain/truffle/contracts/protocol/core/GoldfinchFactory"
<<<<<<< HEAD
import {config} from "dotenv"
import {deploySchedule} from "@goldfinch-eng/protocol/blockchain_scripts/baseDeploy/deploySchedule"
import {getDeploymentFor} from "../util/fixtures"
=======
>>>>>>> aabd8303

const THREE_YEARS_IN_SECONDS = 365 * 24 * 60 * 60 * 3
const TOKEN_LAUNCH_TIME = new BN(TOKEN_LAUNCH_TIME_IN_SECONDS).add(new BN(THREE_YEARS_IN_SECONDS))

const circleEoa = "0x55FE002aefF02F77364de339a1292923A15844B8"

const setupTest = deployments.createFixture(async ({deployments}) => {
  // Note: Even if we do not have any pending mainnet migrations,
  // the "fixture" part is what lets hardhat
  // snapshot and give us a clean blockchain before each test.
  // Otherwise, we have state leaking across tests.
  await deployments.fixture("pendingMainnetMigrations", {keepExistingDeployments: true})

  const [owner, bwr] = await web3.eth.getAccounts()
  assertNonNullable(owner)
  assertNonNullable(bwr)

  // Ensure the multisig has funds for various transactions
  const ownerAccount = await getSignerForAddress(owner)
  assertNonNullable(ownerAccount)
  await ownerAccount.sendTransaction({to: MAINNET_GOVERNANCE_MULTISIG, value: ethers.utils.parseEther("10.0")})

  await impersonateAccount(hre, MAINNET_GOVERNANCE_MULTISIG)

  const mainnetMultisigSigner = ethers.provider.getSigner(MAINNET_GOVERNANCE_MULTISIG)
  const contractNames = ["SeniorPool", "Fidu", "GoldfinchFactory", "GoldfinchConfig", "Go"]
  const existingContracts = await getExistingContracts(contractNames, mainnetMultisigSigner)

  const usdcAddress = getUSDCAddress(MAINNET_CHAIN_ID)
  assertIsString(usdcAddress)
  const usdc = await artifacts.require("IERC20withDec").at(usdcAddress)
  const cUSDC = await artifacts.require("IERC20withDec").at(MAINNET_CUSDC_ADDRESS)

  assertNonNullable(existingContracts.SeniorPool)
  assertNonNullable(existingContracts.Fidu)
  assertNonNullable(existingContracts.GoldfinchConfig)
  assertNonNullable(existingContracts.GoldfinchFactory)

  const seniorPool: SeniorPoolInstance = await artifacts
    .require("SeniorPool")
    .at(existingContracts.SeniorPool.ExistingContract.address)

  const fidu: FiduInstance = await artifacts.require("Fidu").at(existingContracts.Fidu.ExistingContract.address)

  const go: GoInstance = await artifacts.require("Go").at(existingContracts.Go?.ExistingContract.address)

  const legacyGoldfinchConfig = await artifacts.require("GoldfinchConfig").at(await go.legacyGoList())

  const goldfinchConfig: GoldfinchConfigInstance = await artifacts
    .require("GoldfinchConfig")
    .at(existingContracts.GoldfinchConfig.ExistingContract.address)

  const backerRewards: BackerRewardsInstance = await getTruffleContract<BackerRewardsInstance>("BackerRewards")

  const goldfinchFactory: GoldfinchFactoryInstance = await artifacts
    .require("GoldfinchFactory")
    .at(existingContracts.GoldfinchFactory.ExistingContract.address)

  const seniorPoolStrategyAddress = await goldfinchConfig.getAddress(CONFIG_KEYS.SeniorPoolStrategy)
  const seniorPoolStrategy: FixedLeverageRatioStrategyInstance = await artifacts
    .require("FixedLeverageRatioStrategy")
    .at(seniorPoolStrategyAddress)

  const stakingRewards: StakingRewardsInstance = await getTruffleContract<StakingRewardsInstance>("StakingRewards")

  const poolTokens: PoolTokensInstance = await getTruffleContract<PoolTokensInstance>("PoolTokens")

  // GFI is deployed by the temp multisig
  const gfi = await getDeployedAsTruffleContract<GFIInstance>(deployments, "GFI")

  const communityRewards = await getDeployedAsTruffleContract<CommunityRewardsInstance>(deployments, "CommunityRewards")
  await communityRewards.setTokenLaunchTimeInSeconds(TOKEN_LAUNCH_TIME, {from: await getProtocolOwner()})

  const merkleDistributor = await getDeployedAsTruffleContract<MerkleDistributorInstance>(
    deployments,
    "MerkleDistributor"
  )

  const merkleDirectDistributor = await getDeployedAsTruffleContract<MerkleDirectDistributorInstance>(
    deployments,
    "MerkleDirectDistributor"
  )

  const uniqueIdentity = await getDeployedAsTruffleContract<UniqueIdentityInstance>(deployments, "UniqueIdentity")

  const ethersUniqueIdentity = await toEthers<UniqueIdentity>(uniqueIdentity)
  const signer = ethersUniqueIdentity.signer
  assertNonNullable(signer.provider, "Signer provider is null")
  const network = await signer.provider.getNetwork()

  const requestTokens = await getTruffleContract<WithdrawalRequestTokenInstance>("WithdrawalRequestToken")

  const zapper: ZapperInstance = await getDeployedAsTruffleContract<ZapperInstance>(deployments, "Zapper")

  // TODO(dalton) deploy this in a migration script
  const deployer = new ContractDeployer(console.log, hre)
  await deploySchedule(deployer)
  const schedule = await getDeploymentFor<ScheduleInstance>("Schedule")

  return {
    poolTokens,
    seniorPool,
    requestTokens,
    seniorPoolStrategy,
    usdc,
    fidu,
    goldfinchConfig,
    goldfinchFactory,
    cUSDC,
    go,
    stakingRewards,
    backerRewards,
    zapper,
    gfi,
    communityRewards,
    merkleDistributor,
    merkleDirectDistributor,
    legacyGoldfinchConfig,
    uniqueIdentity,
    ethersUniqueIdentity,
    signer,
    network,
    schedule,
  }
})

export const TEST_TIMEOUT = 180000 // 3 mins

/*
These tests are special. They use existing mainnet state, so
that we can easily and realistically test interactions with outside protocols
and contracts.
*/
describe("mainnet forking tests", async function () {
  // eslint-disable-next-line no-unused-vars
  let accounts, owner, bwr, person3, usdc, fidu, goldfinchConfig
  let goldfinchFactory: GoldfinchFactoryInstance, busd, usdt
  let reserveAddress,
    tranchedPool: TranchedPoolInstance,
    borrower,
    seniorPool: SeniorPoolInstance,
    seniorPoolStrategy,
    go: GoInstance,
    requestTokens: WithdrawalRequestTokenInstance,
    stakingRewards: StakingRewardsInstance,
    curvePool: ICurveLPInstance,
    backerRewards: BackerRewardsInstance,
    zapper: ZapperInstance,
    gfi: GFIInstance,
    communityRewards: CommunityRewardsInstance,
    merkleDistributor: MerkleDistributorInstance,
    merkleDirectDistributor: MerkleDirectDistributorInstance,
    legacyGoldfinchConfig: GoldfinchConfigInstance,
    uniqueIdentity: UniqueIdentityInstance,
<<<<<<< HEAD
    ethersUniqueIdentity: UniqueIdentity,
    signer: Signer,
    network,
    poolTokens: PoolTokensInstance,
    schedule: ScheduleInstance
=======
    poolTokens: PoolTokensInstance
>>>>>>> aabd8303

  async function setupSeniorPool() {
    seniorPoolStrategy = await artifacts.require("ISeniorPoolStrategy").at(seniorPoolStrategy.address)

    await erc20Approve(usdc, seniorPool.address, usdcVal(100_000), [owner])
    await seniorPool.deposit(usdcVal(100_000), {from: owner})
  }

  async function createBorrowerContract() {
    const result = await goldfinchFactory.createBorrower(bwr)
    assertNonNullable(result.logs)
    const bwrConAddr = (result.logs[result.logs.length - 1] as unknown as BorrowerCreated).args.borrower
    const bwrCon = await Borrower.at(bwrConAddr)
    await erc20Approve(busd, bwrCon.address, MAX_UINT, [bwr])
    await erc20Approve(usdt, bwrCon.address, MAX_UINT, [bwr])
    return bwrCon
  }

  async function initializeTranchedPool(pool, bwrCon) {
    await erc20Approve(usdc, pool.address, usdcVal(100000), [owner])
    await pool.deposit(TRANCHES.Junior, usdcVal(2000))
    await bwrCon.lockJuniorCapital(pool.address, {from: bwr})
    await pool.grantRole(await pool.SENIOR_ROLE(), owner, {from: MAINNET_GOVERNANCE_MULTISIG})
    await pool.deposit(TRANCHES.Senior, usdcVal(8000))
    await pool.revokeRole(await pool.SENIOR_ROLE(), owner, {from: MAINNET_GOVERNANCE_MULTISIG})
  }

  const stratosEoa = "0x26b36FB2a3Fd28Df48bc1B77cDc2eCFdA3A5fF9D"

  beforeEach(async function () {
    this.timeout(TEST_TIMEOUT)
    accounts = await web3.eth.getAccounts()
    ;[owner, bwr, person3] = accounts
    ;({
      usdc,
      goldfinchFactory,
      seniorPool,
      seniorPoolStrategy,
      fidu,
      goldfinchConfig,
      go,
      stakingRewards,
      backerRewards,
      zapper,
      gfi,
      communityRewards,
      merkleDistributor,
      merkleDirectDistributor,
      legacyGoldfinchConfig,
      uniqueIdentity,
      poolTokens,
      requestTokens,
      schedule,
    } = await setupTest())
    reserveAddress = await goldfinchConfig.getAddress(CONFIG_KEYS.TreasuryReserve)
    const usdcAddress = getUSDCAddress(MAINNET_CHAIN_ID)
    assertIsString(usdcAddress)
    const busdAddress = "0x4fabb145d64652a948d72533023f6e7a623c7c53"
    const usdtAddress = "0xdAC17F958D2ee523a2206206994597C13D831ec7"
    const curveAddress = "0x80aa1a80a30055DAA084E599836532F3e58c95E2"
    busd = await artifacts.require("IERC20withDec").at(busdAddress)
    usdt = await artifacts.require("IERC20withDec").at(usdtAddress)
    curvePool = await artifacts.require("ICurveLP").at(curveAddress)
    await fundWithWhales(["USDC", "BUSD", "USDT"], [owner, bwr, person3])
    const {gf_deployer} = await getNamedAccounts()
    await fundWithWhales(["ETH"], [gf_deployer!, MAINNET_TRUSTED_SIGNER_ADDRESS, stratosEoa])
    await erc20Approve(usdc, seniorPool.address, MAX_UINT, accounts)
    await legacyGoldfinchConfig.bulkAddToGoList([owner, bwr, person3], {from: MAINNET_GOVERNANCE_MULTISIG})
    await setupSeniorPool()
  })

  describe("Go", () => {
    it("should not be re-initializable", async () => {
      await expect(
        go.initialize(Wallet.createRandom().address, goldfinchConfig.address, uniqueIdentity.address)
      ).to.be.rejectedWith(/Contract instance has already been initialized/)
    })
  })

  describe("epoch withdrawals", () => {
    async function repayPool(i: number, owner) {
      const pool = await getTruffleContract<TranchedPoolInstance>("TranchedPool", {at: borrowers[i]!.poolAddress})
      const cl = await getTruffleContract<CreditLineInstance>("CreditLine", {at: await pool.creditLine()})

      await pool.assess()

      await advanceTime({toSecond: await cl.nextDueTime()})
      await pool.assess()

      const interestOwed = await cl.interestOwed()
      await fundWithWhales(["USDC"], [owner.address])
      await impersonateAccount(hre, owner.address)
      await usdc.approve(pool.address, interestOwed, {from: owner.address})
      await pool.methods["pay(uint256)"](await cl.interestOwed(), {from: owner.address})
    }

    async function redeemPool(token: number) {
      const tokenPreRedeem = await poolTokens.getTokenInfo(token)
      await expectAction(() => seniorPool.redeem(token)).toChange([
        [() => usdc.balanceOf(seniorPool.address), {increase: true}],
        [seniorPool.usdcAvailable, {increase: true}],
      ])
      const tokenPostRedeem = await poolTokens.getTokenInfo(token)
      const interestRedeemed = new BN(tokenPostRedeem.interestRedeemed).sub(new BN(tokenPreRedeem.interestRedeemed))
      const principalRedeemed = new BN(tokenPostRedeem.principalRedeemed).sub(new BN(tokenPreRedeem.principalRedeemed))
      return interestRedeemed.add(principalRedeemed)
    }

    // NOTE: This test can fail when the forked mainnet block is moved forward since the repayPool function
    //       advances time to the next due time. The duration until the next due time is variable depending on the current time.
    it("withdraws", async () => {
      const [owner] = await ethers.getSigners()
      assertNonNullable(owner)

      await fundWithWhales(["USDC"], [owner.address], 1_000_000)

      let usdcAvailable = await seniorPool.usdcAvailable()
      const expectedFiduLiquidatedByEpoch: BN[] = []
      const expectedUsdcAllocatedByEpoch: BN[] = []
      const fiduRequestedByEpoch: BN[] = []
      const withdrawalRequestsByEpoch: any[] = []

      // Each staked fidu holder is going to unstake and request to withdraw
      const currentEpoch = await seniorPool.currentEpoch()
      const latestMainnetWithdrawalRequestIndex = (await requestTokens.totalSupply()).toNumber()

      fiduRequestedByEpoch.push(new BN(currentEpoch.fiduRequested))
      for (let i = 0; i < stakedFiduHolders.length; ++i) {
        const fiduBalance = await stakingRewards.stakedBalanceOf(stakedFiduHolders[i]!.stakingRewardsTokenId)
        await impersonateAccount(hre, stakedFiduHolders[i]!.address)
        await stakingRewards.unstake(stakedFiduHolders[i]!.stakingRewardsTokenId, fiduBalance, {
          from: stakedFiduHolders[i]!.address,
        })
        await fidu.approve(seniorPool.address, fiduBalance, {from: stakedFiduHolders[i]!.address})
        await expectAction(() =>
          seniorPool.requestWithdrawal(fiduBalance, {from: stakedFiduHolders[i]!.address})
        ).toChange([
          [() => fidu.balanceOf(stakedFiduHolders[i]!.address), {by: fiduBalance.neg()}],
          [() => fidu.balanceOf(seniorPool.address), {by: fiduBalance}],
        ])

        fiduRequestedByEpoch[0] = fiduRequestedByEpoch[0]!.add(fiduBalance)
      }

      expectedFiduLiquidatedByEpoch.push(getNumShares(usdcAvailable, await seniorPool.sharePrice()))
      expectedUsdcAllocatedByEpoch.push(usdcAvailable)
      withdrawalRequestsByEpoch.push([])
      for (let i = 0; i < stakedFiduHolders.length; ++i) {
        withdrawalRequestsByEpoch[0].push(
          await seniorPool.withdrawalRequest(i + latestMainnetWithdrawalRequestIndex + 2)
        )
      }

      // Stratos repayment  (also advances time to payment due date)
      await repayPool(0, owner)

      // IN EPOCH 2
      // console.log(`Should be in epoch 2`)
      // console.log(`currentEpoch: ${JSON.stringify(await seniorPool.currentEpoch())}`)
      usdcAvailable = await redeemPool(613)
      fiduRequestedByEpoch.push(fiduRequestedByEpoch[0]!.sub(expectedFiduLiquidatedByEpoch[0]!))
      expectedFiduLiquidatedByEpoch.push(getNumShares(usdcAvailable, await seniorPool.sharePrice()))
      expectedUsdcAllocatedByEpoch.push(usdcAvailable)
      withdrawalRequestsByEpoch.push([])
      for (let i = 0; i < stakedFiduHolders.length; ++i) {
        withdrawalRequestsByEpoch[1].push(
          await seniorPool.withdrawalRequest(i + latestMainnetWithdrawalRequestIndex + 2)
        )
      }

      // Addem Repayment (also advances time to payment due date)
      await repayPool(1, owner)
      await advanceAndMineBlock({days: 14})

      // IN EPOCH 3
      // console.log(`Should be in epoch 3`)
      // console.log(`currentEpoch: ${JSON.stringify(await seniorPool.currentEpoch())}`)
      fiduRequestedByEpoch.push(fiduRequestedByEpoch[1]!.sub(expectedFiduLiquidatedByEpoch[1]!))

      const depositAmount = usdcFromShares(fiduRequestedByEpoch[2]!, await seniorPool.sharePrice())
      await fundWithWhales(["USDC"], [owner.address], depositAmount.div(new BN(10 ** 6)).toNumber())
      await usdc.approve(seniorPool.address, depositAmount, {from: owner.address})
      await seniorPool.deposit(depositAmount, {
        from: owner.address,
      })

      // Full liquidation - liquidate fiduRequested instead of usdcAvailable
      expectedFiduLiquidatedByEpoch.push(fiduRequestedByEpoch[2]!)
      expectedUsdcAllocatedByEpoch.push(usdcFromShares(fiduRequestedByEpoch[2]!, await seniorPool.sharePrice()))
      withdrawalRequestsByEpoch.push([])
      for (let i = 0; i < stakedFiduHolders.length; ++i) {
        withdrawalRequestsByEpoch[2].push(
          await seniorPool.withdrawalRequest(i + latestMainnetWithdrawalRequestIndex + 2)
        )
      }

      // Advance to Epoch 4
      await advanceAndMineBlock({days: 14})

      // IN EPOCH 4
      // console.log(`Should be in epoch 4`)
      // console.log(`currentEpoch: ${JSON.stringify(await seniorPool.currentEpoch())}`)

      // Full liquidation
      expectedFiduLiquidatedByEpoch.push(ZERO)
      expectedUsdcAllocatedByEpoch.push(ZERO)
      fiduRequestedByEpoch.push(fiduRequestedByEpoch[2]!.sub(expectedFiduLiquidatedByEpoch[2]!))
      withdrawalRequestsByEpoch.push([])
      for (let i = 0; i < stakedFiduHolders.length; ++i) {
        withdrawalRequestsByEpoch[3].push(
          await seniorPool.withdrawalRequest(i + latestMainnetWithdrawalRequestIndex + 2)
        )
      }

      // Verify that the request after each epoch had the correct usdc withdrawable and fidu requested
      const cumulativeUsdcWithdrawableByRequest: BN[] = []
      const cumulativeFiduLiquidatedByRequest: BN[] = []
      for (let i = 0; i < stakedFiduHolders.length; ++i) {
        cumulativeUsdcWithdrawableByRequest.push(ZERO)
        cumulativeFiduLiquidatedByRequest.push(ZERO)
      }
      for (let epoch = 0; epoch < 3; ++epoch) {
        for (let requestId = 0; requestId < stakedFiduHolders.length; ++requestId) {
          const requestBeforeLiquidation = withdrawalRequestsByEpoch[epoch][requestId]!
          const requestAfterLiquidation = withdrawalRequestsByEpoch[epoch + 1][requestId]!

          const proRataUsdc = new BN(expectedUsdcAllocatedByEpoch[epoch]!)
            .mul(new BN(requestBeforeLiquidation.fiduRequested))
            .div(new BN(fiduRequestedByEpoch[epoch]!))

          const fiduLiquidated = new BN(expectedFiduLiquidatedByEpoch[epoch]!)
            .mul(new BN(requestBeforeLiquidation.fiduRequested))
            .div(new BN(fiduRequestedByEpoch[epoch]!))

          const expectedUsdcWithdrawable = cumulativeUsdcWithdrawableByRequest[requestId]!.add(proRataUsdc)
          expect(requestAfterLiquidation.usdcWithdrawable).to.bignumber.eq(expectedUsdcWithdrawable)

          const expectedFiduRequested = new BN(withdrawalRequestsByEpoch[0][requestId].fiduRequested)
            .sub(cumulativeFiduLiquidatedByRequest[requestId]!)
            .sub(fiduLiquidated)

          // Compare the usdc equivalent of fiduRequested because there could be some dust leftover
          expect(
            usdcFromShares(new BN(requestAfterLiquidation.fiduRequested), await seniorPool.sharePrice())
          ).to.bignumber.eq(usdcFromShares(new BN(expectedFiduRequested), await seniorPool.sharePrice()))

          cumulativeUsdcWithdrawableByRequest[requestId] =
            cumulativeUsdcWithdrawableByRequest[requestId]!.add(proRataUsdc)
          cumulativeFiduLiquidatedByRequest[requestId] =
            cumulativeFiduLiquidatedByRequest[requestId]!.add(fiduLiquidated)
        }
      }

      // Verify claim sends udsc to all the right places
      for (let requestId = 0; requestId < stakedFiduHolders.length; ++requestId) {
        const request = withdrawalRequestsByEpoch[3][requestId]
        const userUsdc = amountLessProtocolFee(new BN(request.usdcWithdrawable))
        const reserveUsdc = protocolFee(new BN(request.usdcWithdrawable))

        await expectAction(() =>
          seniorPool.claimWithdrawalRequest(requestId + latestMainnetWithdrawalRequestIndex + 2, {
            from: stakedFiduHolders[requestId]!.address,
          })
        ).toChange([
          [() => usdc.balanceOf(stakedFiduHolders[requestId]!.address), {byCloseTo: userUsdc, threshold: HALF_CENT}],
          [() => usdc.balanceOf(reserveAddress), {by: reserveUsdc}],
          [
            () => usdc.balanceOf(seniorPool.address),
            {byCloseTo: userUsdc.add(reserveUsdc).neg(), threshold: HALF_CENT},
          ],
        ])

        expect(
          (await requestTokens.balanceOf(stakedFiduHolders[requestId]!.address)).eq(new BN("0")) ||
            (
              await seniorPool.withdrawalRequest(requestId + latestMainnetWithdrawalRequestIndex + 2)
            ).usdcWithdrawable.eq(new BN("0"))
        ).to.be.true
      }
    })

    it("takes cancelation fees according to SeniorPoolWithdrawalCancelationFeeInBps", async () => {
      const fiduHolder = stakedFiduHolders[1]!
      await impersonateAccount(hre, fiduHolder.address)
      await stakingRewards.unstake(fiduHolder.stakingRewardsTokenId, fiduVal(10_000), {from: fiduHolder.address})
      await fidu.approve(seniorPool.address, fiduVal(10_000), {from: fiduHolder.address})
      await seniorPool.requestWithdrawal(fiduVal(10_000), {from: fiduHolder.address})

      const cancelationFeeInBps = await goldfinchConfig.getNumber(CONFIG_KEYS.SeniorPoolWithdrawalCancelationFeeInBps)
      const expectedCancelationFee = fiduVal(10_000).mul(cancelationFeeInBps).div(new BN(10_000))
      const expectedFiduReturnedToUser = fiduVal(10_000).sub(expectedCancelationFee)

      const protocolAdminAddress = await goldfinchConfig.getAddress(CONFIG_KEYS.ProtocolAdmin)

      const totalSupply = await requestTokens.totalSupply()

      await expectAction(() =>
        seniorPool.cancelWithdrawalRequest(totalSupply.add(new BN(1)), {from: fiduHolder.address})
      ).toChange([
        [() => fidu.balanceOf(fiduHolder.address), {by: expectedFiduReturnedToUser}],
        [() => fidu.balanceOf(protocolAdminAddress), {by: expectedCancelationFee}],
        [() => fidu.balanceOf(seniorPool.address), {by: fiduVal(10_000).neg()}],
      ])
    })
  })

  // Regression test for senior pool writedown bug fix
  // https://bugs.immunefi.com/dashboard/submission/10342
  describe("writedowns", () => {
    it("doesn't tank the share price when a loan reaches maturity", async () => {
      // Get stratos borrower contract
      await hre.network.provider.request({
        method: "hardhat_impersonateAccount",
        params: [stratosEoa],
      })
      await fundWithWhales(["USDC"], [stratosEoa], 10_000_000)
      const stratosSigner = await ethers.getSigner(stratosEoa)
      const stratosBrwContract = await (
        await getEthersContract<EthersBorrower>("Borrower", {at: "0xf8C4A0fEDf9b249253D89203034374E5A57b617C"})
      ).connect(stratosSigner)
      await erc20Approve(usdc, stratosBrwContract.address, usdcVal(10_000_000), [stratosEoa])
      const stratosPool = await getEthersContract<TranchedPool>("TranchedPool", {
        at: "0x00c27FC71b159a346e179b4A1608a0865e8A7470",
      })
      const stratosCl = await getEthersContract<CreditLine>("CreditLine", {at: await stratosPool.creditLine()})

      while (!(await stratosCl.nextDueTime()).eq(await stratosCl.termEndTime())) {
        const nextDueTime = await stratosCl.nextDueTime()
        if (new BN(nextDueTime.toString()).gt(new BN((await getCurrentTimestamp()).toString()))) {
          await advanceTime({toSecond: nextDueTime.toString()})
        }

        await stratosPool.assess()
        const interestOwed = await stratosCl.interestOwed()
        await stratosBrwContract["pay(address,uint256)"](stratosPool.address, interestOwed)
      }

      const sharePriceBefore = await seniorPool.sharePrice()
      await advanceTime({toSecond: (await stratosCl.termEndTime()).toString()})
      await stratosPool.assess()
      await seniorPool.writedown(613)
      const sharePriceAfter = await seniorPool.sharePrice()

      // The bug caused the share price to tank when calling writedown after termEndTime
      // The expectation is that share price is unchanged.
      expect(sharePriceBefore).to.bignumber.eq(sharePriceAfter)
    })
  })

  describe("drawing down into another currency", async function () {
    let bwrCon: BorrowerInstance, oneSplit
    beforeEach(async () => {
      this.timeout(TEST_TIMEOUT)
      oneSplit = await IOneSplit.at(MAINNET_ONE_SPLIT_ADDRESS)
      bwrCon = await createBorrowerContract()
      ;({tranchedPool} = await createPoolWithCreditLine({
        people: {owner: MAINNET_GOVERNANCE_MULTISIG, borrower: bwrCon.address},
        usdc,
      }))
      await initializeTranchedPool(tranchedPool, bwrCon)
    })

    it("should let you drawdown to tether", async function () {
      const usdcAmount = usdcVal(10)
      const expectedReturn = await oneSplit.getExpectedReturn(usdc.address, usdt.address, usdcAmount, 10, 0, {
        from: bwr,
      })
      await expectAction(() => {
        return bwrCon.drawdownWithSwapOnOneInch(
          tranchedPool.address,
          usdcAmount,
          person3,
          usdt.address,
          expectedReturn.returnAmount.mul(new BN(99)).div(new BN(100)),
          expectedReturn.distribution,
          {from: bwr}
        )
      }).toChange([
        [async () => await getBalance(tranchedPool.address, usdc), {by: usdcAmount.neg()}],
        [async () => await getBalance(bwrCon.address, usdt), {by: new BN(0)}],
        [async () => await getBalance(person3, usdt), {byCloseTo: expectedReturn.returnAmount}],
        [async () => await getBalance(bwr, usdt), {by: new BN(0)}],
      ])
    }).timeout(TEST_TIMEOUT)

    describe("address forwarding", async () => {
      it("should support forwarding the money to another address", async () => {
        const usdcAmount = usdcVal(10)
        const expectedReturn = await oneSplit.getExpectedReturn(usdc.address, usdt.address, usdcAmount, 10, 0, {
          from: bwr,
        })
        await expectAction(() => {
          return bwrCon.drawdownWithSwapOnOneInch(
            tranchedPool.address,
            usdcAmount,
            person3,
            usdt.address,
            expectedReturn.returnAmount.mul(new BN(99)).div(new BN(100)),
            expectedReturn.distribution,
            {from: bwr}
          )
        }).toChange([
          [async () => await getBalance(tranchedPool.address, usdc), {by: usdcAmount.neg()}],
          [async () => await getBalance(person3, usdt), {byCloseTo: expectedReturn.returnAmount}],
          [async () => await getBalance(bwr, usdt), {by: new BN(0)}],
          [async () => await getBalance(bwrCon.address, usdt), {by: new BN(0)}],
        ])
      }).timeout(TEST_TIMEOUT)

      context("addressToSendTo is the contract address", async () => {
        it("should default to msg.sender", async function () {
          const usdcAmount = usdcVal(10)
          const expectedReturn = await oneSplit.getExpectedReturn(usdc.address, usdt.address, usdcAmount, 10, 0, {
            from: bwr,
          })
          await expectAction(() => {
            return bwrCon.drawdownWithSwapOnOneInch(
              tranchedPool.address,
              usdcAmount,
              bwrCon.address,
              usdt.address,
              expectedReturn.returnAmount.mul(new BN(99)).div(new BN(100)),
              expectedReturn.distribution,
              {from: bwr}
            )
          }).toChange([
            [async () => await getBalance(tranchedPool.address, usdc), {by: usdcAmount.neg()}],
            [async () => await getBalance(bwr, usdt), {byCloseTo: expectedReturn.returnAmount}],
            [async () => await getBalance(bwrCon.address, usdt), {by: new BN(0)}],
          ])
        }).timeout(TEST_TIMEOUT)
      })

      context("addressToSendTo is the zero address", async () => {
        it("should default to msg.sender", async () => {
          const usdcAmount = usdcVal(10)
          const expectedReturn = await oneSplit.getExpectedReturn(usdc.address, usdt.address, usdcAmount, 10, 0, {
            from: bwr,
          })
          await expectAction(() => {
            return bwrCon.drawdownWithSwapOnOneInch(
              tranchedPool.address,
              usdcAmount,
              ZERO_ADDRESS,
              usdt.address,
              expectedReturn.returnAmount.mul(new BN(99)).div(new BN(100)),
              expectedReturn.distribution,
              {from: bwr}
            )
          }).toChange([
            [async () => await getBalance(tranchedPool.address, usdc), {by: usdcAmount.neg()}],
            [async () => await getBalance(bwr, usdt), {byCloseTo: expectedReturn.returnAmount}],
            [async () => await getBalance(bwrCon.address, usdt), {by: new BN(0)}],
          ])
        }).timeout(TEST_TIMEOUT)
      })
    })

    it("should let you drawdown to BUSD", async function () {
      const usdcAmount = usdcVal(10)
      const expectedReturn = await oneSplit.getExpectedReturn(usdc.address, busd.address, usdcAmount, 10, 0, {
        from: bwr,
      })
      await expectAction(() => {
        return bwrCon.drawdownWithSwapOnOneInch(
          tranchedPool.address,
          usdcAmount,
          person3,
          busd.address,
          expectedReturn.returnAmount.mul(new BN(99)).div(new BN(100)),
          expectedReturn.distribution,
          {from: bwr}
        )
      }).toChange([
        [async () => await getBalance(tranchedPool.address, usdc), {by: usdcAmount.neg()}],
        [async () => await getBalance(person3, busd), {byCloseTo: expectedReturn.returnAmount}],
        [async () => await getBalance(bwr, busd), {by: new BN(0)}],
        [async () => await getBalance(bwrCon.address, busd), {by: new BN(0)}],
      ])
    }).timeout(TEST_TIMEOUT)
  })

  describe("paying back via another currency", async function () {
    let bwrCon, cl, oneSplit
    const amount = usdcVal(100)
    beforeEach(async function () {
      this.timeout(TEST_TIMEOUT)
      oneSplit = await IOneSplit.at(MAINNET_ONE_SPLIT_ADDRESS)
      bwrCon = await createBorrowerContract()
      ;({tranchedPool, creditLine: cl} = await createPoolWithCreditLine({
        people: {owner: MAINNET_GOVERNANCE_MULTISIG, borrower: bwrCon.address},
        usdc,
      }))

      await initializeTranchedPool(tranchedPool, bwrCon)
      await bwrCon.drawdown(tranchedPool.address, amount, bwr, {from: bwr})
    })

    it("should allow you to pay with another currency", async () => {
      // USDT has the same decimals as USDC, so USDC val is fine here.
      const rawAmount = 10
      const usdtAmount = usdcVal(rawAmount)
      const expectedReturn = await oneSplit.getExpectedReturn(usdt.address, usdc.address, usdtAmount, 10, 0, {
        from: bwr,
      })
      await expectAction(() => {
        return bwrCon.payWithSwapOnOneInch(
          tranchedPool.address,
          usdtAmount,
          usdt.address,
          expectedReturn.returnAmount.mul(new BN(99)).div(new BN(100)),
          expectedReturn.distribution,
          {from: bwr}
        )
      }).toChange([
        [async () => await getBalance(bwr, usdt), {by: usdtAmount.neg()}],
        [async () => await getBalance(cl.address, usdc), {byCloseTo: expectedReturn.returnAmount}],
      ])
      await advanceTime({toSecond: (await cl.nextDueTime()).add(new BN(1))})
      await expectAction(() => tranchedPool.assess()).toChange([
        [async () => await cl.balance(), {decrease: true}],
        [async () => await getBalance(cl.address, usdc), {to: new BN(0)}],
      ])
    }).timeout(TEST_TIMEOUT)

    it("Works with BUSD", async () => {
      const rawAmount = 10
      const busdAmount = bigVal(rawAmount)
      const expectedReturn = await oneSplit.getExpectedReturn(busd.address, usdc.address, busdAmount, 10, 0, {
        from: bwr,
      })
      await expectAction(() => {
        return bwrCon.payWithSwapOnOneInch(
          tranchedPool.address,
          busdAmount,
          busd.address,
          expectedReturn.returnAmount.mul(new BN(99)).div(new BN(100)),
          expectedReturn.distribution,
          {from: bwr}
        )
      }).toChange([
        [async () => await getBalance(bwr, busd), {by: busdAmount.neg()}],
        [async () => await getBalance(cl.address, usdc), {byCloseTo: expectedReturn.returnAmount}],
      ])
      await advanceTime({toSecond: (await cl.nextDueTime()).add(new BN(1))})
      await expectAction(() => tranchedPool.assess()).toChange([
        [async () => await cl.balance(), {decrease: true}],
        [async () => await getBalance(cl.address, usdc), {to: new BN(0)}],
      ])
    }).timeout(TEST_TIMEOUT)

    describe("payMultipleWithSwapOnOneInch", async () => {
      let tranchedPool2, cl2
      const amount2 = usdcVal(50)

      beforeEach(async function () {
        this.timeout(TEST_TIMEOUT)
        ;({tranchedPool: tranchedPool2, creditLine: cl2} = await createPoolWithCreditLine({
          people: {owner: MAINNET_GOVERNANCE_MULTISIG, borrower: bwrCon.address},
          usdc,
        }))

        expect(cl.address).to.not.eq(cl2.addresss)
        expect(tranchedPool.address).to.not.eq(tranchedPool2.addresss)

        await initializeTranchedPool(tranchedPool2, bwrCon)
        await bwrCon.drawdown(tranchedPool2.address, amount2, bwr, {from: bwr})
      })

      it("should pay back multiple loans", async () => {
        const padding = usdcVal(50)
        const originAmount = amount.add(amount2).add(padding)
        const expectedReturn = await oneSplit.getExpectedReturn(usdt.address, usdc.address, originAmount, 10, 0, {
          from: bwr,
        })
        const totalMinAmount = amount.add(amount2)
        const expectedExtra = expectedReturn.returnAmount.sub(totalMinAmount)

        await advanceTime({toSecond: (await cl.nextDueTime()).add(new BN(1))})
        await tranchedPool.assess()

        await expectAction(() =>
          bwrCon.payMultipleWithSwapOnOneInch(
            [tranchedPool.address, tranchedPool2.address],
            [amount, amount2],
            originAmount,
            usdt.address,
            expectedReturn.distribution,
            {from: bwr}
          )
        ).toChange([
          // CreditLine should be paid down by `amount`
          [async () => (await cl.balance()).add(await cl.interestOwed()), {by: amount.neg()}],
          // Excess USDC from swap should be added to the first CreditLine's contract balance
          // rather than applied as payment
          [() => getBalance(cl.address, usdc), {byCloseTo: expectedExtra}],
          [() => getBalance(cl2.address, usdc), {by: amount2}],
          [() => getBalance(bwr, usdt), {by: originAmount.neg()}],
        ])
        expect(await getBalance(bwrCon.address, usdc)).to.bignumber.eq(new BN(0))
        expect(await getBalance(bwrCon.address, usdt)).to.bignumber.eq(new BN(0))
      }).timeout(TEST_TIMEOUT)
    })
  })

  describe("BackerRewards", () => {
    const microTolerance = String(1e5)
    const tolerance = String(1e14)
    let stakingRewardsEthers: StakingRewards
    let backerRewardsEthers: BackerRewards
    let tranchedPoolWithBorrowerConnected: TranchedPool
    let tranchedPoolWithOwnerConnected: TranchedPool
    let backerStakingTokenId: string
    let creditLine: CreditLine
    const paymentPeriodInDays = new BigNumber("30")
    const termInDays = new BigNumber("365")
    const trackedStakedAmount = usdcVal(2500)
    const untrackedStakedAmount = usdcVal(1000)
    const limit = trackedStakedAmount.add(untrackedStakedAmount).mul(new BN("5"))
    const setup = deployments.createFixture(async () => {
      const result = await goldfinchFactory.createPool(
        bwr,
        "20",
        limit.toString(),
        "100000000000000000",
        schedule.address,
        "0",
        "0",
        ["0"],
        {from: await getProtocolOwner()}
      )
      const ownerSigner = asNonNullable(await getSignerForAddress(owner))
      const borrowerSigner = asNonNullable(await getSignerForAddress(bwr))
      assertNonNullable(result.logs)
      const event = result.logs[result.logs.length - 1] as unknown as PoolCreated

      const stakingRewardsEthers = await (
        await getEthersContract<StakingRewards>("StakingRewards", {at: stakingRewards.address})
      ).connect(ownerSigner)
      const backerRewardsEthers = await (
        await getEthersContract<BackerRewards>("BackerRewards", {at: backerRewards.address})
      ).connect(ownerSigner)
      const tranchedPoolWithBorrowerConnected = await (
        await getEthersContract<TranchedPool>("TranchedPool", {at: event.args.pool})
      ).connect(borrowerSigner)
      const creditLine = await getEthersContract<CreditLine>("CreditLine", {
        at: await tranchedPoolWithBorrowerConnected.creditLine(),
      })

      const tranchedPoolWithOwnerConnected = await tranchedPoolWithBorrowerConnected.connect(ownerSigner)

      await erc20Approve(usdc, tranchedPoolWithBorrowerConnected.address, MAX_UINT, [bwr, owner])
      // two token holders
      await (await tranchedPoolWithOwnerConnected.deposit(TRANCHES.Junior, String(untrackedStakedAmount))).wait()
      const depositTx = await (
        await tranchedPoolWithOwnerConnected.deposit(TRANCHES.Junior, String(trackedStakedAmount))
      ).wait()
      await (await tranchedPoolWithBorrowerConnected.lockJuniorCapital()).wait()
      await legacyGoldfinchConfig.addToGoList(circleEoa, {from: await getProtocolOwner()})
      await impersonateAccount(hre, circleEoa)
      await usdc.approve(seniorPool.address, usdcVal(20_000_000), {from: circleEoa})
      await seniorPool.deposit(usdcVal(20_000_000), {from: circleEoa})
      await seniorPool.invest(tranchedPoolWithBorrowerConnected.address, {from: owner})

      await erc20Approve(usdc, stakingRewardsEthers.address, MAX_UINT, [bwr, owner])
      await erc20Approve(gfi, stakingRewardsEthers.address, MAX_UINT, [bwr, owner])

      const topic = tranchedPoolWithBorrowerConnected.interface.getEventTopic("DepositMade")
      const rawEvent = depositTx.logs.find((x) => x.topics.indexOf(topic) >= 0)
      const parsedEvent = tranchedPoolWithBorrowerConnected.interface.parseLog(asNonNullable(rawEvent))
      const backerStakingTokenId = parsedEvent.args.tokenId

      return {
        backerStakingTokenId,
        tranchedPoolWithOwnerConnected,
        tranchedPoolWithBorrowerConnected,
        backerRewardsEthers,
        stakingRewardsEthers,
        creditLine,
      }
    })

    beforeEach(async () => {
      // eslint-disable-next-line @typescript-eslint/no-extra-semi
      ;({
        backerStakingTokenId,
        tranchedPoolWithOwnerConnected,
        tranchedPoolWithBorrowerConnected,
        backerRewardsEthers,
        stakingRewardsEthers,
        creditLine,
      } = await setup())
    })

    async function getStakingRewardsForToken(tokenId: string, blockNum?: number): Promise<BN> {
      const amount = await stakingRewardsEthers.earnedSinceLastCheckpoint(tokenId, {
        blockTag: blockNum,
      })

      return new BN(amount.toString())
    }

    async function getBackerStakingRewardsForToken(tokenId: string, blockNum?: number): Promise<BN> {
      const amount = await backerRewardsEthers.stakingRewardsEarnedSinceLastWithdraw(tokenId, {
        blockTag: blockNum,
      })

      return new BN(amount.toString())
    }

    async function expectRewardsAreEqualForTokens(
      stakingTokenId: string,
      backerTokenId: string,
      blockNum?: number,
      closeTo?: string
    ) {
      const stakingRewards = await getStakingRewardsForToken(stakingTokenId, blockNum)
      const backerStakingRewardsEarned = await getBackerStakingRewardsForToken(backerTokenId, blockNum)
      if (closeTo !== undefined) {
        expect(stakingRewards).to.bignumber.closeTo(backerStakingRewardsEarned, closeTo)
      } else {
        expect(stakingRewards).to.bignumber.eq(backerStakingRewardsEarned)
      }
    }

    function getStakingRewardTokenFromTransactionReceipt(tx: ContractReceipt): string {
      const topic = stakingRewardsEthers.interface.getEventTopic("Staked")
      const rawEvent = tx.logs.find((x) => x.topics.indexOf(topic) >= 0)
      const parsedEvent = stakingRewardsEthers.interface.parseLog(asNonNullable(rawEvent))
      return parsedEvent.args.tokenId
    }

    function getWithdrawnStakingAmountFromTransactionReceipt(tx: ContractReceipt) {
      const topic = backerRewardsEthers.interface.getEventTopic("BackerRewardsClaimed")
      const rawEvent = tx.logs.find((x) => x.topics.indexOf(topic) >= 0)
      const parsedEvent = backerRewardsEthers.interface.parseLog(asNonNullable(rawEvent))
      return parsedEvent.args.amountOfSeniorPoolRewards
    }

    async function payOffTranchedPoolInterest(tranchedPool: TranchedPool): Promise<ContractReceipt> {
      await (await tranchedPool.assess()).wait()
      const creditLine = await getEthersContract<CreditLine>("CreditLine", {at: await tranchedPool.creditLine()})
      const interestOwed = await creditLine.interestOwed()
      return (await tranchedPool["pay(uint256)"](interestOwed.toString())).wait()
    }

    async function fullyRepayTranchedPool(tranchedPool: TranchedPool): Promise<ContractReceipt> {
      await (await tranchedPool.assess()).wait()
      const creditLine = await getEthersContract<CreditLine>("CreditLine", {at: await tranchedPool.creditLine()})
      const principalOwed = await creditLine.principalOwed()
      const interestOwed = await creditLine.interestOwed()
      const paymentTx = await (await tranchedPool["pay(uint256)"](principalOwed.add(interestOwed).toString())).wait()
      const principalOwedAfterFinalRepayment = await creditLine.principalOwed()
      const interestOwedAfterFinalRepayment = await creditLine.interestOwed()
      expect(String(principalOwedAfterFinalRepayment)).to.bignumber.eq("0")
      expect(String(interestOwedAfterFinalRepayment)).to.bignumber.eq("0")
      return paymentTx
    }

    it("backers only earn rewards for full payments", async () => {
      await (await tranchedPoolWithBorrowerConnected.drawdown(String(limit))).wait()
      await advanceTime({toSecond: (await creditLine.nextDueTime()).toString()})
      const partialPaybackTx = await (await tranchedPoolWithBorrowerConnected["pay(uint256)"]("1")).wait()
      let backerRewardsEarned = await getBackerStakingRewardsForToken(
        backerStakingTokenId,
        partialPaybackTx.blockNumber
      )
      expect(backerRewardsEarned).to.bignumber.eq("0")

      const interestOwed = await creditLine.interestOwed()
      const fullPaybackTx = await (await tranchedPoolWithBorrowerConnected["pay(uint256)"](interestOwed)).wait()
      backerRewardsEarned = await getBackerStakingRewardsForToken(backerStakingTokenId, fullPaybackTx.blockNumber)
      expect(backerRewardsEarned).to.not.bignumber.eq("0")
    })

    it("behaves correctly, 1 slice, full drawdown", async () => {
      const [, stakingTx] = await mineInSameBlock(
        [
          // were staking another person here to make sure that each person receieves their proportional rewards,
          // and not that someone is receiving 100% of the rewards
          await stakingRewardsEthers.populateTransaction.depositAndStake(untrackedStakedAmount.toString()),
          await stakingRewardsEthers.populateTransaction.depositAndStake(trackedStakedAmount.toString()),
          await tranchedPoolWithBorrowerConnected.populateTransaction.drawdown(limit.toString()),
        ],
        this.timeout()
      )
      const stakingRewardsTokenId = getStakingRewardTokenFromTransactionReceipt(stakingTx as ContractReceipt)
      const numberOfPaymentIntervals = termInDays.dividedBy(paymentPeriodInDays).integerValue().toNumber()

      for (let i = 0; i < numberOfPaymentIntervals; i++) {
        await advanceTime({days: paymentPeriodInDays.toFixed()})
        const payTx = await payOffTranchedPoolInterest(tranchedPoolWithBorrowerConnected)
        await (await tranchedPoolWithOwnerConnected.withdrawMax(backerStakingTokenId)).wait()
        await expectRewardsAreEqualForTokens(stakingRewardsTokenId, backerStakingTokenId, payTx.blockNumber)
      }

      const termEndTime = await creditLine.termEndTime()
      await advanceTime({toSecond: termEndTime.toString()})
      await mineBlock()
      const blockNumAtTermEnd = await ethers.provider.getBlockNumber()
      const stakingRewardsAtTermEnd = await getStakingRewardsForToken(stakingRewardsTokenId, blockNumAtTermEnd)

      // this section tests the final repayment
      // the final repayment is different because if the payment happens after the term is over
      // the backer rewards should be less
      const thirtyDaysAfterTermEndTime = termEndTime.add("2592000") // 30 days in seconds
      await advanceTime({toSecond: thirtyDaysAfterTermEndTime.toString()})
      const paymentTx = await fullyRepayTranchedPool(tranchedPoolWithBorrowerConnected)

      const backerStakingRewardsEarnedAfterFinalRepayment = await getBackerStakingRewardsForToken(
        backerStakingTokenId,
        paymentTx.blockNumber
      )
      expect(backerStakingRewardsEarnedAfterFinalRepayment).to.bignumber.closeTo(
        stakingRewardsAtTermEnd,
        microTolerance
      )

      // Even long after the final repayment where there was no outstanding principal
      // You should have accrued no rewards during that time
      await advanceTime({days: "365"})
      await mineBlock()
      const muchLaterBlockNumber = await ethers.provider.getBlockNumber()
      const backerStakingRewardsEarnedMuchLater = await getBackerStakingRewardsForToken(
        backerStakingTokenId,
        muchLaterBlockNumber
      )
      expect(backerStakingRewardsEarnedMuchLater).to.bignumber.eq(backerStakingRewardsEarnedAfterFinalRepayment)

      const withdrawTx = await (await backerRewardsEthers.withdraw(backerStakingTokenId)).wait()
      const amountOfStakingRewardsWithdrawn = getWithdrawnStakingAmountFromTransactionReceipt(withdrawTx)
      expect(backerStakingRewardsEarnedMuchLater).to.bignumber.eq(String(amountOfStakingRewardsWithdrawn))
    }).timeout(TEST_TIMEOUT)

    it("behaves correctly, 1 slice, two partial drawdowns", async () => {
      // person we dont care about but is participating in the pool to make sure
      // that other people are receieving staking rewards
      const firstStakedAmount = trackedStakedAmount.div(new BN("2"))
      const firstUntrackedStakedAmount = untrackedStakedAmount.div(new BN("2"))
      const firstDrawdownAmount = limit.div(new BN("2"))
      const [, initialStakeTx] = await mineInSameBlock(
        [
          await stakingRewardsEthers.populateTransaction.depositAndStake(String(firstUntrackedStakedAmount)),
          await stakingRewardsEthers.populateTransaction.depositAndStake(String(firstStakedAmount)),
          await tranchedPoolWithBorrowerConnected.populateTransaction.drawdown(String(firstDrawdownAmount)),
        ],
        this.timeout()
      )
      expect(String(firstDrawdownAmount)).to.bignumber.lt(new BN(await (await creditLine.limit()).toString()))
      const stakingRewardsTokenId = getStakingRewardTokenFromTransactionReceipt(initialStakeTx as ContractReceipt)

      const numberOfPaymentIntervals = termInDays.dividedBy(paymentPeriodInDays).integerValue().toNumber()

      let backerStakingRewardsEarned = await getBackerStakingRewardsForToken(
        backerStakingTokenId,
        initialStakeTx?.blockNumber
      )
      let stakingRewardsEarned = await getStakingRewardsForToken(stakingRewardsTokenId, initialStakeTx?.blockNumber)

      expect(backerStakingRewardsEarned).to.bignumber.eq("0")
      expect(stakingRewardsEarned).to.bignumber.eq("0")

      // Run through the first half of payments normally
      for (let i = 0; i < numberOfPaymentIntervals / 2; i++) {
        await advanceTime({days: paymentPeriodInDays.toFixed()})
        const payTx = await payOffTranchedPoolInterest(tranchedPoolWithBorrowerConnected)
        stakingRewardsEarned = await getStakingRewardsForToken(stakingRewardsTokenId, payTx.blockNumber)
        backerStakingRewardsEarned = await getBackerStakingRewardsForToken(backerStakingTokenId, payTx.blockNumber)
        expect(backerStakingRewardsEarned).to.bignumber.closeTo(stakingRewardsEarned, microTolerance)
      }

      // we need to stake the equivalent amount drawndown
      const secondStakedAmount = firstStakedAmount.div(new BN("2")) // 1 / 4
      const secondUntrackedStakedAmount = firstUntrackedStakedAmount.div(new BN("2")) // (1 / 2) / 2 = 1/4
      const secondDrawdownAmount = limit.div(new BN("4")) // 1 / 4
      expect(secondDrawdownAmount.add(firstDrawdownAmount)).to.bignumber.lt(
        new BN((await creditLine.limit()).toString())
      )
      const [, secondStakeTx] = await mineInSameBlock(
        [
          await stakingRewardsEthers.populateTransaction.depositAndStake(secondUntrackedStakedAmount.toString()),
          await stakingRewardsEthers.populateTransaction.depositAndStake(secondStakedAmount.toString()),
          await tranchedPoolWithBorrowerConnected.populateTransaction.drawdown(secondDrawdownAmount.toString()),
        ],
        this.timeout()
      )

      const secondStakingTokenId = getStakingRewardTokenFromTransactionReceipt(secondStakeTx as ContractReceipt)
      const backerStakingRewardsEarnedAfterSecondDrawdown = await getBackerStakingRewardsForToken(
        backerStakingTokenId,
        secondStakeTx?.blockNumber
      )

      // check that the backer doesnt earned rewards on a drawdown
      expect(backerStakingRewardsEarnedAfterSecondDrawdown).to.bignumber.eq(backerStakingRewardsEarned)

      // second half of the payments
      for (let i = numberOfPaymentIntervals / 2; i < numberOfPaymentIntervals; i++) {
        await advanceTime({days: paymentPeriodInDays.toFixed()})
        const payTx = await payOffTranchedPoolInterest(tranchedPoolWithBorrowerConnected)
        // withdraw to make sure that the backer originally backer wont have less rewards
        // when their unutilized capital is removed from the pool
        await (await tranchedPoolWithOwnerConnected.withdrawMax(backerStakingTokenId)).wait()
        stakingRewardsEarned = await getStakingRewardsForToken(stakingRewardsTokenId, payTx.blockNumber)
        const secondStakingRewardsEarned = await getStakingRewardsForToken(secondStakingTokenId, payTx.blockNumber)
        backerStakingRewardsEarned = await getBackerStakingRewardsForToken(backerStakingTokenId, payTx.blockNumber)

        expect(backerStakingRewardsEarned).to.bignumber.closeTo(
          stakingRewardsEarned.add(secondStakingRewardsEarned),
          microTolerance
        )
      }

      const termEndTime = await creditLine.termEndTime()
      await advanceTime({toSecond: termEndTime.toString()})
      await mineBlock()
      const stakingRewardsAtTermEnd = await getStakingRewardsForToken(stakingRewardsTokenId)
      const secondStakingRewardsAtTermEnd = await getStakingRewardsForToken(secondStakingTokenId)

      // this section tests the final repayment
      // the final repayment is different because if the payment happens after the term is over
      // the backer rewards should be less
      const thirtyDaysAfterTermEnd = termEndTime.add("2592000") // < 30 days in seconds
      await advanceTime({toSecond: thirtyDaysAfterTermEnd.toString()})
      const payTx = await fullyRepayTranchedPool(tranchedPoolWithBorrowerConnected)
      const backerStakingRewardsEarnedAfterFinalRepayment = await getBackerStakingRewardsForToken(
        backerStakingTokenId,
        payTx.blockNumber
      )

      expect(backerStakingRewardsEarnedAfterFinalRepayment).to.bignumber.closeTo(
        stakingRewardsAtTermEnd.add(secondStakingRewardsAtTermEnd),
        microTolerance
      )

      // Even long after the final repayment where there was no outstanding principal
      // You should have accrued no rewards during that time
      await advanceTime({days: "365"})
      await mineBlock()
      const backerStakingRewardsEarnedMuchLater = await getBackerStakingRewardsForToken(backerStakingTokenId)
      expect(backerStakingRewardsEarnedMuchLater).to.bignumber.eq(backerStakingRewardsEarnedAfterFinalRepayment)
    }).timeout(TEST_TIMEOUT)

    it("behaves correctly, 2 slices, full drawdown", async () => {
      const [, stakingTx] = await mineInSameBlock(
        [
          // we're staking another person here to make sure that each person receives their proportional rewards,
          // and that no one is receiving 100% of the rewards
          await stakingRewardsEthers.populateTransaction.depositAndStake(untrackedStakedAmount.toString()),
          await stakingRewardsEthers.populateTransaction.depositAndStake(trackedStakedAmount.toString()),
          await tranchedPoolWithBorrowerConnected.populateTransaction.drawdown(limit.toString()),
        ],
        this.timeout()
      )
      const stakingRewardsTokenId = getStakingRewardTokenFromTransactionReceipt(stakingTx as ContractReceipt)
      const numberOfPaymentIntervals = termInDays.dividedBy(paymentPeriodInDays).integerValue().toNumber()

      for (let i = 0; i < numberOfPaymentIntervals / 2; i++) {
        await advanceTime({days: paymentPeriodInDays.toFixed()})
        const payTx = await payOffTranchedPoolInterest(tranchedPoolWithBorrowerConnected)
        await (await tranchedPoolWithOwnerConnected.withdrawMax(backerStakingTokenId)).wait()
        expect((await getBackerStakingRewardsForToken(backerStakingTokenId, payTx.blockNumber)).gt(new BN(0)))
        await expectRewardsAreEqualForTokens(stakingRewardsTokenId, backerStakingTokenId, payTx.blockNumber)
      }

      const tranchedPoolTruffle = await getTruffleContract<TranchedPoolInstance>("TranchedPool", {
        at: tranchedPoolWithBorrowerConnected.address,
      })
      await tranchedPoolTruffle.setMaxLimit(limit.mul(new BN("2")), {from: await getProtocolOwner()})
      await tranchedPoolWithBorrowerConnected.initializeNextSlice("1")

      const secondJuniorTrancheId = 4
      await (
        await tranchedPoolWithOwnerConnected.deposit(secondJuniorTrancheId, untrackedStakedAmount.toString())
      ).wait()
      const secondDepositTx = await (
        await tranchedPoolWithOwnerConnected.deposit(secondJuniorTrancheId, trackedStakedAmount.toString())
      ).wait()
      const secondJuniorTranche = await tranchedPoolWithOwnerConnected.getTranche(secondJuniorTrancheId)
      expect(secondJuniorTranche.principalDeposited.toString()).to.eq(
        untrackedStakedAmount.add(trackedStakedAmount).toString()
      )

      const events = await tranchedPoolWithBorrowerConnected.queryFilter(
        tranchedPoolWithBorrowerConnected.filters.DepositMade(owner),
        secondDepositTx.blockNumber
      )
      const depositMadeEvent = asNonNullable(events[0])
      expect(depositMadeEvent).to.not.be.undefined
      expect(depositMadeEvent.args.tranche.toString()).to.eq("4")
      const secondSliceDepositTokenId = depositMadeEvent.args.tokenId

      await (await tranchedPoolWithBorrowerConnected.lockJuniorCapital()).wait()
      await fundWithWhales(["USDC"], [seniorPool.address])
      await seniorPool.invest(tranchedPoolWithBorrowerConnected.address, {from: bwr.address})

      const [, secondSliceStakingTx] = await mineInSameBlock(
        [
          await stakingRewardsEthers.populateTransaction.depositAndStake(untrackedStakedAmount.toString()),
          await stakingRewardsEthers.populateTransaction.depositAndStake(trackedStakedAmount.toString()),
          await tranchedPoolWithBorrowerConnected.populateTransaction.drawdown(limit.toString()),
        ],
        this.timeout()
      )

      const balance = await creditLine.balance()
      expect(balance.toString()).to.eq(limit.mul(new BN(2)).toString())
      expect(balance.toString()).to.eq((await creditLine.limit()).toString())
      const secondSliceStakingRewardsTokenId = getStakingRewardTokenFromTransactionReceipt(
        asNonNullable(secondSliceStakingTx)
      )
      // no rewards should be accrued before the first repayment comes back
      expect(
        await backerRewards.stakingRewardsEarnedSinceLastWithdraw(secondSliceDepositTokenId.toString())
      ).to.bignumber.eq("0")

      for (let i = numberOfPaymentIntervals / 2; i < numberOfPaymentIntervals; i++) {
        await advanceTime({days: paymentPeriodInDays.toFixed()})
        const payTx = await payOffTranchedPoolInterest(tranchedPoolWithBorrowerConnected)
        // withdraw, as a way of establishing that a backer who removed their unutilized capital
        // would not receive less rewards as a consequence
        await (await tranchedPoolWithOwnerConnected.withdrawMax(backerStakingTokenId)).wait()
        await (await tranchedPoolWithOwnerConnected.withdrawMax(secondSliceDepositTokenId)).wait()

        expect((await getBackerStakingRewardsForToken(backerStakingTokenId, payTx.blockNumber)).gt(new BN(0)))
        await expectRewardsAreEqualForTokens(stakingRewardsTokenId, backerStakingTokenId, payTx.blockNumber, tolerance)

        expect(
          (await getBackerStakingRewardsForToken(secondSliceDepositTokenId.toString(), payTx.blockNumber)).gt(new BN(0))
        )
        await expectRewardsAreEqualForTokens(
          secondSliceStakingRewardsTokenId,
          secondSliceDepositTokenId.toString(),
          payTx.blockNumber,
          tolerance
        )
      }

      const termEndTime = await creditLine.termEndTime()
      await advanceTime({toSecond: termEndTime.toString()})
      await mineBlock()
      const blockNumAtTermEnd = await ethers.provider.getBlockNumber()
      const firstSliceStakingRewardsAtTermEnd = await getStakingRewardsForToken(
        stakingRewardsTokenId,
        blockNumAtTermEnd
      )
      const secondSliceStakingRewardsAtTermEnd = await getStakingRewardsForToken(
        secondSliceStakingRewardsTokenId,
        blockNumAtTermEnd
      )

      // this section tests the final repayment
      // the final repayment is different because if the payment happens after the term is over
      // the backer rewards should be less
      const thirtyDaysAfterTermEndTime = termEndTime.add("2592000") // 30 days in seconds
      await advanceTime({toSecond: thirtyDaysAfterTermEndTime.toString()})
      const paymentTx = await fullyRepayTranchedPool(tranchedPoolWithBorrowerConnected)

      const firstSliceStakingRewardsEarnedAfterFinalRepayment = await getBackerStakingRewardsForToken(
        backerStakingTokenId,
        paymentTx.blockNumber
      )
      expect(firstSliceStakingRewardsEarnedAfterFinalRepayment).to.bignumber.closeTo(
        firstSliceStakingRewardsAtTermEnd,
        tolerance
      )

      const secondSliceStakingRewardsEarnedAfterFinalRepayment = await getBackerStakingRewardsForToken(
        secondSliceDepositTokenId.toString(),
        paymentTx.blockNumber
      )
      expect(secondSliceStakingRewardsEarnedAfterFinalRepayment).to.bignumber.closeTo(
        secondSliceStakingRewardsAtTermEnd,
        tolerance
      )

      // Even long after the final repayment where there was no outstanding principal
      // You should have accrued no rewards during that time
      await advanceTime({days: "365"})
      await mineBlock()
      const muchLaterBlockNumber = await ethers.provider.getBlockNumber()
      const firstSliceStakingRewardsEarnedMuchLater = await getBackerStakingRewardsForToken(
        backerStakingTokenId,
        muchLaterBlockNumber
      )
      expect(firstSliceStakingRewardsEarnedMuchLater).to.bignumber.eq(firstSliceStakingRewardsEarnedAfterFinalRepayment)

      const secondSliceStakingRewardsEarnedMuchLater = await getBackerStakingRewardsForToken(
        secondSliceDepositTokenId.toString(),
        muchLaterBlockNumber
      )
      expect(secondSliceStakingRewardsEarnedMuchLater).to.bignumber.eq(
        secondSliceStakingRewardsEarnedAfterFinalRepayment
      )

      const firstSliceWithdrawTx = await (await backerRewardsEthers.withdraw(backerStakingTokenId)).wait()
      const firstSliceAmountOfStakingRewardsWithdrawn =
        getWithdrawnStakingAmountFromTransactionReceipt(firstSliceWithdrawTx)
      expect(firstSliceStakingRewardsEarnedMuchLater).to.bignumber.eq(String(firstSliceAmountOfStakingRewardsWithdrawn))

      const secondSliceWithdrawTx = await (
        await backerRewardsEthers.withdraw(secondSliceDepositTokenId.toString())
      ).wait()
      const secondSliceAmountOfStakingRewardsWithdrawn =
        getWithdrawnStakingAmountFromTransactionReceipt(secondSliceWithdrawTx)
      expect(secondSliceStakingRewardsEarnedMuchLater).to.bignumber.eq(
        String(secondSliceAmountOfStakingRewardsWithdrawn)
      )
    }).timeout(TEST_TIMEOUT)

    describe("before drawdown", async () => {
      it("when a user withdraws they should earn 0 rewards", async () => {
        const backerStakingRewardsEarned = await backerRewards.stakingRewardsEarnedSinceLastWithdraw(
          backerStakingTokenId
        )
        expect(backerStakingRewardsEarned).to.bignumber.eq("0")
        const withdrawTx = await (await backerRewardsEthers.withdraw(backerStakingTokenId)).wait()
        const rewardsWithdrawn = getWithdrawnStakingAmountFromTransactionReceipt(withdrawTx)
        expect(String(rewardsWithdrawn)).to.bignumber.eq("0")
      })
    })

    describe("after drawdown but before the first payment", () => {
      beforeEach(async () => {
        const limit = await creditLine.maxLimit()
        tranchedPoolWithBorrowerConnected.drawdown(limit.toString())
      })

      it("backers should earned 0 rewards", async () => {
        const backerStakingRewardsEarned = await getBackerStakingRewardsForToken(backerStakingTokenId)
        expect(backerStakingRewardsEarned).to.bignumber.eq("0")
        const withdrawTx = await (await backerRewardsEthers.withdraw(backerStakingTokenId)).wait()
        const rewardsWithdrawn = getWithdrawnStakingAmountFromTransactionReceipt(withdrawTx)
        expect(String(rewardsWithdrawn)).to.bignumber.eq("0")
      })
    })
  })

  describe("integration tests", async () => {
    let bwrCon: BorrowerInstance
    describe("as a not user on the go list and without a UID", async () => {
      let unGoListedUser: string

      beforeEach(async () => {
        const [, , , maybeUser] = await hre.getUnnamedAccounts()
        unGoListedUser = asNonNullable(maybeUser)
        ;({tranchedPool} = await createPoolWithCreditLine({
          people: {borrower: bwr, owner: MAINNET_GOVERNANCE_MULTISIG},
          usdc,
        }))
        await fundWithWhales(["USDC"], [unGoListedUser])
        await erc20Approve(usdc, seniorPool.address, MAX_UINT, [unGoListedUser])
        await erc20Approve(usdc, tranchedPool.address, MAX_UINT, [unGoListedUser])
        await erc20Approve(usdc, stakingRewards.address, MAX_UINT, [unGoListedUser])
        await expect(go.go(unGoListedUser)).to.eventually.be.false
      })

      describe("when I deposit and subsequently withdraw into the senior pool", async () => {
        it("it reverts", async () => {
          await expect(seniorPool.deposit(usdcVal(10), {from: unGoListedUser})).to.be.rejected
          await expect(seniorPool.withdraw(usdcVal(10), {from: unGoListedUser})).to.be.rejected
        })
      })

      describe("when I deposit and subsequently withdraw from a tranched pool's junior tranche", async () => {
        it("it reverts", async () => {
          await expect(tranchedPool.deposit(TRANCHES.Junior, usdcVal(10), {from: unGoListedUser})).to.be.rejected
          await expect(tranchedPool.withdraw(new BN("0"), usdcVal(10), {from: unGoListedUser})).to.be.rejected
        })
      })

      describe("when I deposit and stake", async () => {
        it("it reverts", async () => {
          await expect(stakingRewards.depositAndStake(usdcVal(10), {from: unGoListedUser})).to.be.rejectedWith(/GL/i)
        })
      })
    })

    describe("as a user on the go list", async () => {
      let goListedUser: string

      beforeEach(async () => {
        const [, , , , maybeUser, maybeBorrower] = await hre.getUnnamedAccounts()
        goListedUser = asNonNullable(maybeUser)
        borrower = asNonNullable(maybeBorrower)
        ;({tranchedPool} = await createPoolWithCreditLine({
          people: {borrower, owner: MAINNET_GOVERNANCE_MULTISIG},
          usdc,
        }))
        await fundWithWhales(["USDC"], [goListedUser])
        const goldfinchConfigWithGoListAddress = await go.legacyGoList()
        const goldfinchConfigWithGoList = await getTruffleContract<GoldfinchConfigInstance>("GoldfinchConfig", {
          at: goldfinchConfigWithGoListAddress,
        })
        await goldfinchConfigWithGoList.addToGoList(goListedUser)
        await erc20Approve(usdc, seniorPool.address, MAX_UINT, [goListedUser])
        await erc20Approve(usdc, tranchedPool.address, MAX_UINT, [goListedUser])
        await erc20Approve(usdc, stakingRewards.address, MAX_UINT, [goListedUser])
        await expect(go.go(goListedUser)).to.eventually.be.true
      })

      describe("when I deposit and subsequently withdraw from a tranched pool's junior tranche", async () => {
        it("it works", async () => {
          const tx = await expect(tranchedPool.deposit(TRANCHES.Junior, usdcVal(10), {from: goListedUser})).to.be
            .fulfilled
          const logs = decodeLogs<DepositMade>(tx.receipt.rawLogs, tranchedPool, "DepositMade")
          let depositMadeEvent = logs[0]
          expect(depositMadeEvent).to.not.be.undefined
          depositMadeEvent = asNonNullable(depositMadeEvent)
          const tokenId = depositMadeEvent.args.tokenId
          await expect(tranchedPool.withdraw(tokenId, usdcVal(10), {from: goListedUser})).to.be.fulfilled
        })
      })

      describe("when I deposit and stake and then exit", async () => {
        it("it works", async () => {
          const depositAmount = usdcVal(10_000)
          const tx = await expect(stakingRewards.depositAndStake(depositAmount, {from: goListedUser})).to.be.fulfilled
          const logs = decodeLogs<Staked>(tx.receipt.rawLogs, stakingRewards, "Staked")
          const stakedEvent = asNonNullable(logs[0])
          const tokenId = stakedEvent?.args.tokenId
          await expect(stakingRewards.unstake(tokenId, depositAmount, {from: goListedUser})).to.be.fulfilled
        })
      })

      describe("when I deposit and stake, and then zap to Curve", async () => {
        beforeEach(async () => {
          await erc20Approve(usdc, seniorPool.address, MAX_UINT, [owner])
          await erc20Approve(usdc, stakingRewards.address, MAX_UINT, [goListedUser, owner])
          await erc20Approve(usdc, zapper.address, MAX_UINT, [goListedUser])
          await erc20Approve(fidu, stakingRewards.address, MAX_UINT, [goListedUser, owner])

          // Seed the Curve pool with funds
          await erc20Approve(usdc, curvePool.address, MAX_UINT, [owner])
          await erc20Approve(fidu, curvePool.address, MAX_UINT, [owner])
          await fundWithWhales(["USDC"], [owner])
          await seniorPool.deposit(usdcVal(100_000), {from: owner})
          await curvePool.add_liquidity([bigVal(10_000), usdcVal(10_000)], new BN(0), false, owner, {
            from: owner,
          })
        })

        context("for a FIDU only migration", async () => {
          it("it works", async () => {
            const curveFiduBalanceBefore = await curvePool.balances(0)
            const curveUSDCBalanceBefore = await curvePool.balances(1)

            // Deposit and stake
            const tx = await expect(stakingRewards.depositAndStake(usdcVal(10_000), {from: goListedUser})).to.be
              .fulfilled
            const stakedEvent = decodeAndGetFirstLog<Staked>(tx.receipt.rawLogs, stakingRewards, "Staked")
            const tokenId = stakedEvent.args.tokenId

            // Zap to curve
            await erc721Approve(stakingRewards, zapper.address, tokenId, [goListedUser])
            const zapperTx = await expect(
              zapper.zapStakeToCurve(tokenId, new BN(stakedEvent?.args.amount.toString(10)), new BN(0), {
                from: goListedUser,
              })
            ).to.be.fulfilled

            const unstakedLog = await decodeAndGetFirstLog<Unstaked>(
              zapperTx.receipt.rawLogs,
              stakingRewards,
              "Unstaked"
            )
            expect(unstakedLog.args.tokenId).to.bignumber.equal(tokenId)
            expect(unstakedLog.args.amount).to.bignumber.equal(new BN(stakedEvent.args.amount.toString(10)))

            const depositedToCurveAndStakeLog = await decodeAndGetFirstLog<DepositedToCurveAndStaked>(
              zapperTx.receipt.rawLogs,
              stakingRewards,
              "DepositedToCurveAndStaked"
            )
            expect(depositedToCurveAndStakeLog.args.fiduAmount).to.bignumber.equal(
              new BN(stakedEvent.args.amount.toString(10))
            )
            expect(depositedToCurveAndStakeLog.args.usdcAmount).to.bignumber.equal(new BN(0))

            const curveFiduBalanceAfter = await curvePool.balances(0)
            const curveUSDCBalanceAfter = await curvePool.balances(1)
            expect(curveFiduBalanceAfter.sub(curveFiduBalanceBefore)).to.bignumber.equal(
              depositedToCurveAndStakeLog.args.fiduAmount
            )
            expect(curveUSDCBalanceAfter.sub(curveUSDCBalanceBefore)).to.bignumber.equal(new BN(0))
          })
        })

        context("for a FIDU with USDC migration", async () => {
          it("it works", async () => {
            const curveFiduBalanceBefore = await curvePool.balances(0)
            const curveUSDCBalanceBefore = await curvePool.balances(1)
            await erc20Transfer(usdc, [goListedUser], usdcVal(1_000), owner)

            // Deposit and stake
            const tx = await expect(stakingRewards.depositAndStake(usdcVal(100), {from: goListedUser})).to.be.fulfilled
            const stakedEvent = decodeAndGetFirstLog<Staked>(tx.receipt.rawLogs, stakingRewards, "Staked")
            const tokenId = stakedEvent.args.tokenId

            // Zap to curve
            await erc721Approve(stakingRewards, zapper.address, tokenId, [goListedUser])
            const zapperTx = await expect(
              zapper.zapStakeToCurve(tokenId, new BN(stakedEvent?.args.amount.toString(10)), usdcVal(100), {
                from: goListedUser,
              })
            ).to.be.fulfilled

            const unstakedLog = await decodeAndGetFirstLog<Unstaked>(
              zapperTx.receipt.rawLogs,
              stakingRewards,
              "Unstaked"
            )
            expect(unstakedLog.args.tokenId).to.bignumber.equal(tokenId)
            expect(unstakedLog.args.amount).to.bignumber.equal(new BN(stakedEvent.args.amount.toString(10)))

            const depositedToCurveAndStakeLog = await decodeAndGetFirstLog<DepositedToCurveAndStaked>(
              zapperTx.receipt.rawLogs,
              stakingRewards,
              "DepositedToCurveAndStaked"
            )
            expect(depositedToCurveAndStakeLog.args.fiduAmount).to.bignumber.equal(
              new BN(stakedEvent.args.amount.toString(10))
            )
            expect(depositedToCurveAndStakeLog.args.usdcAmount).to.bignumber.equal(usdcVal(100))

            const curveFiduBalanceAfter = await curvePool.balances(0)
            const curveUSDCBalanceAfter = await curvePool.balances(1)
            expect(curveFiduBalanceAfter.sub(curveFiduBalanceBefore)).to.bignumber.equal(
              depositedToCurveAndStakeLog.args.fiduAmount
            )
            expect(curveUSDCBalanceAfter.sub(curveUSDCBalanceBefore)).to.bignumber.equal(
              depositedToCurveAndStakeLog.args.usdcAmount
            )
          })
        })
      })
    })

    describe("as a go listed borrower", async () => {
      describe("with a pool that I don't own", async () => {
        beforeEach(async () => {
          // eslint-disable-next-line @typescript-eslint/no-extra-semi
          ;({tranchedPool} = await createPoolWithCreditLine({
            people: {
              owner: MAINNET_GOVERNANCE_MULTISIG,
              borrower: person3,
            },
            usdc,
          }))
          bwr = person3
          bwrCon = await createBorrowerContract()
          await erc20Approve(usdc, tranchedPool.address, MAX_UINT, [bwr, owner])
          await erc20Approve(usdc, bwrCon.address, MAX_UINT, [bwr, owner])
          await tranchedPool.deposit(TRANCHES.Junior, usdcVal(100), {from: owner})
          await tranchedPool.lockJuniorCapital({from: MAINNET_GOVERNANCE_MULTISIG})
          await tranchedPool.grantRole(await tranchedPool.SENIOR_ROLE(), owner, {from: MAINNET_GOVERNANCE_MULTISIG})
          await tranchedPool.deposit(TRANCHES.Senior, usdcVal(300), {from: owner})
          await tranchedPool.revokeRole(await tranchedPool.SENIOR_ROLE(), owner, {from: MAINNET_GOVERNANCE_MULTISIG})
          await tranchedPool.lockPool({from: MAINNET_GOVERNANCE_MULTISIG})
        })

        describe("when I try to withdraw", async () => {
          it("it fails", async () => {
            await expect(bwrCon.drawdown(tranchedPool.address, usdcVal(400), bwr, {from: bwr})).to.be.rejectedWith(
              /Must have locker role/i
            )
          })
        })
      })

      describe("with a pool that I own", async () => {
        let backerTokenId
        beforeEach(async () => {
          // eslint-disable-next-line @typescript-eslint/no-extra-semi
          ;({tranchedPool} = await createPoolWithCreditLine({
            people: {
              owner: MAINNET_GOVERNANCE_MULTISIG,
              borrower: bwr,
            },
            usdc,
          }))
          await erc20Approve(usdc, tranchedPool.address, MAX_UINT, [bwr, owner])
          await erc20Approve(usdc, bwrCon.address, MAX_UINT, [bwr, owner])
          const tx = await tranchedPool.deposit(TRANCHES.Junior, usdcVal(2_500), {from: owner})
          const logs = decodeLogs<DepositMade>(tx.receipt.rawLogs, tranchedPool, "DepositMade")
          const depositMadeEvent = asNonNullable(logs[0])
          backerTokenId = depositMadeEvent.args.tokenId
          await tranchedPool.lockJuniorCapital({from: bwr})
          await tranchedPool.grantRole(await tranchedPool.SENIOR_ROLE(), owner, {from: MAINNET_GOVERNANCE_MULTISIG})
          await tranchedPool.deposit(TRANCHES.Senior, usdcVal(7_500), {from: owner})
          await tranchedPool.revokeRole(await tranchedPool.SENIOR_ROLE(), owner, {from: MAINNET_GOVERNANCE_MULTISIG})
          await tranchedPool.lockPool({from: bwr})
        })

        describe("if backerrewards contract is configured", () => {
          beforeEach(async () => {
            const totalRewards = 1_000
            const maxInterestDollarsEligible = 1_000_000_000
            const protocolOwner = await getProtocolOwner()
            await backerRewards.setMaxInterestDollarsEligible(bigVal(maxInterestDollarsEligible), {from: protocolOwner})
            await backerRewards.setTotalRewards(bigVal(Math.round(totalRewards * 100)).div(new BN(100)), {
              from: protocolOwner,
            })
            await backerRewards.setTotalInterestReceived(usdcVal(0), {from: protocolOwner})
          })

          it("properly allocates rewards", async () => {
            await expect(bwrCon.drawdown(tranchedPool.address, usdcVal(10_000), bwr, {from: bwr})).to.be.fulfilled
            await advanceTime({days: 90})
            await ethers.provider.send("evm_mine", [])
            await expect(bwrCon.methods["pay(address,uint256)"](tranchedPool.address, usdcVal(10_000), {from: bwr})).to
              .be.fulfilled

            // verify accRewardsPerPrincipalDollar
            const accRewardsPerPrincipalDollar = await backerRewards.pools(tranchedPool.address)
            expect(accRewardsPerPrincipalDollar).to.bignumber.equal(new BN(0))

            // verify claimable rewards
            const expectedPoolTokenClaimableRewards = await backerRewards.poolTokenClaimableRewards(backerTokenId)
            expect(new BN(expectedPoolTokenClaimableRewards)).to.bignumber.equal(new BN(0))
          })
        })

        describe("if backerrewards contract is not configured", () => {
          describe("when I drawdown and pay back", async () => {
            it("it works", async () => {
              await expect(bwrCon.drawdown(tranchedPool.address, usdcVal(10_000), bwr, {from: bwr})).to.be.fulfilled
              await advanceTime({days: 90})
              await ethers.provider.send("evm_mine", [])
              await expect(bwrCon.methods["pay(address,uint256)"](tranchedPool.address, usdcVal(10_000), {from: bwr}))
                .to.be.fulfilled
              const rewards = await expect(backerRewards.poolTokenClaimableRewards(backerTokenId)).to.be.fulfilled
              // right now rewards rates aren't set, so no rewards should be claimable
              expect(rewards).to.bignumber.eq("0")
            })
          })
        })
      })
    })
  })

  describe("CommunityRewards", () => {
    describe("claimableRewards", () => {
      // no vesting to merkle direct distributor balance
      describe.skip("MerkleDistributor", () => {
        it("proper reward allocation for users claimable", async () => {
          const vestingGrantsJson: MerkleDistributorInfo = JSON.parse(
            await fs.readFile(VESTING_MERKLE_INFO_PATH, {
              encoding: "utf8",
            })
          )
          await advanceTime({toSecond: new BN(TOKEN_LAUNCH_TIME)})
          await ethers.provider.send("evm_mine", [])

          // randomly sample 50 grants
          const sampledGrants = _.sampleSize(vestingGrantsJson.grants, 50)
          for (const grant of sampledGrants) {
            const {
              index,
              proof,
              account: recipient,
              grant: {amount, vestingLength, cliffLength, vestingInterval},
            } = grant

            const rewardsAvailableBefore = await communityRewards.rewardsAvailable()
            const recipientBalanceBefore = await gfi.balanceOf(recipient)

            await impersonateAccount(hre, recipient)
            await fundWithWhales(["ETH"], [recipient])
            try {
              const receipt = await merkleDistributor.acceptGrant(
                index,
                amount,
                vestingLength,
                cliffLength,
                vestingInterval,
                proof,
                {from: recipient}
              )
              const grantedEvent = getOnlyLog<Granted>(decodeLogs(receipt.receipt.rawLogs, communityRewards, "Granted"))
              const tokenId = grantedEvent.args.tokenId

              // verify grant properties
              const grantState = await communityRewards.grants(tokenId)
              assertCommunityRewardsVestingRewards(grantState)
              expect(grantState.totalGranted).to.bignumber.equal(web3.utils.toBN(amount))
              expect(grantState.totalClaimed).to.bignumber.equal(new BN(0))
              expect(grantState.vestingInterval).to.bignumber.equal(web3.utils.toBN(vestingInterval))
              expect(grantState.cliffLength).to.bignumber.equal(web3.utils.toBN(cliffLength))

              // advance time to end of grant
              if ((await time.latest()).lt(new BN(TOKEN_LAUNCH_TIME).add(web3.utils.toBN(vestingLength)))) {
                await advanceTime({toSecond: new BN(TOKEN_LAUNCH_TIME).add(web3.utils.toBN(vestingLength))})
                await ethers.provider.send("evm_mine", [])
              }

              // verify fully vested claimable rewards
              const claimable = await communityRewards.claimableRewards(tokenId)
              expect(claimable).to.bignumber.equal(web3.utils.toBN(amount))

              // claim all awards
              await communityRewards.getReward(tokenId, {from: recipient})

              const rewardsAvailableAfter = await communityRewards.rewardsAvailable()
              expect(rewardsAvailableAfter).to.bignumber.equal(rewardsAvailableBefore.sub(claimable))

              const recipientBalanceAfter = await gfi.balanceOf(recipient)
              expect(recipientBalanceAfter).to.bignumber.equal(recipientBalanceBefore.add(claimable))
            } catch (e: any) {
              if (e instanceof Error && String(e).indexOf("Grant already accepted")) {
                console.log("Skipping grant, already accepted")
                continue
              }

              console.error(e)
            }
          }
        }).timeout(TEST_TIMEOUT)

        it("works for partial vesting periods", async () => {
          const vestingGrantsJson: MerkleDistributorInfo = JSON.parse(
            await fs.readFile(VESTING_MERKLE_INFO_PATH, {
              encoding: "utf8",
            })
          )

          const affectedAddresses = new Set([
            "0x3e4b143ec4aa78acb5c9f51b4955dc60f8268f14",
            "0x977c827a997e6cb67e70daeaa7145b17d0cb8bda",
            "0xc25d35024dd497d3825115828994bb08d12a3aa7",
            "0x61203f1a49a1df8da163647fb7fa0105e51f7341",
            "0xea93c16b2ed1cd73e6f9d5b5a92c36e504e8dc72",
            "0xd06ac243a362fe59bc336c918485d3fcc733fd1e",
            "0xb49ce783e7572ffe985c0eeced326b621201ffda",
            "0xba8a69673b6b3934c43998d1e18220b0154950e0",
            "0xcd84959ccf9cbd0abbc7e20e30c1c05bcbd2533e",
            "0x13e9b3ea5159ca4dccef9dc2907974027d663703",
            "0x7f1b17848969f0ea6f8814929cf2c14806b23e40",
            "0xfec5746990aeb84572d03def94dfb26ecbc4fe87",
          ])

          const affectedGrants = vestingGrantsJson.grants.filter((g) => affectedAddresses.has(g.account.toLowerCase()))

          for (const grant of affectedGrants) {
            const {
              index,
              proof,
              account: recipient,
              grant: {amount, vestingLength, cliffLength, vestingInterval},
            } = grant

            const rewardsAvailableBefore = await communityRewards.rewardsAvailable()
            const recipientBalanceBefore = await gfi.balanceOf(recipient)

            await impersonateAccount(hre, recipient)
            await fundWithWhales(["ETH"], [recipient])

            try {
              const receipt = await merkleDistributor.acceptGrant(
                index,
                amount,
                vestingLength,
                cliffLength,
                vestingInterval,
                proof,
                {from: recipient}
              )
              const grantedEvent = getOnlyLog<Granted>(decodeLogs(receipt.receipt.rawLogs, communityRewards, "Granted"))
              const tokenId = grantedEvent.args.tokenId

              // verify grant properties
              const grantState = await communityRewards.grants(tokenId)
              assertCommunityRewardsVestingRewards(grantState)
              expect(grantState.totalGranted).to.bignumber.equal(web3.utils.toBN(amount))
              expect(grantState.totalClaimed).to.bignumber.equal(new BN(0))

              if (web3.utils.toBN(vestingInterval).isZero()) {
                expect(grantState.vestingInterval).to.bignumber.equal(web3.utils.toBN(vestingLength))
              } else {
                expect(grantState.vestingInterval).to.bignumber.equal(web3.utils.toBN(vestingInterval))
              }

              expect(grantState.cliffLength).to.bignumber.equal(web3.utils.toBN(cliffLength))

              // advance time to end of grant
              if ((await time.latest()).lt(new BN(TOKEN_LAUNCH_TIME).add(web3.utils.toBN(vestingLength)))) {
                await advanceTime({toSecond: new BN(TOKEN_LAUNCH_TIME).add(web3.utils.toBN(vestingLength))})
                await ethers.provider.send("evm_mine", [])
              }

              // verify fully vested claimable rewards
              const claimable = await communityRewards.claimableRewards(tokenId)
              expect(claimable).to.bignumber.equal(web3.utils.toBN(amount))

              // claim all awards
              await communityRewards.getReward(tokenId, {from: recipient})

              const rewardsAvailableAfter = await communityRewards.rewardsAvailable()
              expect(rewardsAvailableAfter).to.bignumber.equal(rewardsAvailableBefore.sub(claimable))

              const recipientBalanceAfter = await gfi.balanceOf(recipient)
              expect(recipientBalanceAfter).to.bignumber.equal(recipientBalanceBefore.add(claimable))
            } catch (e: any) {
              if (e instanceof Error && String(e).indexOf("Grant already accepted")) {
                console.log("Skipping grant, already accepted")
                continue
              }

              console.error(e)
            }
          }
        }).timeout(TEST_TIMEOUT)
      })

      describe.skip("MerkleDirectDistributor", () => {
        it("proper reward allocation for users claimable", async () => {
          const noVestingGrantsJson: MerkleDirectDistributorInfo = JSON.parse(
            await fs.readFile(NO_VESTING_MERKLE_INFO_PATH, {
              encoding: "utf8",
            })
          )

          await advanceTime({toSecond: new BN(TOKEN_LAUNCH_TIME)})
          await ethers.provider.send("evm_mine", [])

          // randomly sample 50 grants
          const sampledGrants = _.sampleSize(noVestingGrantsJson.grants, 50)
          for (const grant of sampledGrants) {
            const {
              index,
              proof,
              account: recipient,
              grant: {amount},
            } = grant
            const recipientBalanceBefore = await gfi.balanceOf(recipient)

            await impersonateAccount(hre, recipient)
            await fundWithWhales(["ETH"], [recipient])

            try {
              await merkleDirectDistributor.acceptGrant(index, amount, proof, {from: recipient})

              const recipientBalanceAfter = await gfi.balanceOf(recipient)
              expect(recipientBalanceAfter).to.bignumber.equal(recipientBalanceBefore.add(web3.utils.toBN(amount)))
            } catch (e: any) {
              if (e instanceof Error && String(e).indexOf("Grant already accepted")) {
                console.log("Skipping grant, already accepted")
                continue
              }

              console.error(e)
            }
          }
        }).timeout(TEST_TIMEOUT)
      })
    })

    describe("StakingRewards", () => {
      it("deposits and stakes into senior pool, and can withdraw", async () => {
        const yearInSeconds = new BN(365 * 24 * 60 * 60)
        const halfYearInSeconds = yearInSeconds.div(new BN(2))
        const amount = usdcVal(1000)

        await usdc.approve(stakingRewards.address, amount, {from: owner})

        const receipt = await stakingRewards.depositAndStake(amount, {from: owner})
        const stakedEvent = getFirstLog<Staked>(decodeLogs(receipt.receipt.rawLogs, stakingRewards, "Staked"))
        const tokenId = stakedEvent.args.tokenId
        const depositedAndStakedEvent = getFirstLog<DepositedAndStaked>(
          decodeLogs(receipt.receipt.rawLogs, stakingRewards, "DepositedAndStaked")
        )
        expect(depositedAndStakedEvent.args.user).to.equal(stakedEvent.args.user)
        expect(depositedAndStakedEvent.args.depositedAmount).to.bignumber.equal(amount)
        expect(depositedAndStakedEvent.args.tokenId).to.equal(tokenId)
        expect(depositedAndStakedEvent.args.amount).to.bignumber.equal(stakedEvent.args.amount)

        // advance time to end of grant
        await advanceTime({seconds: halfYearInSeconds})
        await ethers.provider.send("evm_mine", [])

        const rewardReceipt = await stakingRewards.getReward(tokenId, {from: owner})
        const rewardEvent = getFirstLog<RewardPaid>(
          decodeLogs(rewardReceipt.receipt.rawLogs, stakingRewards, "RewardPaid")
        )
        const gfiBalance = await gfi.balanceOf(owner)
        expect(gfiBalance).to.bignumber.gt(new BN("0"))
        expect(gfiBalance).to.bignumber.equal(rewardEvent.args.reward)
      })

      it("does not affect reward calculations for a staked position created prior to GIP-1", async () => {
        // Use a known staked position created prior to GIP-1
        // Note: If this test starts failing, check that this position is still staked
        const tokenId = new BN(70)

        // The unsafeEffectiveMultiplier and unsafeBaseTokenExchangeRate should be 0
        const position = await stakingRewards.positions(tokenId)
        expect(position[5]).to.bignumber.equal(new BN(0))
        expect(position[6]).to.bignumber.equal(new BN(0))

        // The position's earnedSinceLastCheckpoint() should be non-zero, implying that the
        // 0 values for the position's `unsafeEffectiveMultiplier` and `unsafeBaseTokenExchangeRate`
        // are being handled safely and not adversely affecting the earning of additional rewards.
        expect(await stakingRewards.earnedSinceLastCheckpoint(tokenId)).to.bignumber.gt(new BN(0))
      })
    })
  })
})<|MERGE_RESOLUTION|>--- conflicted
+++ resolved
@@ -11,11 +11,7 @@
   getProtocolOwner,
   getTruffleContract,
   getEthersContract,
-<<<<<<< HEAD
-  interestAprAsBN,
   ContractDeployer,
-=======
->>>>>>> aabd8303
 } from "../../blockchain_scripts/deployHelpers"
 import {
   MAINNET_GOVERNANCE_MULTISIG,
@@ -116,18 +112,15 @@
   UniqueIdentity,
   Borrower as EthersBorrower,
 } from "@goldfinch-eng/protocol/typechain/ethers"
-import {ContractReceipt, Wallet} from "ethers"
+import {ContractReceipt, Signer, Wallet} from "ethers"
 import BigNumber from "bignumber.js"
 import {
   BorrowerCreated,
   PoolCreated,
 } from "@goldfinch-eng/protocol/typechain/truffle/contracts/protocol/core/GoldfinchFactory"
-<<<<<<< HEAD
 import {config} from "dotenv"
 import {deploySchedule} from "@goldfinch-eng/protocol/blockchain_scripts/baseDeploy/deploySchedule"
 import {getDeploymentFor} from "../util/fixtures"
-=======
->>>>>>> aabd8303
 
 const THREE_YEARS_IN_SECONDS = 365 * 24 * 60 * 60 * 3
 const TOKEN_LAUNCH_TIME = new BN(TOKEN_LAUNCH_TIME_IN_SECONDS).add(new BN(THREE_YEARS_IN_SECONDS))
@@ -282,15 +275,11 @@
     merkleDirectDistributor: MerkleDirectDistributorInstance,
     legacyGoldfinchConfig: GoldfinchConfigInstance,
     uniqueIdentity: UniqueIdentityInstance,
-<<<<<<< HEAD
     ethersUniqueIdentity: UniqueIdentity,
     signer: Signer,
     network,
     poolTokens: PoolTokensInstance,
     schedule: ScheduleInstance
-=======
-    poolTokens: PoolTokensInstance
->>>>>>> aabd8303
 
   async function setupSeniorPool() {
     seniorPoolStrategy = await artifacts.require("ISeniorPoolStrategy").at(seniorPoolStrategy.address)
