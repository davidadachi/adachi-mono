import hre, {getNamedAccounts} from "hardhat"
import {
  getUSDCAddress,
  MAINNET_ONE_SPLIT_ADDRESS,
  getSignerForAddress,
  MAINNET_CUSDC_ADDRESS,
  TRANCHES,
  MAINNET_CHAIN_ID,
  getProtocolOwner,
  getTruffleContract,
  getEthersContract,
  interestAprAsBN,
} from "../../blockchain_scripts/deployHelpers"
import {
  MAINNET_GOVERNANCE_MULTISIG,
  MAINNET_TRUSTED_SIGNER_ADDRESS,
} from "../../blockchain_scripts/mainnetForkingHelpers"
import {getExistingContracts} from "../../blockchain_scripts/deployHelpers/getExistingContracts"
import {CONFIG_KEYS} from "../../blockchain_scripts/configKeys"
import {time} from "@openzeppelin/test-helpers"
<<<<<<< HEAD
import * as migrate280 from "../../blockchain_scripts/migrations/v2.8/migrate2_8_0"
=======
>>>>>>> 93d72888

const {deployments, ethers, artifacts, web3} = hre
const Borrower = artifacts.require("Borrower")
const IOneSplit = artifacts.require("IOneSplit")
import {
  expect,
  expectAction,
  erc20Approve,
  usdcVal,
  getBalance,
  MAX_UINT,
  bigVal,
  advanceTime,
  BN,
  ZERO_ADDRESS,
  decimals,
  USDC_DECIMALS,
  createPoolWithCreditLine,
  decodeLogs,
  getDeployedAsTruffleContract,
  getOnlyLog,
  getFirstLog,
  toEthers,
  mineInSameBlock,
  mineBlock,
  decodeAndGetFirstLog,
  erc721Approve,
  erc20Transfer,
  SECONDS_PER_DAY,
  advanceAndMineBlock,
  fiduToUSDC,
  getNumShares,
  HALF_CENT,
  ZERO,
  fiduVal,
  borrowers,
  stakedFiduHolders,
  amountLessProtocolFee,
  protocolFee,
} from "../testHelpers"

import {asNonNullable, assertIsString, assertNonNullable} from "@goldfinch-eng/utils"
import {
  BackerRewardsInstance,
  BorrowerInstance,
  CommunityRewardsInstance,
  CreditLineInstance,
  FiduInstance,
  FixedLeverageRatioStrategyInstance,
  GFIInstance,
  GoInstance,
  GoldfinchConfigInstance,
  GoldfinchFactoryInstance,
  ICurveLPInstance,
  MerkleDirectDistributorInstance,
  MerkleDistributorInstance,
  PoolTokensInstance,
  SeniorPoolInstance,
  StakingRewardsInstance,
  TranchedPoolInstance,
  UniqueIdentityInstance,
  ZapperInstance,
} from "@goldfinch-eng/protocol/typechain/truffle"
import {DepositMade} from "@goldfinch-eng/protocol/typechain/truffle/TranchedPool"
import {Granted} from "@goldfinch-eng/protocol/typechain/truffle/CommunityRewards"
import {assertCommunityRewardsVestingRewards} from "../communityRewardsHelpers"
import {TOKEN_LAUNCH_TIME_IN_SECONDS} from "@goldfinch-eng/protocol/blockchain_scripts/baseDeploy"
import {promises as fs} from "fs"
import _ from "lodash"
import {MerkleDistributorInfo} from "../../blockchain_scripts/merkle/merkleDistributor/types"
import {
  NO_VESTING_MERKLE_INFO_PATH,
  VESTING_MERKLE_INFO_PATH,
} from "../../blockchain_scripts/airdrop/community/calculation"
import {MerkleDirectDistributorInfo} from "../../blockchain_scripts/merkle/merkleDirectDistributor/types"
import {
  DepositedAndStaked,
  DepositedToCurveAndStaked,
  RewardPaid,
  Staked,
  Unstaked,
} from "@goldfinch-eng/protocol/typechain/truffle/StakingRewards"
import {impersonateAccount} from "../../blockchain_scripts/helpers/impersonateAccount"
import {fundWithWhales} from "../../blockchain_scripts/helpers/fundWithWhales"
import {
  BackerRewards,
  CreditLine,
  StakingRewards,
  TranchedPool,
  UniqueIdentity,
  Borrower as EthersBorrower,
} from "@goldfinch-eng/protocol/typechain/ethers"
import {ContractReceipt, Signer} from "ethers"
import BigNumber from "bignumber.js"
import {BorrowerCreated, PoolCreated} from "@goldfinch-eng/protocol/typechain/truffle/GoldfinchFactory"

const THREE_YEARS_IN_SECONDS = 365 * 24 * 60 * 60 * 3
const TOKEN_LAUNCH_TIME = new BN(TOKEN_LAUNCH_TIME_IN_SECONDS).add(new BN(THREE_YEARS_IN_SECONDS))

const setupTest = deployments.createFixture(async ({deployments}) => {
  // Note: baseDeploy always returns when mainnet forking, however
  // we need it here, because the "fixture" part is what let's hardhat
  // snapshot and give us a clean blockchain before each test.
  // Otherwise, we have state leaking across tests.
  await deployments.fixture("baseDeploy", {keepExistingDeployments: true})

  const [owner, bwr] = await web3.eth.getAccounts()
  assertNonNullable(owner)
  assertNonNullable(bwr)

  // Ensure the multisig has funds for various transactions
  const ownerAccount = await getSignerForAddress(owner)
  assertNonNullable(ownerAccount)
  await ownerAccount.sendTransaction({to: MAINNET_GOVERNANCE_MULTISIG, value: ethers.utils.parseEther("10.0")})

  await impersonateAccount(hre, MAINNET_GOVERNANCE_MULTISIG)

  const mainnetMultisigSigner = ethers.provider.getSigner(MAINNET_GOVERNANCE_MULTISIG)
  const contractNames = ["SeniorPool", "Fidu", "GoldfinchFactory", "GoldfinchConfig", "Go"]
  const existingContracts = await getExistingContracts(contractNames, mainnetMultisigSigner)

  const usdcAddress = getUSDCAddress(MAINNET_CHAIN_ID)
  assertIsString(usdcAddress)
  const usdc = await artifacts.require("IERC20withDec").at(usdcAddress)
  const cUSDC = await artifacts.require("IERC20withDec").at(MAINNET_CUSDC_ADDRESS)

  assertNonNullable(existingContracts.SeniorPool)
  assertNonNullable(existingContracts.Fidu)
  assertNonNullable(existingContracts.GoldfinchConfig)
  assertNonNullable(existingContracts.GoldfinchFactory)

  const seniorPool: SeniorPoolInstance = await artifacts
    .require("SeniorPool")
    .at(existingContracts.SeniorPool.ExistingContract.address)

  const fidu: FiduInstance = await artifacts.require("Fidu").at(existingContracts.Fidu.ExistingContract.address)

  const go: GoInstance = await artifacts.require("Go").at(existingContracts.Go?.ExistingContract.address)

  const legacyGoldfinchConfig = await artifacts.require("GoldfinchConfig").at(await go.legacyGoList())

  const goldfinchConfig: GoldfinchConfigInstance = await artifacts
    .require("GoldfinchConfig")
    .at(existingContracts.GoldfinchConfig.ExistingContract.address)

  const backerRewards: BackerRewardsInstance = await getTruffleContract<BackerRewardsInstance>("BackerRewards")

  const goldfinchFactory: GoldfinchFactoryInstance = await artifacts
    .require("GoldfinchFactory")
    .at(existingContracts.GoldfinchFactory.ExistingContract.address)

  const seniorPoolStrategyAddress = await goldfinchConfig.getAddress(CONFIG_KEYS.SeniorPoolStrategy)
  const seniorPoolStrategy: FixedLeverageRatioStrategyInstance = await artifacts
    .require("FixedLeverageRatioStrategy")
    .at(seniorPoolStrategyAddress)

  const stakingRewards: StakingRewardsInstance = await getTruffleContract<StakingRewardsInstance>("StakingRewards")

  const poolTokens: PoolTokensInstance = await getTruffleContract<PoolTokensInstance>("PoolTokens")

  // GFI is deployed by the temp multisig
  const gfi = await getDeployedAsTruffleContract<GFIInstance>(deployments, "GFI")

  const communityRewards = await getDeployedAsTruffleContract<CommunityRewardsInstance>(deployments, "CommunityRewards")
  await communityRewards.setTokenLaunchTimeInSeconds(TOKEN_LAUNCH_TIME, {from: await getProtocolOwner()})

  const merkleDistributor = await getDeployedAsTruffleContract<MerkleDistributorInstance>(
    deployments,
    "MerkleDistributor"
  )

  const merkleDirectDistributor = await getDeployedAsTruffleContract<MerkleDirectDistributorInstance>(
    deployments,
    "MerkleDirectDistributor"
  )

  const uniqueIdentity = await getDeployedAsTruffleContract<UniqueIdentityInstance>(deployments, "UniqueIdentity")

  const ethersUniqueIdentity = await toEthers<UniqueIdentity>(uniqueIdentity)
  const signer = ethersUniqueIdentity.signer
  assertNonNullable(signer.provider, "Signer provider is null")
  const network = await signer.provider.getNetwork()
<<<<<<< HEAD
  await migrate280.main()
=======
>>>>>>> 93d72888

  const zapper: ZapperInstance = await getDeployedAsTruffleContract<ZapperInstance>(deployments, "Zapper")

  return {
    poolTokens,
    seniorPool,
    seniorPoolStrategy,
    usdc,
    fidu,
    goldfinchConfig,
    goldfinchFactory,
    cUSDC,
    go,
    stakingRewards,
    backerRewards,
    zapper,
    gfi,
    communityRewards,
    merkleDistributor,
    merkleDirectDistributor,
    legacyGoldfinchConfig,
    uniqueIdentity,
    ethersUniqueIdentity,
    signer,
    network,
  }
})

export const TEST_TIMEOUT = 180000 // 3 mins

/*
These tests are special. They use existing mainnet state, so
that we can easily and realistically test interactions with outside protocols
and contracts.
*/
describe("mainnet forking tests", async function () {
  // eslint-disable-next-line no-unused-vars
  let accounts, owner, bwr, person3, usdc, fidu, goldfinchConfig
  let goldfinchFactory: GoldfinchFactoryInstance, busd, usdt, cUSDC
  let reserveAddress,
    tranchedPool: TranchedPoolInstance,
    borrower,
    seniorPool: SeniorPoolInstance,
    seniorPoolStrategy,
    go: GoInstance,
    stakingRewards: StakingRewardsInstance,
    curvePool: ICurveLPInstance,
    backerRewards: BackerRewardsInstance,
    zapper: ZapperInstance,
    gfi: GFIInstance,
    communityRewards: CommunityRewardsInstance,
    merkleDistributor: MerkleDistributorInstance,
    merkleDirectDistributor: MerkleDirectDistributorInstance,
    legacyGoldfinchConfig: GoldfinchConfigInstance,
    uniqueIdentity: UniqueIdentityInstance,
    ethersUniqueIdentity: UniqueIdentity,
    signer: Signer,
    network,
    poolTokens: PoolTokensInstance

  async function setupSeniorPool() {
    await seniorPool.initializeEpochs({from: MAINNET_GOVERNANCE_MULTISIG})
    seniorPoolStrategy = await artifacts.require("ISeniorPoolStrategy").at(seniorPoolStrategy.address)

    await erc20Approve(usdc, seniorPool.address, usdcVal(100_000), [owner])
    await seniorPool.deposit(usdcVal(100_000), {from: owner})
  }

  async function createBorrowerContract() {
    const result = await goldfinchFactory.createBorrower(bwr)
    assertNonNullable(result.logs)
    const bwrConAddr = (result.logs[result.logs.length - 1] as unknown as BorrowerCreated).args.borrower
    const bwrCon = await Borrower.at(bwrConAddr)
    await erc20Approve(busd, bwrCon.address, MAX_UINT, [bwr])
    await erc20Approve(usdt, bwrCon.address, MAX_UINT, [bwr])
    return bwrCon
  }

  async function initializeTranchedPool(pool, bwrCon) {
    await erc20Approve(usdc, pool.address, usdcVal(100000), [owner])
    await pool.deposit(TRANCHES.Junior, usdcVal(2000))
    await bwrCon.lockJuniorCapital(pool.address, {from: bwr})
    await pool.grantRole(await pool.SENIOR_ROLE(), owner, {from: MAINNET_GOVERNANCE_MULTISIG})
    await pool.deposit(TRANCHES.Senior, usdcVal(8000))
    await pool.revokeRole(await pool.SENIOR_ROLE(), owner, {from: MAINNET_GOVERNANCE_MULTISIG})
  }

  const stratosEoa = "0x26b36FB2a3Fd28Df48bc1B77cDc2eCFdA3A5fF9D"

  beforeEach(async function () {
    this.timeout(TEST_TIMEOUT)
    accounts = await web3.eth.getAccounts()
    ;[owner, bwr, person3] = accounts
    ;({
      usdc,
      goldfinchFactory,
      seniorPool,
      seniorPoolStrategy,
      fidu,
      goldfinchConfig,
      cUSDC,
      go,
      stakingRewards,
      backerRewards,
      zapper,
      gfi,
      communityRewards,
      merkleDistributor,
      merkleDirectDistributor,
      legacyGoldfinchConfig,
      uniqueIdentity,
      signer,
      network,
      ethersUniqueIdentity,
      poolTokens,
    } = await setupTest())
    reserveAddress = await goldfinchConfig.getAddress(CONFIG_KEYS.TreasuryReserve)
    const usdcAddress = getUSDCAddress(MAINNET_CHAIN_ID)
    assertIsString(usdcAddress)
    const busdAddress = "0x4fabb145d64652a948d72533023f6e7a623c7c53"
    const usdtAddress = "0xdAC17F958D2ee523a2206206994597C13D831ec7"
    const curveAddress = "0x80aa1a80a30055DAA084E599836532F3e58c95E2"
    busd = await artifacts.require("IERC20withDec").at(busdAddress)
    usdt = await artifacts.require("IERC20withDec").at(usdtAddress)
    curvePool = await artifacts.require("ICurveLP").at(curveAddress)
    await fundWithWhales(["USDC", "BUSD", "USDT"], [owner, bwr, person3])
    const {gf_deployer} = await getNamedAccounts()
    fundWithWhales(["ETH"], [gf_deployer!, MAINNET_TRUSTED_SIGNER_ADDRESS, stratosEoa])
    await erc20Approve(usdc, seniorPool.address, MAX_UINT, accounts)
    await legacyGoldfinchConfig.bulkAddToGoList([owner, bwr, person3], {from: MAINNET_GOVERNANCE_MULTISIG})
    await setupSeniorPool()
  })

  describe("epoch withdrawals", () => {
    async function repayPool(i: number, owner) {
      const pool = await getTruffleContract<TranchedPoolInstance>("TranchedPool", {at: borrowers[i]!.poolAddress})
      const cl = await getTruffleContract<CreditLineInstance>("CreditLine", {at: await pool.creditLine()})
      // Advance to Oct 23rd
      await advanceTime({toSecond: await cl.nextDueTime()})
      await pool.assess()

      await impersonateAccount(hre, owner.address)
      await usdc.approve(pool.address, await cl.interestOwed(), {from: owner.address})
      await pool.pay(await cl.interestOwed(), {from: owner.address})
    }

    async function redeemPool(token: number) {
      const tokenPreRedeem = await poolTokens.getTokenInfo(token)
      await expectAction(() => seniorPool.redeem(token)).toChange([
        [() => usdc.balanceOf(seniorPool.address), {increase: true}],
        [seniorPool.usdcAvailable, {increase: true}],
      ])
      const tokenPostRedeem = await poolTokens.getTokenInfo(token)
      const interestRedeemed = new BN(tokenPostRedeem.interestRedeemed).sub(new BN(tokenPreRedeem.interestRedeemed))
      const principalRedeemed = new BN(tokenPostRedeem.principalRedeemed).sub(new BN(tokenPreRedeem.principalRedeemed))
      return interestRedeemed.add(principalRedeemed)
    }

    /**
     * This test simulates withdrawals across two epochs and several pool repayments. In the first epoch the Stratos
     * and Addem pools repay interest, and in the second epoch the Cauris pool repays interest. We have four FIDU
     * holders of varying position sizes who have submitted requests to withdraw in the first epoch. For each epoch
     * liquidation we assert that their usdcWithdrawable is what we would expect.
     */
    it("withdraws", async () => {
      const [owner] = await ethers.getSigners()
      assertNonNullable(owner)
      await fundWithWhales(["USDC"], [owner.address], 500_000)

      let usdcAvailable = await seniorPool.usdcAvailable()
      let fiduRequested = ZERO

      // IN EPOCH 1 (started Oct 17th)
      for (let i = 0; i < stakedFiduHolders.length; ++i) {
        const fiduBalance = await stakingRewards.stakedBalanceOf(stakedFiduHolders[i]!.stakingRewardsTokenId)
        await impersonateAccount(hre, stakedFiduHolders[i]!.address)
        await stakingRewards.unstake(stakedFiduHolders[i]!.stakingRewardsTokenId, fiduBalance, {
          from: stakedFiduHolders[i]!.address,
        })
        await fidu.approve(seniorPool.address, fiduBalance, {from: stakedFiduHolders[i]!.address})
        await expectAction(() =>
          seniorPool.requestWithdrawal(fiduBalance, {from: stakedFiduHolders[i]!.address})
        ).toChange([
          [() => fidu.balanceOf(stakedFiduHolders[i]!.address), {by: fiduBalance.neg()}],
          [() => fidu.balanceOf(seniorPool.address), {by: fiduBalance}],
        ])
        fiduRequested = fiduRequested.add(fiduBalance)
      }

      // Stratos repayment (advance to Oct 19th) and redemption
      await repayPool(0, owner)
      usdcAvailable = usdcAvailable.add(await redeemPool(613))

      // Addem repayment (advance to Oct 23rd) and redemption
      await repayPool(1, owner)
      usdcAvailable = usdcAvailable.add(await redeemPool(738))

      // Need to fetch request before the next epoch so we have the pre-liquidation vals for
      // fiduRequest and usdcWithdrawable
      const requestsBeforeLiquidation = [await seniorPool.withdrawalRequest("1")]
      for (let i = 1; i < stakedFiduHolders.length; ++i) {
        requestsBeforeLiquidation.push(await seniorPool.withdrawalRequest(i + 1))
      }

      // IN EPOCH 2 (started Nov 1st)
      await advanceAndMineBlock({days: 9})
      const epoch1UsdcAllocated = usdcAvailable
      const epoch1FiduRequested = fiduRequested
      const epoch1FiduLiquidated = getNumShares(epoch1UsdcAllocated, await seniorPool.sharePrice())
      fiduRequested = fiduRequested.sub(epoch1FiduLiquidated)
      usdcAvailable = ZERO

      // Verify holders' withdrawableUdsc is correct
      for (let i = 0; i < requestsBeforeLiquidation.length; ++i) {
        const requestBeforeLiquidation = requestsBeforeLiquidation[i]!
        const requestAfterLiquidation = await seniorPool.withdrawalRequest(i + 1)

        const proRataUsdc = new BN(epoch1UsdcAllocated)
          .mul(new BN(requestBeforeLiquidation.fiduRequested))
          .div(new BN(epoch1FiduRequested))
        const fiduLiquidated = new BN(epoch1FiduLiquidated)
          .mul(new BN(requestBeforeLiquidation.fiduRequested))
          .div(new BN(epoch1FiduRequested))

        expect(requestAfterLiquidation.usdcWithdrawable).to.bignumber.eq(proRataUsdc)
        expect(requestAfterLiquidation.fiduRequested).to.bignumber.eq(
          new BN(requestBeforeLiquidation.fiduRequested).sub(fiduLiquidated)
        )
        const userUsdc = amountLessProtocolFee(proRataUsdc)
        const reserveUsdc = protocolFee(proRataUsdc)
        await expectAction(() =>
          seniorPool.claimWithdrawalRequest(i + 1, {from: stakedFiduHolders[i]!.address})
        ).toChange([
          [() => usdc.balanceOf(stakedFiduHolders[i]!.address), {byCloseTo: userUsdc, threshold: HALF_CENT}],
          [() => usdc.balanceOf(reserveAddress), {by: reserveUsdc}],
          [
            () => usdc.balanceOf(seniorPool.address),
            {byCloseTo: userUsdc.add(reserveUsdc).neg(), threshold: HALF_CENT},
          ],
          [async () => (await seniorPool.withdrawalRequest(i + 1)).usdcWithdrawable, {to: ZERO}],
        ])
      }

      // Before we advance to the next epoch and do the cauris repayment/redemption, let's have a fresh request
      // from a user
      const newHolder = {
        address: "0x3ccf9578728cf103a4435ec83c716090d5752043",
        // ~42K FIDU
        stakingRewardsTokenId: 2108,
      }
      await impersonateAccount(hre, newHolder.address)
      await stakingRewards.unstake(newHolder.stakingRewardsTokenId, fiduVal(30_000), {from: newHolder.address})
      await fidu.approve(seniorPool.address, fiduVal(30_000), {from: newHolder.address})
      await seniorPool.requestWithdrawal(fiduVal(30_000), {from: newHolder.address})
      stakedFiduHolders.push(newHolder)
      fiduRequested = fiduRequested.add(fiduVal(30_000))
      requestsBeforeLiquidation.push(requestsBeforeLiquidation[0]!) // placeholder

      expect(usdcAvailable).to.bignumber.eq(await seniorPool.usdcAvailable(), "Sanity Check")

      // Cauris repayment and redemption
      await repayPool(2, owner)
      usdcAvailable = usdcAvailable.add(await redeemPool(179))

      // Advance to the end of the epoch. But first, get the requests before liquidation
      for (let i = 0; i < stakedFiduHolders.length; ++i) {
        requestsBeforeLiquidation[i] = await seniorPool.withdrawalRequest(i + 1)
      }
      await advanceAndMineBlock({seconds: await seniorPool.epochDuration()})

      const epoch2UsdcAllocated = usdcAvailable
      const epoch2FiduRequested = fiduRequested
      const epoch2FiduLiquidated = getNumShares(epoch2UsdcAllocated, await seniorPool.sharePrice())
      fiduRequested = fiduRequested.sub(epoch2FiduLiquidated)
      for (let i = 0; i < stakedFiduHolders.length; ++i) {
        const requestBeforeLiquidation = requestsBeforeLiquidation[i]!
        const requestAfterLiquidation = await seniorPool.withdrawalRequest(i + 1)

        const proRataUsdc = new BN(epoch2UsdcAllocated)
          .mul(new BN(requestBeforeLiquidation.fiduRequested))
          .div(new BN(epoch2FiduRequested))
        const fiduLiquidated = new BN(epoch2FiduLiquidated)
          .mul(new BN(requestBeforeLiquidation.fiduRequested))
          .div(new BN(epoch2FiduRequested))

        expect(requestAfterLiquidation.usdcWithdrawable).to.bignumber.eq(proRataUsdc)
        expect(requestAfterLiquidation.fiduRequested).to.bignumber.eq(
          new BN(requestBeforeLiquidation.fiduRequested).sub(fiduLiquidated)
        )

        const userUsdc = amountLessProtocolFee(proRataUsdc)
        const reserveUsdc = protocolFee(proRataUsdc)
        await expectAction(() =>
          seniorPool.claimWithdrawalRequest(i + 1, {from: stakedFiduHolders[i]!.address})
        ).toChange([
          [() => usdc.balanceOf(stakedFiduHolders[i]!.address), {byCloseTo: userUsdc, threshold: HALF_CENT}],
          [() => usdc.balanceOf(reserveAddress), {by: reserveUsdc}],
          [
            () => usdc.balanceOf(seniorPool.address),
            {byCloseTo: userUsdc.add(reserveUsdc).neg(), threshold: HALF_CENT},
          ],
          [async () => (await seniorPool.withdrawalRequest(i + 1)).usdcWithdrawable, {to: ZERO}],
        ])
      }
    })

    it("takes cancelation fees according to SeniorPoolWithdrawalCancelationFeeInBps", async () => {
      const fiduHolder = {
        address: "0x3ccf9578728cf103a4435ec83c716090d5752043",
        // ~42K FIDU
        stakingRewardsTokenId: 2108,
      }
      await impersonateAccount(hre, fiduHolder.address)
      await stakingRewards.unstake(fiduHolder.stakingRewardsTokenId, fiduVal(30_000), {from: fiduHolder.address})
      await fidu.approve(seniorPool.address, fiduVal(30_000), {from: fiduHolder.address})
      await seniorPool.requestWithdrawal(fiduVal(30_000), {from: fiduHolder.address})

      const cancelationFeeInBps = await goldfinchConfig.getNumber(CONFIG_KEYS.SeniorPoolWithdrawalCancelationFeeInBps)
      const expectedCancelationFee = fiduVal(30_000).mul(cancelationFeeInBps).div(new BN(10_000))
      const expectedFiduReturnedToUser = fiduVal(30_000).sub(expectedCancelationFee)

      await expectAction(() => seniorPool.cancelWithdrawalRequest("1", {from: fiduHolder.address})).toChange([
        [() => fidu.balanceOf(fiduHolder.address), {by: expectedFiduReturnedToUser}],
        [() => fidu.balanceOf(reserveAddress), {by: expectedCancelationFee}],
        [() => fidu.balanceOf(seniorPool.address), {by: fiduVal(30_000).neg()}],
      ])
    })
  })

  // Regression test for senior pool writedown bug fix
  // https://bugs.immunefi.com/dashboard/submission/10342
  describe("writedowns", () => {
<<<<<<< HEAD
    it.skip("don't tank the share price when a loan reaches maturity", async () => {
      const stratosEoa = "0x26b36FB2a3Fd28Df48bc1B77cDc2eCFdA3A5fF9D"
=======
    it("doesn't tank the share price when a loan reaches maturity", async () => {
>>>>>>> 93d72888
      // Get stratos borrower contract
      await hre.network.provider.request({
        method: "hardhat_impersonateAccount",
        params: [stratosEoa],
      })
      await fundWithWhales(["USDC"], [stratosEoa], 10_000_000)
      const stratosSigner = await ethers.getSigner(stratosEoa)
      const stratosBrwContract = await (
        await getEthersContract<EthersBorrower>("Borrower", {at: "0xf8C4A0fEDf9b249253D89203034374E5A57b617C"})
      ).connect(stratosSigner)
      await erc20Approve(usdc, stratosBrwContract.address, usdcVal(10_000_000), [stratosEoa])
      const stratosPool = await getEthersContract<TranchedPool>("TranchedPool", {
        at: "0x00c27FC71b159a346e179b4A1608a0865e8A7470",
      })
      const stratosCl = await getEthersContract<CreditLine>("CreditLine", {at: await stratosPool.creditLine()})

      while (!(await stratosCl.nextDueTime()).eq(await stratosCl.termEndTime())) {
        const nextDueTime = await stratosCl.nextDueTime()
        await advanceTime({toSecond: nextDueTime.toString()})
        await stratosPool.assess()
        const interestOwed = await stratosCl.interestOwed()
        await stratosBrwContract.pay(stratosPool.address, interestOwed)
      }

      const sharePriceBefore = await seniorPool.sharePrice()
      await advanceTime({toSecond: (await stratosCl.termEndTime()).toString()})
      await stratosPool.assess()
      await seniorPool.writedown(613)
      const sharePriceAfter = await seniorPool.sharePrice()

      // The bug caused the share price to tank when calling writedown after termEndTime
      // The expectation is that share price is unchanged.
      expect(sharePriceBefore).to.bignumber.eq(sharePriceAfter)
    })
  })

  describe("drawing down into another currency", async function () {
    let bwrCon: BorrowerInstance, oneSplit
    beforeEach(async () => {
      this.timeout(TEST_TIMEOUT)
      oneSplit = await IOneSplit.at(MAINNET_ONE_SPLIT_ADDRESS)
      bwrCon = await createBorrowerContract()
      ;({tranchedPool} = await createPoolWithCreditLine({
        people: {owner: MAINNET_GOVERNANCE_MULTISIG, borrower: bwrCon.address},
        goldfinchFactory,
        usdc,
      }))
      await initializeTranchedPool(tranchedPool, bwrCon)
    })

    it("should let you drawdown to tether", async function () {
      const usdcAmount = usdcVal(10)
      const expectedReturn = await oneSplit.getExpectedReturn(usdc.address, usdt.address, usdcAmount, 10, 0, {
        from: bwr,
      })
      await expectAction(() => {
        return bwrCon.drawdownWithSwapOnOneInch(
          tranchedPool.address,
          usdcAmount,
          person3,
          usdt.address,
          expectedReturn.returnAmount.mul(new BN(99)).div(new BN(100)),
          expectedReturn.distribution,
          {from: bwr}
        )
      }).toChange([
        [async () => await getBalance(tranchedPool.address, usdc), {by: usdcAmount.neg()}],
        [async () => await getBalance(bwrCon.address, usdt), {by: new BN(0)}],
        [async () => await getBalance(person3, usdt), {byCloseTo: expectedReturn.returnAmount}],
        [async () => await getBalance(bwr, usdt), {by: new BN(0)}],
      ])
    }).timeout(TEST_TIMEOUT)

    describe("address forwarding", async () => {
      it("should support forwarding the money to another address", async () => {
        const usdcAmount = usdcVal(10)
        const expectedReturn = await oneSplit.getExpectedReturn(usdc.address, usdt.address, usdcAmount, 10, 0, {
          from: bwr,
        })
        await expectAction(() => {
          return bwrCon.drawdownWithSwapOnOneInch(
            tranchedPool.address,
            usdcAmount,
            person3,
            usdt.address,
            expectedReturn.returnAmount.mul(new BN(99)).div(new BN(100)),
            expectedReturn.distribution,
            {from: bwr}
          )
        }).toChange([
          [async () => await getBalance(tranchedPool.address, usdc), {by: usdcAmount.neg()}],
          [async () => await getBalance(person3, usdt), {byCloseTo: expectedReturn.returnAmount}],
          [async () => await getBalance(bwr, usdt), {by: new BN(0)}],
          [async () => await getBalance(bwrCon.address, usdt), {by: new BN(0)}],
        ])
      }).timeout(TEST_TIMEOUT)

      context("addressToSendTo is the contract address", async () => {
        it("should default to msg.sender", async function () {
          const usdcAmount = usdcVal(10)
          const expectedReturn = await oneSplit.getExpectedReturn(usdc.address, usdt.address, usdcAmount, 10, 0, {
            from: bwr,
          })
          await expectAction(() => {
            return bwrCon.drawdownWithSwapOnOneInch(
              tranchedPool.address,
              usdcAmount,
              bwrCon.address,
              usdt.address,
              expectedReturn.returnAmount.mul(new BN(99)).div(new BN(100)),
              expectedReturn.distribution,
              {from: bwr}
            )
          }).toChange([
            [async () => await getBalance(tranchedPool.address, usdc), {by: usdcAmount.neg()}],
            [async () => await getBalance(bwr, usdt), {byCloseTo: expectedReturn.returnAmount}],
            [async () => await getBalance(bwrCon.address, usdt), {by: new BN(0)}],
          ])
        }).timeout(TEST_TIMEOUT)
      })

      context("addressToSendTo is the zero address", async () => {
        it("should default to msg.sender", async () => {
          const usdcAmount = usdcVal(10)
          const expectedReturn = await oneSplit.getExpectedReturn(usdc.address, usdt.address, usdcAmount, 10, 0, {
            from: bwr,
          })
          await expectAction(() => {
            return bwrCon.drawdownWithSwapOnOneInch(
              tranchedPool.address,
              usdcAmount,
              ZERO_ADDRESS,
              usdt.address,
              expectedReturn.returnAmount.mul(new BN(99)).div(new BN(100)),
              expectedReturn.distribution,
              {from: bwr}
            )
          }).toChange([
            [async () => await getBalance(tranchedPool.address, usdc), {by: usdcAmount.neg()}],
            [async () => await getBalance(bwr, usdt), {byCloseTo: expectedReturn.returnAmount}],
            [async () => await getBalance(bwrCon.address, usdt), {by: new BN(0)}],
          ])
        }).timeout(TEST_TIMEOUT)
      })
    })

    it("should let you drawdown to BUSD", async function () {
      const usdcAmount = usdcVal(10)
      const expectedReturn = await oneSplit.getExpectedReturn(usdc.address, busd.address, usdcAmount, 10, 0, {
        from: bwr,
      })
      await expectAction(() => {
        return bwrCon.drawdownWithSwapOnOneInch(
          tranchedPool.address,
          usdcAmount,
          person3,
          busd.address,
          expectedReturn.returnAmount.mul(new BN(99)).div(new BN(100)),
          expectedReturn.distribution,
          {from: bwr}
        )
      }).toChange([
        [async () => await getBalance(tranchedPool.address, usdc), {by: usdcAmount.neg()}],
        [async () => await getBalance(person3, busd), {byCloseTo: expectedReturn.returnAmount}],
        [async () => await getBalance(bwr, busd), {by: new BN(0)}],
        [async () => await getBalance(bwrCon.address, busd), {by: new BN(0)}],
      ])
    }).timeout(TEST_TIMEOUT)
  })

  describe("paying back via another currency", async function () {
    let bwrCon, cl, oneSplit
    const amount = usdcVal(100)
    beforeEach(async function () {
      this.timeout(TEST_TIMEOUT)
      oneSplit = await IOneSplit.at(MAINNET_ONE_SPLIT_ADDRESS)
      bwrCon = await createBorrowerContract()
      ;({tranchedPool, creditLine: cl} = await createPoolWithCreditLine({
        people: {owner: MAINNET_GOVERNANCE_MULTISIG, borrower: bwrCon.address},
        goldfinchFactory,
        usdc,
      }))

      await initializeTranchedPool(tranchedPool, bwrCon)
      await bwrCon.drawdown(tranchedPool.address, amount, bwr, {from: bwr})
    })

    it("should allow you to pay with another currency", async () => {
      // USDT has the same decimals as USDC, so USDC val is fine here.
      const rawAmount = 10
      const usdtAmount = usdcVal(rawAmount)
      const expectedReturn = await oneSplit.getExpectedReturn(usdt.address, usdc.address, usdtAmount, 10, 0, {
        from: bwr,
      })
      await expectAction(() => {
        return bwrCon.payWithSwapOnOneInch(
          tranchedPool.address,
          usdtAmount,
          usdt.address,
          expectedReturn.returnAmount.mul(new BN(99)).div(new BN(100)),
          expectedReturn.distribution,
          {from: bwr}
        )
      }).toChange([
        [async () => await getBalance(bwr, usdt), {by: usdtAmount.neg()}],
        [async () => await getBalance(cl.address, usdc), {byCloseTo: expectedReturn.returnAmount}],
      ])
      await advanceTime({toSecond: (await cl.nextDueTime()).add(new BN(1))})
      await expectAction(() => tranchedPool.assess()).toChange([
        [async () => await cl.balance(), {decrease: true}],
        [async () => await getBalance(cl.address, usdc), {to: new BN(0)}],
      ])
    }).timeout(TEST_TIMEOUT)

    it("Works with BUSD", async () => {
      const rawAmount = 10
      const busdAmount = bigVal(rawAmount)
      const expectedReturn = await oneSplit.getExpectedReturn(busd.address, usdc.address, busdAmount, 10, 0, {
        from: bwr,
      })
      await expectAction(() => {
        return bwrCon.payWithSwapOnOneInch(
          tranchedPool.address,
          busdAmount,
          busd.address,
          expectedReturn.returnAmount.mul(new BN(99)).div(new BN(100)),
          expectedReturn.distribution,
          {from: bwr}
        )
      }).toChange([
        [async () => await getBalance(bwr, busd), {by: busdAmount.neg()}],
        [async () => await getBalance(cl.address, usdc), {byCloseTo: expectedReturn.returnAmount}],
      ])
      await advanceTime({toSecond: (await cl.nextDueTime()).add(new BN(1))})
      await expectAction(() => tranchedPool.assess()).toChange([
        [async () => await cl.balance(), {decrease: true}],
        [async () => await getBalance(cl.address, usdc), {to: new BN(0)}],
      ])
    }).timeout(TEST_TIMEOUT)

    describe("payMultipleWithSwapOnOneInch", async () => {
      let tranchedPool2, cl2
      const amount2 = usdcVal(50)

      beforeEach(async function () {
        this.timeout(TEST_TIMEOUT)
        ;({tranchedPool: tranchedPool2, creditLine: cl2} = await createPoolWithCreditLine({
          people: {owner: MAINNET_GOVERNANCE_MULTISIG, borrower: bwrCon.address},
          goldfinchFactory,
          usdc,
        }))

        expect(cl.address).to.not.eq(cl2.addresss)
        expect(tranchedPool.address).to.not.eq(tranchedPool2.addresss)

        await initializeTranchedPool(tranchedPool2, bwrCon)
        await bwrCon.drawdown(tranchedPool2.address, amount2, bwr, {from: bwr})
      })

      it("should pay back multiple loans", async () => {
        const padding = usdcVal(50)
        const originAmount = amount.add(amount2).add(padding)
        const expectedReturn = await oneSplit.getExpectedReturn(usdt.address, usdc.address, originAmount, 10, 0, {
          from: bwr,
        })
        const totalMinAmount = amount.add(amount2)
        const expectedExtra = expectedReturn.returnAmount.sub(totalMinAmount)

        await advanceTime({toSecond: (await cl.nextDueTime()).add(new BN(1))})
        await tranchedPool.assess()

        await expectAction(() =>
          bwrCon.payMultipleWithSwapOnOneInch(
            [tranchedPool.address, tranchedPool2.address],
            [amount, amount2],
            originAmount,
            usdt.address,
            expectedReturn.distribution,
            {from: bwr}
          )
        ).toChange([
          // CreditLine should be paid down by `amount`
          [async () => (await cl.balance()).add(await cl.interestOwed()), {by: amount.neg()}],
          // Excess USDC from swap should be added to the first CreditLine's contract balance
          // rather than applied as payment
          [() => getBalance(cl.address, usdc), {byCloseTo: expectedExtra}],
          [() => getBalance(cl2.address, usdc), {by: amount2}],
          [() => getBalance(bwr, usdt), {by: originAmount.neg()}],
        ])
        expect(await getBalance(bwrCon.address, usdc)).to.bignumber.eq(new BN(0))
        expect(await getBalance(bwrCon.address, usdt)).to.bignumber.eq(new BN(0))
      }).timeout(TEST_TIMEOUT)
    })
  })

  describe("BackerRewards", () => {
    const microTolerance = String(1e5)
    const tolerance = String(1e14)
    let stakingRewardsEthers: StakingRewards
    let backerRewardsEthers: BackerRewards
    let tranchedPoolWithBorrowerConnected: TranchedPool
    let tranchedPoolWithOwnerConnected: TranchedPool
    let backerStakingTokenId: string
    let creditLine: CreditLine
    const paymentPeriodInDays = new BigNumber("30")
    const termInDays = new BigNumber("365")
    const trackedStakedAmount = usdcVal(2500)
    const untrackedStakedAmount = usdcVal(1000)
    const limit = trackedStakedAmount.add(untrackedStakedAmount).mul(new BN("5"))
    const setup = deployments.createFixture(async () => {
      const result = await goldfinchFactory.createPool(
        bwr,
        "20",
        limit.toString(),
        "100000000000000000",
        paymentPeriodInDays.toString(),
        termInDays.toString(),
        "0",
        termInDays.toString(),
        "0",
        ["0"],
        {from: await getProtocolOwner()}
      )
      const ownerSigner = asNonNullable(await getSignerForAddress(owner))
      const borrowerSigner = asNonNullable(await getSignerForAddress(bwr))
      assertNonNullable(result.logs)
      const event = result.logs[result.logs.length - 1] as unknown as PoolCreated

      const stakingRewardsEthers = await (
        await getEthersContract<StakingRewards>("StakingRewards", {at: stakingRewards.address})
      ).connect(ownerSigner)
      const backerRewardsEthers = await (
        await getEthersContract<BackerRewards>("BackerRewards", {at: backerRewards.address})
      ).connect(ownerSigner)
      const tranchedPoolWithBorrowerConnected = await (
        await getEthersContract<TranchedPool>("TranchedPool", {at: event.args.pool})
      ).connect(borrowerSigner)
      const creditLine = await getEthersContract<CreditLine>("CreditLine", {
        at: await tranchedPoolWithBorrowerConnected.creditLine(),
      })

      const tranchedPoolWithOwnerConnected = await tranchedPoolWithBorrowerConnected.connect(ownerSigner)

      await erc20Approve(usdc, tranchedPoolWithBorrowerConnected.address, MAX_UINT, [bwr, owner])
      // two token holders
      await (await tranchedPoolWithOwnerConnected.deposit(TRANCHES.Junior, String(untrackedStakedAmount))).wait()
      const depositTx = await (
        await tranchedPoolWithOwnerConnected.deposit(TRANCHES.Junior, String(trackedStakedAmount))
      ).wait()
      await (await tranchedPoolWithBorrowerConnected.lockJuniorCapital()).wait()
      const circleEoa = "0x55FE002aefF02F77364de339a1292923A15844B8"
      await legacyGoldfinchConfig.addToGoList(circleEoa, {from: await getProtocolOwner()})
      await impersonateAccount(hre, circleEoa)
      await usdc.approve(seniorPool.address, usdcVal(10_000_000), {from: circleEoa})
      await seniorPool.deposit(usdcVal(10_000_000), {from: circleEoa})
      await seniorPool.invest(tranchedPoolWithBorrowerConnected.address, {from: owner})

      await erc20Approve(usdc, stakingRewardsEthers.address, MAX_UINT, [bwr, owner])
      await erc20Approve(gfi, stakingRewardsEthers.address, MAX_UINT, [bwr, owner])

      const topic = tranchedPoolWithBorrowerConnected.interface.getEventTopic("DepositMade")
      const rawEvent = depositTx.logs.find((x) => x.topics.indexOf(topic) >= 0)
      const parsedEvent = tranchedPoolWithBorrowerConnected.interface.parseLog(asNonNullable(rawEvent))
      const backerStakingTokenId = parsedEvent.args.tokenId

      return {
        backerStakingTokenId,
        tranchedPoolWithOwnerConnected,
        tranchedPoolWithBorrowerConnected,
        backerRewardsEthers,
        stakingRewardsEthers,
        creditLine,
      }
    })

    beforeEach(async () => {
      // eslint-disable-next-line @typescript-eslint/no-extra-semi
      ;({
        backerStakingTokenId,
        tranchedPoolWithOwnerConnected,
        tranchedPoolWithBorrowerConnected,
        backerRewardsEthers,
        stakingRewardsEthers,
        creditLine,
      } = await setup())
    })

    async function getStakingRewardsForToken(tokenId: string, blockNum?: number): Promise<BN> {
      const amount = await stakingRewardsEthers.earnedSinceLastCheckpoint(tokenId, {
        blockTag: blockNum,
      })

      return new BN(amount.toString())
    }

    async function getBackerStakingRewardsForToken(tokenId: string, blockNum?: number): Promise<BN> {
      const amount = await backerRewardsEthers.stakingRewardsEarnedSinceLastWithdraw(tokenId, {
        blockTag: blockNum,
      })

      return new BN(amount.toString())
    }

    async function expectRewardsAreEqualForTokens(
      stakingTokenId: string,
      backerTokenId: string,
      blockNum?: number,
      closeTo?: string
    ) {
      const stakingRewards = await getStakingRewardsForToken(stakingTokenId, blockNum)
      const backerStakingRewardsEarned = await getBackerStakingRewardsForToken(backerTokenId, blockNum)
      if (closeTo !== undefined) {
        expect(stakingRewards).to.bignumber.closeTo(backerStakingRewardsEarned, closeTo)
      } else {
        expect(stakingRewards).to.bignumber.eq(backerStakingRewardsEarned)
      }
    }

    function getStakingRewardTokenFromTransactionReceipt(tx: ContractReceipt): string {
      const topic = stakingRewardsEthers.interface.getEventTopic("Staked")
      const rawEvent = tx.logs.find((x) => x.topics.indexOf(topic) >= 0)
      const parsedEvent = stakingRewardsEthers.interface.parseLog(asNonNullable(rawEvent))
      return parsedEvent.args.tokenId
    }

    function getWithdrawnStakingAmountFromTransactionReceipt(tx: ContractReceipt) {
      const topic = backerRewardsEthers.interface.getEventTopic("BackerRewardsClaimed")
      const rawEvent = tx.logs.find((x) => x.topics.indexOf(topic) >= 0)
      const parsedEvent = backerRewardsEthers.interface.parseLog(asNonNullable(rawEvent))
      return parsedEvent.args.amountOfSeniorPoolRewards
    }

    async function payOffTranchedPoolInterest(tranchedPool: TranchedPool): Promise<ContractReceipt> {
      await (await tranchedPool.assess()).wait()
      const creditLine = await getEthersContract<CreditLine>("CreditLine", {at: await tranchedPool.creditLine()})
      const interestOwed = await creditLine.interestOwed()
      return (await tranchedPool.pay(interestOwed.toString())).wait()
    }

    async function fullyRepayTranchedPool(tranchedPool: TranchedPool): Promise<ContractReceipt> {
      await (await tranchedPool.assess()).wait()
      const creditLine = await getEthersContract<CreditLine>("CreditLine", {at: await tranchedPool.creditLine()})
      const principalOwed = await creditLine.principalOwed()
      const interestOwed = await creditLine.interestOwed()
      const paymentTx = await (await tranchedPool.pay(principalOwed.add(interestOwed).toString())).wait()
      const principalOwedAfterFinalRepayment = await creditLine.principalOwed()
      const interestOwedAfterFinalRepayment = await creditLine.interestOwed()
      expect(String(principalOwedAfterFinalRepayment)).to.bignumber.eq("0")
      expect(String(interestOwedAfterFinalRepayment)).to.bignumber.eq("0")
      return paymentTx
    }

    it("backers only earn rewards for full payments", async () => {
      await (await tranchedPoolWithBorrowerConnected.drawdown(String(limit))).wait()
      await advanceTime({days: (await creditLine.paymentPeriodInDays()).toString()})
      const partialPaybackTx = await (await tranchedPoolWithBorrowerConnected.pay("1")).wait()
      let backerRewardsEarned = await getBackerStakingRewardsForToken(
        backerStakingTokenId,
        partialPaybackTx.blockNumber
      )
      expect(backerRewardsEarned).to.bignumber.eq("0")

      const interestOwed = await creditLine.interestOwed()
      const fullPaybackTx = await (await tranchedPoolWithBorrowerConnected.pay(interestOwed)).wait()
      backerRewardsEarned = await getBackerStakingRewardsForToken(backerStakingTokenId, fullPaybackTx.blockNumber)
      expect(backerRewardsEarned).to.not.bignumber.eq("0")
    })

    it("behaves correctly, 1 slice, full drawdown", async () => {
      const [, stakingTx] = await mineInSameBlock(
        [
          // were staking another person here to make sure that each person receieves their proportional rewards,
          // and not that someone is receiving 100% of the rewards
          await stakingRewardsEthers.populateTransaction.depositAndStake(untrackedStakedAmount.toString()),
          await stakingRewardsEthers.populateTransaction.depositAndStake(trackedStakedAmount.toString()),
          await tranchedPoolWithBorrowerConnected.populateTransaction.drawdown(limit.toString()),
        ],
        this.timeout()
      )
      const stakingRewardsTokenId = getStakingRewardTokenFromTransactionReceipt(stakingTx as ContractReceipt)
      const numberOfPaymentIntervals = termInDays.dividedBy(paymentPeriodInDays).integerValue().toNumber()

      for (let i = 0; i < numberOfPaymentIntervals; i++) {
        await advanceTime({days: paymentPeriodInDays.toFixed()})
        const payTx = await payOffTranchedPoolInterest(tranchedPoolWithBorrowerConnected)
        await (await tranchedPoolWithOwnerConnected.withdrawMax(backerStakingTokenId)).wait()
        await expectRewardsAreEqualForTokens(stakingRewardsTokenId, backerStakingTokenId, payTx.blockNumber)
      }

      const termEndTime = await creditLine.termEndTime()
      await advanceTime({toSecond: termEndTime.toString()})
      await mineBlock()
      const blockNumAtTermEnd = await ethers.provider.getBlockNumber()
      const stakingRewardsAtTermEnd = await getStakingRewardsForToken(stakingRewardsTokenId, blockNumAtTermEnd)

      // this section tests the final repayment
      // the final repayment is different because if the payment happens after the term is over
      // the backer rewards should be less
      const thirtyDaysAfterTermEndTime = termEndTime.add("2592000") // 30 days in seconds
      await advanceTime({toSecond: thirtyDaysAfterTermEndTime.toString()})
      const paymentTx = await fullyRepayTranchedPool(tranchedPoolWithBorrowerConnected)

      const backerStakingRewardsEarnedAfterFinalRepayment = await getBackerStakingRewardsForToken(
        backerStakingTokenId,
        paymentTx.blockNumber
      )
      expect(backerStakingRewardsEarnedAfterFinalRepayment).to.bignumber.closeTo(
        stakingRewardsAtTermEnd,
        microTolerance
      )

      // Even long after the final repayment where there was no outstanding principal
      // You should have accrued no rewards during that time
      await advanceTime({days: "365"})
      await mineBlock()
      const muchLaterBlockNumber = await ethers.provider.getBlockNumber()
      const backerStakingRewardsEarnedMuchLater = await getBackerStakingRewardsForToken(
        backerStakingTokenId,
        muchLaterBlockNumber
      )
      expect(backerStakingRewardsEarnedMuchLater).to.bignumber.eq(backerStakingRewardsEarnedAfterFinalRepayment)

      const withdrawTx = await (await backerRewardsEthers.withdraw(backerStakingTokenId)).wait()
      const amountOfStakingRewardsWithdrawn = getWithdrawnStakingAmountFromTransactionReceipt(withdrawTx)
      expect(backerStakingRewardsEarnedMuchLater).to.bignumber.eq(String(amountOfStakingRewardsWithdrawn))
    }).timeout(TEST_TIMEOUT)

    it("behaves correctly, 1 slice, two partial drawdowns", async () => {
      // person we dont care about but is participating in the pool to make sure
      // that other people are receieving staking rewards
      const firstStakedAmount = trackedStakedAmount.div(new BN("2"))
      const firstUntrackedStakedAmount = untrackedStakedAmount.div(new BN("2"))
      const firstDrawdownAmount = limit.div(new BN("2"))
      const [, initialStakeTx] = await mineInSameBlock(
        [
          await stakingRewardsEthers.populateTransaction.depositAndStake(String(firstUntrackedStakedAmount)),
          await stakingRewardsEthers.populateTransaction.depositAndStake(String(firstStakedAmount)),
          await tranchedPoolWithBorrowerConnected.populateTransaction.drawdown(String(firstDrawdownAmount)),
        ],
        this.timeout()
      )
      expect(String(firstDrawdownAmount)).to.bignumber.lt(new BN(await (await creditLine.limit()).toString()))
      const stakingRewardsTokenId = getStakingRewardTokenFromTransactionReceipt(initialStakeTx as ContractReceipt)

      const numberOfPaymentIntervals = termInDays.dividedBy(paymentPeriodInDays).integerValue().toNumber()

      let backerStakingRewardsEarned = await getBackerStakingRewardsForToken(
        backerStakingTokenId,
        initialStakeTx?.blockNumber
      )
      let stakingRewardsEarned = await getStakingRewardsForToken(stakingRewardsTokenId, initialStakeTx?.blockNumber)

      expect(backerStakingRewardsEarned).to.bignumber.eq("0")
      expect(stakingRewardsEarned).to.bignumber.eq("0")

      // Run through the first half of payments normally
      for (let i = 0; i < numberOfPaymentIntervals / 2; i++) {
        await advanceTime({days: paymentPeriodInDays.toFixed()})
        const payTx = await payOffTranchedPoolInterest(tranchedPoolWithBorrowerConnected)
        stakingRewardsEarned = await getStakingRewardsForToken(stakingRewardsTokenId, payTx.blockNumber)
        backerStakingRewardsEarned = await getBackerStakingRewardsForToken(backerStakingTokenId, payTx.blockNumber)
        expect(backerStakingRewardsEarned).to.bignumber.closeTo(stakingRewardsEarned, microTolerance)
      }

      // we need to stake the equivalent amount drawndown
      const secondStakedAmount = firstStakedAmount.div(new BN("2")) // 1 / 4
      const secondUntrackedStakedAmount = firstUntrackedStakedAmount.div(new BN("2")) // (1 / 2) / 2 = 1/4
      const secondDrawdownAmount = limit.div(new BN("4")) // 1 / 4
      expect(secondDrawdownAmount.add(firstDrawdownAmount)).to.bignumber.lt(
        new BN((await creditLine.limit()).toString())
      )
      const [, secondStakeTx] = await mineInSameBlock(
        [
          await stakingRewardsEthers.populateTransaction.depositAndStake(secondUntrackedStakedAmount.toString()),
          await stakingRewardsEthers.populateTransaction.depositAndStake(secondStakedAmount.toString()),
          await tranchedPoolWithBorrowerConnected.populateTransaction.drawdown(secondDrawdownAmount.toString()),
        ],
        this.timeout()
      )

      const secondStakingTokenId = getStakingRewardTokenFromTransactionReceipt(secondStakeTx as ContractReceipt)
      const backerStakingRewardsEarnedAfterSecondDrawdown = await getBackerStakingRewardsForToken(
        backerStakingTokenId,
        secondStakeTx?.blockNumber
      )

      // check that the backer doesnt earned rewards on a drawdown
      expect(backerStakingRewardsEarnedAfterSecondDrawdown).to.bignumber.eq(backerStakingRewardsEarned)

      // second half of the payments
      for (let i = numberOfPaymentIntervals / 2; i < numberOfPaymentIntervals; i++) {
        await advanceTime({days: paymentPeriodInDays.toFixed()})
        const payTx = await payOffTranchedPoolInterest(tranchedPoolWithBorrowerConnected)
        // withdraw to make sure that the backer originally backer wont have less rewards
        // when their unutilized capital is removed from the pool
        await (await tranchedPoolWithOwnerConnected.withdrawMax(backerStakingTokenId)).wait()
        stakingRewardsEarned = await getStakingRewardsForToken(stakingRewardsTokenId, payTx.blockNumber)
        const secondStakingRewardsEarned = await getStakingRewardsForToken(secondStakingTokenId, payTx.blockNumber)
        backerStakingRewardsEarned = await getBackerStakingRewardsForToken(backerStakingTokenId, payTx.blockNumber)

        expect(backerStakingRewardsEarned).to.bignumber.closeTo(
          stakingRewardsEarned.add(secondStakingRewardsEarned),
          microTolerance
        )
      }

      const termEndTime = await creditLine.termEndTime()
      await advanceTime({toSecond: termEndTime.toString()})
      await mineBlock()
      const stakingRewardsAtTermEnd = await getStakingRewardsForToken(stakingRewardsTokenId)
      const secondStakingRewardsAtTermEnd = await getStakingRewardsForToken(secondStakingTokenId)

      // this section tests the final repayment
      // the final repayment is different because if the payment happens after the term is over
      // the backer rewards should be less
      const thirtyDaysAfterTermEnd = termEndTime.add("2592000") // < 30 days in seconds
      await advanceTime({toSecond: thirtyDaysAfterTermEnd.toString()})
      const payTx = await fullyRepayTranchedPool(tranchedPoolWithBorrowerConnected)
      const backerStakingRewardsEarnedAfterFinalRepayment = await getBackerStakingRewardsForToken(
        backerStakingTokenId,
        payTx.blockNumber
      )

      expect(backerStakingRewardsEarnedAfterFinalRepayment).to.bignumber.closeTo(
        stakingRewardsAtTermEnd.add(secondStakingRewardsAtTermEnd),
        microTolerance
      )

      // Even long after the final repayment where there was no outstanding principal
      // You should have accrued no rewards during that time
      await advanceTime({days: "365"})
      await mineBlock()
      const backerStakingRewardsEarnedMuchLater = await getBackerStakingRewardsForToken(backerStakingTokenId)
      expect(backerStakingRewardsEarnedMuchLater).to.bignumber.eq(backerStakingRewardsEarnedAfterFinalRepayment)
    }).timeout(TEST_TIMEOUT)

    it("behaves correctly, 2 slices, full drawdown", async () => {
      const [, stakingTx] = await mineInSameBlock(
        [
          // we're staking another person here to make sure that each person receives their proportional rewards,
          // and that no one is receiving 100% of the rewards
          await stakingRewardsEthers.populateTransaction.depositAndStake(untrackedStakedAmount.toString()),
          await stakingRewardsEthers.populateTransaction.depositAndStake(trackedStakedAmount.toString()),
          await tranchedPoolWithBorrowerConnected.populateTransaction.drawdown(limit.toString()),
        ],
        this.timeout()
      )
      const stakingRewardsTokenId = getStakingRewardTokenFromTransactionReceipt(stakingTx as ContractReceipt)
      const numberOfPaymentIntervals = termInDays.dividedBy(paymentPeriodInDays).integerValue().toNumber()

      for (let i = 0; i < numberOfPaymentIntervals / 2; i++) {
        await advanceTime({days: paymentPeriodInDays.toFixed()})
        const payTx = await payOffTranchedPoolInterest(tranchedPoolWithBorrowerConnected)
        await (await tranchedPoolWithOwnerConnected.withdrawMax(backerStakingTokenId)).wait()
        expect((await getBackerStakingRewardsForToken(backerStakingTokenId, payTx.blockNumber)).gt(new BN(0)))
        await expectRewardsAreEqualForTokens(stakingRewardsTokenId, backerStakingTokenId, payTx.blockNumber)
      }

      const tranchedPoolTruffle = await getTruffleContract<TranchedPoolInstance>("TranchedPool", {
        at: tranchedPoolWithBorrowerConnected.address,
      })
      await tranchedPoolTruffle.setMaxLimit(limit.mul(new BN("2")), {from: await getProtocolOwner()})
      await tranchedPoolWithBorrowerConnected.initializeNextSlice("1")

      const secondJuniorTrancheId = 4
      await (
        await tranchedPoolWithOwnerConnected.deposit(secondJuniorTrancheId, untrackedStakedAmount.toString())
      ).wait()
      const secondDepositTx = await (
        await tranchedPoolWithOwnerConnected.deposit(secondJuniorTrancheId, trackedStakedAmount.toString())
      ).wait()
      const secondJuniorTranche = await tranchedPoolWithOwnerConnected.getTranche(secondJuniorTrancheId)
      expect(secondJuniorTranche.principalDeposited.toString()).to.eq(
        untrackedStakedAmount.add(trackedStakedAmount).toString()
      )

      const events = await tranchedPoolWithBorrowerConnected.queryFilter(
        tranchedPoolWithBorrowerConnected.filters.DepositMade(owner),
        secondDepositTx.blockNumber
      )
      const depositMadeEvent = asNonNullable(events[0])
      expect(depositMadeEvent).to.not.be.undefined
      expect(depositMadeEvent.args.tranche.toString()).to.eq("4")
      const secondSliceDepositTokenId = depositMadeEvent.args.tokenId

      await (await tranchedPoolWithBorrowerConnected.lockJuniorCapital()).wait()
      await seniorPool.invest(tranchedPoolWithBorrowerConnected.address)

      const [, secondSliceStakingTx] = await mineInSameBlock(
        [
          await stakingRewardsEthers.populateTransaction.depositAndStake(untrackedStakedAmount.toString()),
          await stakingRewardsEthers.populateTransaction.depositAndStake(trackedStakedAmount.toString()),
          await tranchedPoolWithBorrowerConnected.populateTransaction.drawdown(limit.toString()),
        ],
        this.timeout()
      )

      const balance = await creditLine.balance()
      expect(balance.toString()).to.eq(limit.mul(new BN(2)).toString())
      expect(balance.toString()).to.eq((await creditLine.limit()).toString())
      const secondSliceStakingRewardsTokenId = getStakingRewardTokenFromTransactionReceipt(
        asNonNullable(secondSliceStakingTx)
      )
      // no rewards should be accrued before the first repayment comes back
      expect(
        await backerRewards.stakingRewardsEarnedSinceLastWithdraw(secondSliceDepositTokenId.toString())
      ).to.bignumber.eq("0")

      for (let i = numberOfPaymentIntervals / 2; i < numberOfPaymentIntervals; i++) {
        await advanceTime({days: paymentPeriodInDays.toFixed()})
        const payTx = await payOffTranchedPoolInterest(tranchedPoolWithBorrowerConnected)
        // withdraw, as a way of establishing that a backer who removed their unutilized capital
        // would not receive less rewards as a consequence
        await (await tranchedPoolWithOwnerConnected.withdrawMax(backerStakingTokenId)).wait()
        await (await tranchedPoolWithOwnerConnected.withdrawMax(secondSliceDepositTokenId)).wait()

        expect((await getBackerStakingRewardsForToken(backerStakingTokenId, payTx.blockNumber)).gt(new BN(0)))
        await expectRewardsAreEqualForTokens(stakingRewardsTokenId, backerStakingTokenId, payTx.blockNumber, tolerance)

        expect(
          (await getBackerStakingRewardsForToken(secondSliceDepositTokenId.toString(), payTx.blockNumber)).gt(new BN(0))
        )
        await expectRewardsAreEqualForTokens(
          secondSliceStakingRewardsTokenId,
          secondSliceDepositTokenId.toString(),
          payTx.blockNumber,
          tolerance
        )
      }

      const termEndTime = await creditLine.termEndTime()
      await advanceTime({toSecond: termEndTime.toString()})
      await mineBlock()
      const blockNumAtTermEnd = await ethers.provider.getBlockNumber()
      const firstSliceStakingRewardsAtTermEnd = await getStakingRewardsForToken(
        stakingRewardsTokenId,
        blockNumAtTermEnd
      )
      const secondSliceStakingRewardsAtTermEnd = await getStakingRewardsForToken(
        secondSliceStakingRewardsTokenId,
        blockNumAtTermEnd
      )

      // this section tests the final repayment
      // the final repayment is different because if the payment happens after the term is over
      // the backer rewards should be less
      const thirtyDaysAfterTermEndTime = termEndTime.add("2592000") // 30 days in seconds
      await advanceTime({toSecond: thirtyDaysAfterTermEndTime.toString()})
      const paymentTx = await fullyRepayTranchedPool(tranchedPoolWithBorrowerConnected)

      const firstSliceStakingRewardsEarnedAfterFinalRepayment = await getBackerStakingRewardsForToken(
        backerStakingTokenId,
        paymentTx.blockNumber
      )
      expect(firstSliceStakingRewardsEarnedAfterFinalRepayment).to.bignumber.closeTo(
        firstSliceStakingRewardsAtTermEnd,
        tolerance
      )

      const secondSliceStakingRewardsEarnedAfterFinalRepayment = await getBackerStakingRewardsForToken(
        secondSliceDepositTokenId.toString(),
        paymentTx.blockNumber
      )
      expect(secondSliceStakingRewardsEarnedAfterFinalRepayment).to.bignumber.closeTo(
        secondSliceStakingRewardsAtTermEnd,
        tolerance
      )

      // Even long after the final repayment where there was no outstanding principal
      // You should have accrued no rewards during that time
      await advanceTime({days: "365"})
      await mineBlock()
      const muchLaterBlockNumber = await ethers.provider.getBlockNumber()
      const firstSliceStakingRewardsEarnedMuchLater = await getBackerStakingRewardsForToken(
        backerStakingTokenId,
        muchLaterBlockNumber
      )
      expect(firstSliceStakingRewardsEarnedMuchLater).to.bignumber.eq(firstSliceStakingRewardsEarnedAfterFinalRepayment)

      const secondSliceStakingRewardsEarnedMuchLater = await getBackerStakingRewardsForToken(
        secondSliceDepositTokenId.toString(),
        muchLaterBlockNumber
      )
      expect(secondSliceStakingRewardsEarnedMuchLater).to.bignumber.eq(
        secondSliceStakingRewardsEarnedAfterFinalRepayment
      )

      const firstSliceWithdrawTx = await (await backerRewardsEthers.withdraw(backerStakingTokenId)).wait()
      const firstSliceAmountOfStakingRewardsWithdrawn =
        getWithdrawnStakingAmountFromTransactionReceipt(firstSliceWithdrawTx)
      expect(firstSliceStakingRewardsEarnedMuchLater).to.bignumber.eq(String(firstSliceAmountOfStakingRewardsWithdrawn))

      const secondSliceWithdrawTx = await (
        await backerRewardsEthers.withdraw(secondSliceDepositTokenId.toString())
      ).wait()
      const secondSliceAmountOfStakingRewardsWithdrawn =
        getWithdrawnStakingAmountFromTransactionReceipt(secondSliceWithdrawTx)
      expect(secondSliceStakingRewardsEarnedMuchLater).to.bignumber.eq(
        String(secondSliceAmountOfStakingRewardsWithdrawn)
      )
    }).timeout(TEST_TIMEOUT)

    describe("before drawdown", async () => {
      it("when a user withdraws they should earn 0 rewards", async () => {
        const backerStakingRewardsEarned = await backerRewards.stakingRewardsEarnedSinceLastWithdraw(
          backerStakingTokenId
        )
        expect(backerStakingRewardsEarned).to.bignumber.eq("0")
        const withdrawTx = await (await backerRewardsEthers.withdraw(backerStakingTokenId)).wait()
        const rewardsWithdrawn = getWithdrawnStakingAmountFromTransactionReceipt(withdrawTx)
        expect(String(rewardsWithdrawn)).to.bignumber.eq("0")
      })
    })

    describe("after drawdown but before the first payment", () => {
      beforeEach(async () => {
        const limit = await creditLine.maxLimit()
        tranchedPoolWithBorrowerConnected.drawdown(limit.toString())
      })

      it("backers should earned 0 rewards", async () => {
        const backerStakingRewardsEarned = await getBackerStakingRewardsForToken(backerStakingTokenId)
        expect(backerStakingRewardsEarned).to.bignumber.eq("0")
        const withdrawTx = await (await backerRewardsEthers.withdraw(backerStakingTokenId)).wait()
        const rewardsWithdrawn = getWithdrawnStakingAmountFromTransactionReceipt(withdrawTx)
        expect(String(rewardsWithdrawn)).to.bignumber.eq("0")
      })
    })
  })

  describe("integration tests", async () => {
    let bwrCon: BorrowerInstance
    describe("as a not user on the go list and without a UID", async () => {
      let unGoListedUser: string

      beforeEach(async () => {
        const [, , , maybeUser] = await hre.getUnnamedAccounts()
        unGoListedUser = asNonNullable(maybeUser)
        ;({tranchedPool} = await createPoolWithCreditLine({
          people: {borrower: bwr, owner: MAINNET_GOVERNANCE_MULTISIG},
          usdc,
          goldfinchFactory,
        }))
        await fundWithWhales(["USDC"], [unGoListedUser])
        await erc20Approve(usdc, seniorPool.address, MAX_UINT, [unGoListedUser])
        await erc20Approve(usdc, tranchedPool.address, MAX_UINT, [unGoListedUser])
        await erc20Approve(usdc, stakingRewards.address, MAX_UINT, [unGoListedUser])
        await expect(go.go(unGoListedUser)).to.eventually.be.false
      })

      describe("when I deposit and subsequently withdraw into the senior pool", async () => {
        it("it reverts", async () => {
          await expect(seniorPool.deposit(usdcVal(10), {from: unGoListedUser})).to.be.rejected
          await expect(seniorPool.withdraw(usdcVal(10), {from: unGoListedUser})).to.be.rejected
        })
      })

      describe("when I deposit and subsequently withdraw from a tranched pool's junior tranche", async () => {
        it("it reverts", async () => {
          await expect(tranchedPool.deposit(TRANCHES.Junior, usdcVal(10), {from: unGoListedUser})).to.be.rejected
          await expect(tranchedPool.withdraw(new BN("0"), usdcVal(10), {from: unGoListedUser})).to.be.rejected
        })
      })

      describe("when I deposit and stake", async () => {
        it("it reverts", async () => {
          await expect(stakingRewards.depositAndStake(usdcVal(10), {from: unGoListedUser})).to.be.rejectedWith(/GL/i)
        })
      })
    })

    describe("as a user on the go list", async () => {
      let goListedUser: string

      beforeEach(async () => {
        const [, , , , maybeUser, maybeBorrower] = await hre.getUnnamedAccounts()
        goListedUser = asNonNullable(maybeUser)
        borrower = asNonNullable(maybeBorrower)
        ;({tranchedPool} = await createPoolWithCreditLine({
          people: {borrower, owner: MAINNET_GOVERNANCE_MULTISIG},
          usdc,
          goldfinchFactory,
        }))
        await fundWithWhales(["USDC"], [goListedUser])
        const goldfinchConfigWithGoListAddress = await go.legacyGoList()
        const goldfinchConfigWithGoList = await getTruffleContract<GoldfinchConfigInstance>("GoldfinchConfig", {
          at: goldfinchConfigWithGoListAddress,
        })
        await goldfinchConfigWithGoList.addToGoList(goListedUser)
        await erc20Approve(usdc, seniorPool.address, MAX_UINT, [goListedUser])
        await erc20Approve(usdc, tranchedPool.address, MAX_UINT, [goListedUser])
        await erc20Approve(usdc, stakingRewards.address, MAX_UINT, [goListedUser])
        await expect(go.go(goListedUser)).to.eventually.be.true
      })

      describe("when I deposit and subsequently withdraw from a tranched pool's junior tranche", async () => {
        it("it works", async () => {
          const tx = await expect(tranchedPool.deposit(TRANCHES.Junior, usdcVal(10), {from: goListedUser})).to.be
            .fulfilled
          const logs = decodeLogs<DepositMade>(tx.receipt.rawLogs, tranchedPool, "DepositMade")
          let depositMadeEvent = logs[0]
          expect(depositMadeEvent).to.not.be.undefined
          depositMadeEvent = asNonNullable(depositMadeEvent)
          const tokenId = depositMadeEvent.args.tokenId
          await expect(tranchedPool.withdraw(tokenId, usdcVal(10), {from: goListedUser})).to.be.fulfilled
        })
      })

      describe("when I deposit and stake and then exit", async () => {
        it("it works", async () => {
          const depositAmount = usdcVal(10_000)
          const tx = await expect(stakingRewards.depositAndStake(depositAmount, {from: goListedUser})).to.be.fulfilled
          const logs = decodeLogs<Staked>(tx.receipt.rawLogs, stakingRewards, "Staked")
          const stakedEvent = asNonNullable(logs[0])
          const tokenId = stakedEvent?.args.tokenId
          await expect(stakingRewards.unstake(tokenId, depositAmount, {from: goListedUser})).to.be.fulfilled
        })
      })

      describe("when I deposit and stake, and then zap to Curve", async () => {
        beforeEach(async () => {
          await erc20Approve(usdc, seniorPool.address, MAX_UINT, [owner])
          await erc20Approve(usdc, stakingRewards.address, MAX_UINT, [goListedUser, owner])
          await erc20Approve(usdc, zapper.address, MAX_UINT, [goListedUser])
          await erc20Approve(fidu, stakingRewards.address, MAX_UINT, [goListedUser, owner])

          // Seed the Curve pool with funds
          await erc20Approve(usdc, curvePool.address, MAX_UINT, [owner])
          await erc20Approve(fidu, curvePool.address, MAX_UINT, [owner])
          await fundWithWhales(["USDC"], [owner])
          await seniorPool.deposit(usdcVal(100_000), {from: owner})
          await curvePool.add_liquidity([bigVal(10_000), usdcVal(10_000)], new BN(0), false, owner, {
            from: owner,
          })
        })

        context("for a FIDU only migration", async () => {
          it("it works", async () => {
            const curveFiduBalanceBefore = await curvePool.balances(0)
            const curveUSDCBalanceBefore = await curvePool.balances(1)

            // Deposit and stake
            const tx = await expect(stakingRewards.depositAndStake(usdcVal(10_000), {from: goListedUser})).to.be
              .fulfilled
            const stakedEvent = decodeAndGetFirstLog<Staked>(tx.receipt.rawLogs, stakingRewards, "Staked")
            const tokenId = stakedEvent.args.tokenId

            // Zap to curve
            await erc721Approve(stakingRewards, zapper.address, tokenId, [goListedUser])
            const zapperTx = await expect(
              zapper.zapStakeToCurve(tokenId, new BN(stakedEvent?.args.amount.toString(10)), new BN(0), {
                from: goListedUser,
              })
            ).to.be.fulfilled

            const unstakedLog = await decodeAndGetFirstLog<Unstaked>(
              zapperTx.receipt.rawLogs,
              stakingRewards,
              "Unstaked"
            )
            expect(unstakedLog.args.tokenId).to.bignumber.equal(tokenId)
            expect(unstakedLog.args.amount).to.bignumber.equal(new BN(stakedEvent.args.amount.toString(10)))

            const depositedToCurveAndStakeLog = await decodeAndGetFirstLog<DepositedToCurveAndStaked>(
              zapperTx.receipt.rawLogs,
              stakingRewards,
              "DepositedToCurveAndStaked"
            )
            expect(depositedToCurveAndStakeLog.args.fiduAmount).to.bignumber.equal(
              new BN(stakedEvent.args.amount.toString(10))
            )
            expect(depositedToCurveAndStakeLog.args.usdcAmount).to.bignumber.equal(new BN(0))

            const curveFiduBalanceAfter = await curvePool.balances(0)
            const curveUSDCBalanceAfter = await curvePool.balances(1)
            expect(curveFiduBalanceAfter.sub(curveFiduBalanceBefore)).to.bignumber.equal(
              depositedToCurveAndStakeLog.args.fiduAmount
            )
            expect(curveUSDCBalanceAfter.sub(curveUSDCBalanceBefore)).to.bignumber.equal(new BN(0))
          })
        })

        context("for a FIDU with USDC migration", async () => {
          it("it works", async () => {
            const curveFiduBalanceBefore = await curvePool.balances(0)
            const curveUSDCBalanceBefore = await curvePool.balances(1)
            await erc20Transfer(usdc, [goListedUser], usdcVal(1_000), owner)

            // Deposit and stake
            const tx = await expect(stakingRewards.depositAndStake(usdcVal(100), {from: goListedUser})).to.be.fulfilled
            const stakedEvent = decodeAndGetFirstLog<Staked>(tx.receipt.rawLogs, stakingRewards, "Staked")
            const tokenId = stakedEvent.args.tokenId

            // Zap to curve
            await erc721Approve(stakingRewards, zapper.address, tokenId, [goListedUser])
            const zapperTx = await expect(
              zapper.zapStakeToCurve(tokenId, new BN(stakedEvent?.args.amount.toString(10)), usdcVal(100), {
                from: goListedUser,
              })
            ).to.be.fulfilled

            const unstakedLog = await decodeAndGetFirstLog<Unstaked>(
              zapperTx.receipt.rawLogs,
              stakingRewards,
              "Unstaked"
            )
            expect(unstakedLog.args.tokenId).to.bignumber.equal(tokenId)
            expect(unstakedLog.args.amount).to.bignumber.equal(new BN(stakedEvent.args.amount.toString(10)))

            const depositedToCurveAndStakeLog = await decodeAndGetFirstLog<DepositedToCurveAndStaked>(
              zapperTx.receipt.rawLogs,
              stakingRewards,
              "DepositedToCurveAndStaked"
            )
            expect(depositedToCurveAndStakeLog.args.fiduAmount).to.bignumber.equal(
              new BN(stakedEvent.args.amount.toString(10))
            )
            expect(depositedToCurveAndStakeLog.args.usdcAmount).to.bignumber.equal(usdcVal(100))

            const curveFiduBalanceAfter = await curvePool.balances(0)
            const curveUSDCBalanceAfter = await curvePool.balances(1)
            expect(curveFiduBalanceAfter.sub(curveFiduBalanceBefore)).to.bignumber.equal(
              depositedToCurveAndStakeLog.args.fiduAmount
            )
            expect(curveUSDCBalanceAfter.sub(curveUSDCBalanceBefore)).to.bignumber.equal(
              depositedToCurveAndStakeLog.args.usdcAmount
            )
          })
        })
      })
    })

    describe("as a go listed borrower", async () => {
      describe("with a pool that I don't own", async () => {
        beforeEach(async () => {
          // eslint-disable-next-line @typescript-eslint/no-extra-semi
          ;({tranchedPool} = await createPoolWithCreditLine({
            people: {
              owner: MAINNET_GOVERNANCE_MULTISIG,
              borrower: person3,
            },
            usdc,
            goldfinchFactory,
          }))
          bwr = person3
          bwrCon = await createBorrowerContract()
          await erc20Approve(usdc, tranchedPool.address, MAX_UINT, [bwr, owner])
          await erc20Approve(usdc, bwrCon.address, MAX_UINT, [bwr, owner])
          await tranchedPool.deposit(TRANCHES.Junior, usdcVal(100), {from: owner})
          await tranchedPool.lockJuniorCapital({from: MAINNET_GOVERNANCE_MULTISIG})
          await tranchedPool.grantRole(await tranchedPool.SENIOR_ROLE(), owner, {from: MAINNET_GOVERNANCE_MULTISIG})
          await tranchedPool.deposit(TRANCHES.Senior, usdcVal(300), {from: owner})
          await tranchedPool.revokeRole(await tranchedPool.SENIOR_ROLE(), owner, {from: MAINNET_GOVERNANCE_MULTISIG})
          await tranchedPool.lockPool({from: MAINNET_GOVERNANCE_MULTISIG})
        })

        describe("when I try to withdraw", async () => {
          it("it fails", async () => {
            await expect(bwrCon.drawdown(tranchedPool.address, usdcVal(400), bwr, {from: bwr})).to.be.rejectedWith(
              /Must have locker role/i
            )
          })
        })
      })

      describe("with a pool that I own", async () => {
        let backerTokenId
        beforeEach(async () => {
          // eslint-disable-next-line @typescript-eslint/no-extra-semi
          ;({tranchedPool} = await createPoolWithCreditLine({
            people: {
              owner: MAINNET_GOVERNANCE_MULTISIG,
              borrower: bwr,
            },
            usdc,
            goldfinchFactory,
          }))
          await erc20Approve(usdc, tranchedPool.address, MAX_UINT, [bwr, owner])
          await erc20Approve(usdc, bwrCon.address, MAX_UINT, [bwr, owner])
          const tx = await tranchedPool.deposit(TRANCHES.Junior, usdcVal(2_500), {from: owner})
          const logs = decodeLogs<DepositMade>(tx.receipt.rawLogs, tranchedPool, "DepositMade")
          const depositMadeEvent = asNonNullable(logs[0])
          backerTokenId = depositMadeEvent.args.tokenId
          await tranchedPool.lockJuniorCapital({from: bwr})
          await tranchedPool.grantRole(await tranchedPool.SENIOR_ROLE(), owner, {from: MAINNET_GOVERNANCE_MULTISIG})
          await tranchedPool.deposit(TRANCHES.Senior, usdcVal(7_500), {from: owner})
          await tranchedPool.revokeRole(await tranchedPool.SENIOR_ROLE(), owner, {from: MAINNET_GOVERNANCE_MULTISIG})
          await tranchedPool.lockPool({from: bwr})
        })

        describe("if backerrewards contract is configured", () => {
          beforeEach(async () => {
            const totalRewards = 1_000
            const maxInterestDollarsEligible = 1_000_000_000
            const protocolOwner = await getProtocolOwner()
            await backerRewards.setMaxInterestDollarsEligible(bigVal(maxInterestDollarsEligible), {from: protocolOwner})
            await backerRewards.setTotalRewards(bigVal(Math.round(totalRewards * 100)).div(new BN(100)), {
              from: protocolOwner,
            })
            await backerRewards.setTotalInterestReceived(usdcVal(0), {from: protocolOwner})
          })

          it("properly allocates rewards", async () => {
            await expect(bwrCon.drawdown(tranchedPool.address, usdcVal(10_000), bwr, {from: bwr})).to.be.fulfilled
            await advanceTime({days: 90})
            await ethers.provider.send("evm_mine", [])
            await expect(bwrCon.pay(tranchedPool.address, usdcVal(10_000), {from: bwr})).to.be.fulfilled

            // verify accRewardsPerPrincipalDollar
            const accRewardsPerPrincipalDollar = await backerRewards.pools(tranchedPool.address)
            expect(accRewardsPerPrincipalDollar).to.bignumber.equal(new BN(0))

            // verify claimable rewards
            const expectedPoolTokenClaimableRewards = await backerRewards.poolTokenClaimableRewards(backerTokenId)
            expect(new BN(expectedPoolTokenClaimableRewards)).to.bignumber.equal(new BN(0))
          })
        })

        describe("if backerrewards contract is not configured", () => {
          describe("when I drawdown and pay back", async () => {
            it("it works", async () => {
              await expect(bwrCon.drawdown(tranchedPool.address, usdcVal(10_000), bwr, {from: bwr})).to.be.fulfilled
              await advanceTime({days: 90})
              await ethers.provider.send("evm_mine", [])
              await expect(bwrCon.pay(tranchedPool.address, usdcVal(10_000), {from: bwr})).to.be.fulfilled
              const rewards = await expect(backerRewards.poolTokenClaimableRewards(backerTokenId)).to.be.fulfilled
              // right now rewards rates aren't set, so no rewards should be claimable
              expect(rewards).to.bignumber.eq("0")
            })
          })
        })
      })
    })
  })

  describe("CommunityRewards", () => {
    describe("claimableRewards", () => {
      // no vesting to merkle direct distributor balance
      describe.skip("MerkleDistributor", () => {
        it("proper reward allocation for users claimable", async () => {
          const vestingGrantsJson: MerkleDistributorInfo = JSON.parse(
            await fs.readFile(VESTING_MERKLE_INFO_PATH, {
              encoding: "utf8",
            })
          )
          await advanceTime({toSecond: new BN(TOKEN_LAUNCH_TIME)})
          await ethers.provider.send("evm_mine", [])

          // randomly sample 50 grants
          const sampledGrants = _.sampleSize(vestingGrantsJson.grants, 50)
          for (const grant of sampledGrants) {
            const {
              index,
              proof,
              account: recipient,
              grant: {amount, vestingLength, cliffLength, vestingInterval},
            } = grant

            const rewardsAvailableBefore = await communityRewards.rewardsAvailable()
            const recipientBalanceBefore = await gfi.balanceOf(recipient)

            await impersonateAccount(hre, recipient)
            await fundWithWhales(["ETH"], [recipient])
            try {
              const receipt = await merkleDistributor.acceptGrant(
                index,
                amount,
                vestingLength,
                cliffLength,
                vestingInterval,
                proof,
                {from: recipient}
              )
              const grantedEvent = getOnlyLog<Granted>(decodeLogs(receipt.receipt.rawLogs, communityRewards, "Granted"))
              const tokenId = grantedEvent.args.tokenId

              // verify grant properties
              const grantState = await communityRewards.grants(tokenId)
              assertCommunityRewardsVestingRewards(grantState)
              expect(grantState.totalGranted).to.bignumber.equal(web3.utils.toBN(amount))
              expect(grantState.totalClaimed).to.bignumber.equal(new BN(0))
              expect(grantState.vestingInterval).to.bignumber.equal(web3.utils.toBN(vestingInterval))
              expect(grantState.cliffLength).to.bignumber.equal(web3.utils.toBN(cliffLength))

              // advance time to end of grant
              if ((await time.latest()).lt(new BN(TOKEN_LAUNCH_TIME).add(web3.utils.toBN(vestingLength)))) {
                await advanceTime({toSecond: new BN(TOKEN_LAUNCH_TIME).add(web3.utils.toBN(vestingLength))})
                await ethers.provider.send("evm_mine", [])
              }

              // verify fully vested claimable rewards
              const claimable = await communityRewards.claimableRewards(tokenId)
              expect(claimable).to.bignumber.equal(web3.utils.toBN(amount))

              // claim all awards
              await communityRewards.getReward(tokenId, {from: recipient})

              const rewardsAvailableAfter = await communityRewards.rewardsAvailable()
              expect(rewardsAvailableAfter).to.bignumber.equal(rewardsAvailableBefore.sub(claimable))

              const recipientBalanceAfter = await gfi.balanceOf(recipient)
              expect(recipientBalanceAfter).to.bignumber.equal(recipientBalanceBefore.add(claimable))
            } catch (e: any) {
              if (e instanceof Error && String(e).indexOf("Grant already accepted")) {
                console.log("Skipping grant, already accepted")
                continue
              }

              console.error(e)
            }
          }
        }).timeout(TEST_TIMEOUT)

        it("works for partial vesting periods", async () => {
          const vestingGrantsJson: MerkleDistributorInfo = JSON.parse(
            await fs.readFile(VESTING_MERKLE_INFO_PATH, {
              encoding: "utf8",
            })
          )

          const affectedAddresses = new Set([
            "0x3e4b143ec4aa78acb5c9f51b4955dc60f8268f14",
            "0x977c827a997e6cb67e70daeaa7145b17d0cb8bda",
            "0xc25d35024dd497d3825115828994bb08d12a3aa7",
            "0x61203f1a49a1df8da163647fb7fa0105e51f7341",
            "0xea93c16b2ed1cd73e6f9d5b5a92c36e504e8dc72",
            "0xd06ac243a362fe59bc336c918485d3fcc733fd1e",
            "0xb49ce783e7572ffe985c0eeced326b621201ffda",
            "0xba8a69673b6b3934c43998d1e18220b0154950e0",
            "0xcd84959ccf9cbd0abbc7e20e30c1c05bcbd2533e",
            "0x13e9b3ea5159ca4dccef9dc2907974027d663703",
            "0x7f1b17848969f0ea6f8814929cf2c14806b23e40",
            "0xfec5746990aeb84572d03def94dfb26ecbc4fe87",
          ])

          const affectedGrants = vestingGrantsJson.grants.filter((g) => affectedAddresses.has(g.account.toLowerCase()))

          for (const grant of affectedGrants) {
            const {
              index,
              proof,
              account: recipient,
              grant: {amount, vestingLength, cliffLength, vestingInterval},
            } = grant

            const rewardsAvailableBefore = await communityRewards.rewardsAvailable()
            const recipientBalanceBefore = await gfi.balanceOf(recipient)

            await impersonateAccount(hre, recipient)
            await fundWithWhales(["ETH"], [recipient])

            try {
              const receipt = await merkleDistributor.acceptGrant(
                index,
                amount,
                vestingLength,
                cliffLength,
                vestingInterval,
                proof,
                {from: recipient}
              )
              const grantedEvent = getOnlyLog<Granted>(decodeLogs(receipt.receipt.rawLogs, communityRewards, "Granted"))
              const tokenId = grantedEvent.args.tokenId

              // verify grant properties
              const grantState = await communityRewards.grants(tokenId)
              assertCommunityRewardsVestingRewards(grantState)
              expect(grantState.totalGranted).to.bignumber.equal(web3.utils.toBN(amount))
              expect(grantState.totalClaimed).to.bignumber.equal(new BN(0))

              if (web3.utils.toBN(vestingInterval).isZero()) {
                expect(grantState.vestingInterval).to.bignumber.equal(web3.utils.toBN(vestingLength))
              } else {
                expect(grantState.vestingInterval).to.bignumber.equal(web3.utils.toBN(vestingInterval))
              }

              expect(grantState.cliffLength).to.bignumber.equal(web3.utils.toBN(cliffLength))

              // advance time to end of grant
              if ((await time.latest()).lt(new BN(TOKEN_LAUNCH_TIME).add(web3.utils.toBN(vestingLength)))) {
                await advanceTime({toSecond: new BN(TOKEN_LAUNCH_TIME).add(web3.utils.toBN(vestingLength))})
                await ethers.provider.send("evm_mine", [])
              }

              // verify fully vested claimable rewards
              const claimable = await communityRewards.claimableRewards(tokenId)
              expect(claimable).to.bignumber.equal(web3.utils.toBN(amount))

              // claim all awards
              await communityRewards.getReward(tokenId, {from: recipient})

              const rewardsAvailableAfter = await communityRewards.rewardsAvailable()
              expect(rewardsAvailableAfter).to.bignumber.equal(rewardsAvailableBefore.sub(claimable))

              const recipientBalanceAfter = await gfi.balanceOf(recipient)
              expect(recipientBalanceAfter).to.bignumber.equal(recipientBalanceBefore.add(claimable))
            } catch (e: any) {
              if (e instanceof Error && String(e).indexOf("Grant already accepted")) {
                console.log("Skipping grant, already accepted")
                continue
              }

              console.error(e)
            }
          }
        }).timeout(TEST_TIMEOUT)
      })

      describe.skip("MerkleDirectDistributor", () => {
        it("proper reward allocation for users claimable", async () => {
          const noVestingGrantsJson: MerkleDirectDistributorInfo = JSON.parse(
            await fs.readFile(NO_VESTING_MERKLE_INFO_PATH, {
              encoding: "utf8",
            })
          )

          await advanceTime({toSecond: new BN(TOKEN_LAUNCH_TIME)})
          await ethers.provider.send("evm_mine", [])

          // randomly sample 50 grants
          const sampledGrants = _.sampleSize(noVestingGrantsJson.grants, 50)
          for (const grant of sampledGrants) {
            const {
              index,
              proof,
              account: recipient,
              grant: {amount},
            } = grant
            const recipientBalanceBefore = await gfi.balanceOf(recipient)

            await impersonateAccount(hre, recipient)
            await fundWithWhales(["ETH"], [recipient])

            try {
              await merkleDirectDistributor.acceptGrant(index, amount, proof, {from: recipient})

              const recipientBalanceAfter = await gfi.balanceOf(recipient)
              expect(recipientBalanceAfter).to.bignumber.equal(recipientBalanceBefore.add(web3.utils.toBN(amount)))
            } catch (e: any) {
              if (e instanceof Error && String(e).indexOf("Grant already accepted")) {
                console.log("Skipping grant, already accepted")
                continue
              }

              console.error(e)
            }
          }
        }).timeout(TEST_TIMEOUT)
      })
    })

    describe("StakingRewards", () => {
      it("deposits and stakes into senior pool, and can withdraw", async () => {
        const yearInSeconds = new BN(365 * 24 * 60 * 60)
        const halfYearInSeconds = yearInSeconds.div(new BN(2))
        const amount = usdcVal(1000)

        await usdc.approve(stakingRewards.address, amount, {from: owner})

        const receipt = await stakingRewards.depositAndStake(amount, {from: owner})
        const stakedEvent = getFirstLog<Staked>(decodeLogs(receipt.receipt.rawLogs, stakingRewards, "Staked"))
        const tokenId = stakedEvent.args.tokenId
        const depositedAndStakedEvent = getFirstLog<DepositedAndStaked>(
          decodeLogs(receipt.receipt.rawLogs, stakingRewards, "DepositedAndStaked")
        )
        expect(depositedAndStakedEvent.args.user).to.equal(stakedEvent.args.user)
        expect(depositedAndStakedEvent.args.depositedAmount).to.bignumber.equal(amount)
        expect(depositedAndStakedEvent.args.tokenId).to.equal(tokenId)
        expect(depositedAndStakedEvent.args.amount).to.bignumber.equal(stakedEvent.args.amount)

        // advance time to end of grant
        await advanceTime({seconds: halfYearInSeconds})
        await ethers.provider.send("evm_mine", [])

        const rewardReceipt = await stakingRewards.getReward(tokenId, {from: owner})
        const rewardEvent = getFirstLog<RewardPaid>(
          decodeLogs(rewardReceipt.receipt.rawLogs, stakingRewards, "RewardPaid")
        )
        const gfiBalance = await gfi.balanceOf(owner)
        expect(gfiBalance).to.bignumber.gt(new BN("0"))
        expect(gfiBalance).to.bignumber.equal(rewardEvent.args.reward)
      })

      it("does not affect reward calculations for a staked position created prior to GIP-1", async () => {
        // Use a known staked position created prior to GIP-1
        // Note: If this test starts failing, check that this position is still staked
        const tokenId = new BN(70)

        // The unsafeEffectiveMultiplier and unsafeBaseTokenExchangeRate should be 0
        const position = await stakingRewards.positions(tokenId)
        expect(position[5]).to.bignumber.equal(new BN(0))
        expect(position[6]).to.bignumber.equal(new BN(0))

        // The position's earnedSinceLastCheckpoint() should be non-zero, implying that the
        // 0 values for the position's `unsafeEffectiveMultiplier` and `unsafeBaseTokenExchangeRate`
        // are being handled safely and not adversely affecting the earning of additional rewards.
        expect(await stakingRewards.earnedSinceLastCheckpoint(tokenId)).to.bignumber.gt(new BN(0))
      })
    })
  })
})<|MERGE_RESOLUTION|>--- conflicted
+++ resolved
@@ -18,10 +18,6 @@
 import {getExistingContracts} from "../../blockchain_scripts/deployHelpers/getExistingContracts"
 import {CONFIG_KEYS} from "../../blockchain_scripts/configKeys"
 import {time} from "@openzeppelin/test-helpers"
-<<<<<<< HEAD
-import * as migrate280 from "../../blockchain_scripts/migrations/v2.8/migrate2_8_0"
-=======
->>>>>>> 93d72888
 
 const {deployments, ethers, artifacts, web3} = hre
 const Borrower = artifacts.require("Borrower")
@@ -204,10 +200,6 @@
   const signer = ethersUniqueIdentity.signer
   assertNonNullable(signer.provider, "Signer provider is null")
   const network = await signer.provider.getNetwork()
-<<<<<<< HEAD
-  await migrate280.main()
-=======
->>>>>>> 93d72888
 
   const zapper: ZapperInstance = await getDeployedAsTruffleContract<ZapperInstance>(deployments, "Zapper")
 
@@ -540,12 +532,7 @@
   // Regression test for senior pool writedown bug fix
   // https://bugs.immunefi.com/dashboard/submission/10342
   describe("writedowns", () => {
-<<<<<<< HEAD
-    it.skip("don't tank the share price when a loan reaches maturity", async () => {
-      const stratosEoa = "0x26b36FB2a3Fd28Df48bc1B77cDc2eCFdA3A5fF9D"
-=======
     it("doesn't tank the share price when a loan reaches maturity", async () => {
->>>>>>> 93d72888
       // Get stratos borrower contract
       await hre.network.provider.request({
         method: "hardhat_impersonateAccount",
