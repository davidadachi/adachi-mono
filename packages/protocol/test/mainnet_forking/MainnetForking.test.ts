--- conflicted
+++ resolved
@@ -9,23 +9,17 @@
   MAINNET_CHAIN_ID,
   getProtocolOwner,
   getTruffleContract,
-<<<<<<< HEAD
   OWNER_ROLE,
   SIGNER_ROLE,
   getEthersContract,
-=======
->>>>>>> e5ad60f3
 } from "../../blockchain_scripts/deployHelpers"
 import {MAINNET_MULTISIG, getExistingContracts} from "../../blockchain_scripts/mainnetForkingHelpers"
 import {CONFIG_KEYS} from "../../blockchain_scripts/configKeys"
 import {time} from "@openzeppelin/test-helpers"
-<<<<<<< HEAD
 import * as uniqueIdentitySigner from "@goldfinch-eng/autotasks/unique-identity-signer"
 import {FetchKYCFunction, KYC} from "@goldfinch-eng/autotasks/unique-identity-signer"
 import * as migrate235 from "../../blockchain_scripts/migrations/v2.3.5/migrate"
 import * as migrate236 from "../../blockchain_scripts/migrations/v2.3.6/migrate"
-=======
->>>>>>> e5ad60f3
 
 const {deployments, ethers, artifacts, web3} = hre
 const Borrower = artifacts.require("Borrower")
@@ -53,12 +47,10 @@
   mineBlock,
   mochaEach,
 } from "../testHelpers"
-<<<<<<< HEAD
-=======
 import * as migrate231 from "../../blockchain_scripts/migrations/v2.3.1/migrate"
 import * as migrate233 from "../../blockchain_scripts/migrations/v2.3.3/migrate"
 import * as migrate25 from "../../blockchain_scripts/migrations/v2.5/migrate"
->>>>>>> e5ad60f3
+
 import {asNonNullable, assertIsString, assertNonNullable} from "@goldfinch-eng/utils"
 import {
   BackerRewardsInstance,
@@ -94,7 +86,6 @@
 import {DepositedAndStaked, RewardPaid, Staked} from "@goldfinch-eng/protocol/typechain/truffle/StakingRewards"
 import {impersonateAccount} from "../../blockchain_scripts/helpers/impersonateAccount"
 import {fundWithWhales} from "../../blockchain_scripts/helpers/fundWithWhales"
-<<<<<<< HEAD
 import {
   BackerRewards,
   Borrower as BorrowerEthers,
@@ -108,9 +99,6 @@
 import BigNumber from "bignumber.js"
 import {BorrowerCreated, PoolCreated} from "@goldfinch-eng/protocol/typechain/truffle/GoldfinchFactory"
 import * as migrate2_5 from "@goldfinch-eng/protocol/blockchain_scripts/migrations/v2.5/migrate"
-=======
-import {UniqueIdentity} from "@goldfinch-eng/protocol/typechain/ethers"
->>>>>>> e5ad60f3
 
 const THREE_YEARS_IN_SECONDS = 365 * 24 * 60 * 60 * 3
 const TOKEN_LAUNCH_TIME = new BN(TOKEN_LAUNCH_TIME_IN_SECONDS).add(new BN(THREE_YEARS_IN_SECONDS))
@@ -122,15 +110,9 @@
   // Otherwise, we have state leaking across tests.
   await deployments.fixture("base_deploy", {keepExistingDeployments: true})
 
-<<<<<<< HEAD
-  await migrate235.main()
-  await migrate236.main()
-  await migrate2_5.main()
-=======
   await migrate231.main()
   await migrate233.main()
   await migrate25.main()
->>>>>>> e5ad60f3
 
   const [owner, bwr] = await web3.eth.getAccounts()
   assertNonNullable(owner)
@@ -257,16 +239,12 @@
     communityRewards: CommunityRewardsInstance,
     merkleDistributor: MerkleDistributorInstance,
     merkleDirectDistributor: MerkleDirectDistributorInstance,
-<<<<<<< HEAD
     legacyGoldfinchConfig: GoldfinchConfigInstance,
     uniqueIdentity: UniqueIdentityInstance,
     ethersUniqueIdentity: UniqueIdentity,
     signer: Signer,
     network,
     poolTokens: PoolTokensInstance
-=======
-    legacyGoldfinchConfig: GoldfinchConfigInstance
->>>>>>> e5ad60f3
 
   async function setupSeniorPool() {
     seniorPoolStrategy = await artifacts.require("ISeniorPoolStrategy").at(seniorPoolStrategy.address)
@@ -314,14 +292,11 @@
       merkleDistributor,
       merkleDirectDistributor,
       legacyGoldfinchConfig,
-<<<<<<< HEAD
       uniqueIdentity,
       signer,
       network,
       ethersUniqueIdentity,
       poolTokens,
-=======
->>>>>>> e5ad60f3
     } = await setupTest())
     const usdcAddress = getUSDCAddress(MAINNET_CHAIN_ID)
     assertIsString(usdcAddress)
