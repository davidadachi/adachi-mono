--- conflicted
+++ resolved
@@ -95,10 +95,7 @@
 that we can easily and realistically test interactions with outside protocols
 and contracts.
 */
-<<<<<<< HEAD
-=======
 // TODO: This is broken until we fix contract upgrades
->>>>>>> 308ba2d8
 xdescribe("mainnet forking tests", async function () {
   this.retries(2)
 
