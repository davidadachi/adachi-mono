--- conflicted
+++ resolved
@@ -18,10 +18,8 @@
 import {getExistingContracts} from "../../blockchain_scripts/deployHelpers/getExistingContracts"
 import {CONFIG_KEYS} from "../../blockchain_scripts/configKeys"
 import {time} from "@openzeppelin/test-helpers"
-<<<<<<< HEAD
+
 import * as migrate310 from "../../blockchain_scripts/migrations/v3.1.0/migrate"
-=======
->>>>>>> e4727b00
 
 const {deployments, ethers, artifacts, web3} = hre
 const Borrower = artifacts.require("Borrower")
@@ -110,19 +108,11 @@
 const TOKEN_LAUNCH_TIME = new BN(TOKEN_LAUNCH_TIME_IN_SECONDS).add(new BN(THREE_YEARS_IN_SECONDS))
 
 const setupTest = deployments.createFixture(async ({deployments}) => {
-<<<<<<< HEAD
   // Note: Even if we do not have any pending mainnet migrations,
   // the "fixture" part is what lets hardhat
   // snapshot and give us a clean blockchain before each test.
   // Otherwise, we have state leaking across tests.
   await deployments.fixture("pendingMainnetMigrations", {keepExistingDeployments: true})
-=======
-  // Note: baseDeploy always returns when mainnet forking, however
-  // we need it here, because the "fixture" part is what let's hardhat
-  // snapshot and give us a clean blockchain before each test.
-  // Otherwise, we have state leaking across tests.
-  await deployments.fixture("baseDeploy", {keepExistingDeployments: true})
->>>>>>> e4727b00
 
   const [owner, bwr] = await web3.eth.getAccounts()
   assertNonNullable(owner)
