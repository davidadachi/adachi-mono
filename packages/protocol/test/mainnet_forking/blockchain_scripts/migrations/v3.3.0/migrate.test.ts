--- conflicted
+++ resolved
@@ -77,11 +77,7 @@
     const signer = (await allSigners[0]?.getAddress()) as string
     lenderAddress = (await allSigners[1]?.getAddress()) as string
     borrowerAddress = (await allSigners[2]?.getAddress()) as string
-<<<<<<< HEAD
-    await fundWithWhales(["USDC", "ETH"], [lenderAddress, borrowerAddress, MAINNET_WARBLER_LABS_MULTISIG])
-=======
     await fundWithWhales(["GFI", "USDC", "ETH"], [lenderAddress, borrowerAddress, MAINNET_WARBLER_LABS_MULTISIG])
->>>>>>> 7f0d9e6f
     await impersonateAccount(hre, borrowerAddress)
     await gfFactory.grantRole(await gfFactory.BORROWER_ROLE(), borrowerAddress)
     borrowerContract = await createBorrowerContract(borrowerAddress)
