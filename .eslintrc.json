--- conflicted
+++ resolved
@@ -21,11 +21,7 @@
     "globals": {
       "process": "readonly"
     },
-<<<<<<< HEAD
-    "ignorePatterns": ["client", "cache", "artifacts", "typechain"],
-=======
     "ignorePatterns": ["client", "server", "cache", "artifacts", "typechain"],
->>>>>>> 4ad5b3ef
     "rules": {
         "indent": [
             "error",
