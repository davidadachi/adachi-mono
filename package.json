{
  "name": "root",
  "private": true,
  "scripts": {
    "bootstrap": "npx lerna bootstrap && npm run stub-dev-deployments && npm run build",
    "stub-dev-deployments": "sh -c \"[ ! -e \"packages/protocol/deployments/all_dev.json\" ] && echo {} > packages/protocol/deployments/all_dev.json || true\"",
<<<<<<< HEAD
    "start": "npm run kill-ports && REACT_APP_HARDHAT_FORK=mainnet HARDHAT_FORK=mainnet npx lerna run start --parallel",
    "start:no-gasless": "npm run kill-ports && REACT_APP_DISABLE_GASLESS=true REACT_APP_HARDHAT_FORK=mainnet HARDHAT_FORK=mainnet npx lerna run start --parallel",
    "start:local": "npm run kill-ports && REACT_APP_HARDHAT_FORK= HARDHAT_FORK= npx lerna run start --parallel",
    "start:murmuration": "npx lerna run start:murmuration --parallel",
    "kill-ports": "npx kill-port 4000 4001 3000 5001 8545 8080",
=======
    "start": "npm run kill-ports && REACT_APP_HARDHAT_FORK=mainnet HARDHAT_FORK=mainnet npx lerna run start --stream --no-sort",
    "start:no-gasless": "npm run kill-ports && REACT_APP_DISABLE_GASLESS=true REACT_APP_HARDHAT_FORK=mainnet HARDHAT_FORK=mainnet npx lerna run start --stream --no-sort",
    "start:local": "npm run kill-ports && REACT_APP_HARDHAT_FORK= HARDHAT_FORK= npx lerna run start --stream --no-sort",
    "start:murmuration": "npx lerna run start:murmuration --stream --no-sort",
    "kill-ports": "for i in 4000 4001 3000 5001 8545 8080; do lsof -t -i:$i | xargs kill; done",
>>>>>>> 54d6e97e
    "test": "npx lerna run test --stream",
    "test:client": "npm run test -- --scope @goldfinch-eng/client",
    "lint": "npx lerna run lint --no-bail",
    "lint:fix": "npx lerna run lint:fix --no-bail",
    "prepare": "husky install",
    "build": "npx lerna run build",
    "pre-push": "npx lerna run pre-push --stream --concurrency 1 --since HEAD --exclude-dependents",
    "pre-commit": "npx lerna run pre-commit --stream --concurrency 1 --since HEAD --exclude-dependents"
  },
  "devDependencies": {
    "@typescript-eslint/eslint-plugin": "^4.31.1",
    "@typescript-eslint/parser": "^4.31.1",
    "eslint": "^7.32.0",
    "eslint-config-prettier": "^8.3.0",
    "eslint-plugin-chai-friendly": "^0.7.2",
    "eslint-plugin-mocha-no-only": "^1.1.1",
    "husky": "^7.0.2",
    "lerna": "^4.0.0",
    "prettier": "^2.4.0",
    "typescript": "^4.4.3"
  }
}<|MERGE_RESOLUTION|>--- conflicted
+++ resolved
@@ -4,19 +4,11 @@
   "scripts": {
     "bootstrap": "npx lerna bootstrap && npm run stub-dev-deployments && npm run build",
     "stub-dev-deployments": "sh -c \"[ ! -e \"packages/protocol/deployments/all_dev.json\" ] && echo {} > packages/protocol/deployments/all_dev.json || true\"",
-<<<<<<< HEAD
     "start": "npm run kill-ports && REACT_APP_HARDHAT_FORK=mainnet HARDHAT_FORK=mainnet npx lerna run start --parallel",
     "start:no-gasless": "npm run kill-ports && REACT_APP_DISABLE_GASLESS=true REACT_APP_HARDHAT_FORK=mainnet HARDHAT_FORK=mainnet npx lerna run start --parallel",
     "start:local": "npm run kill-ports && REACT_APP_HARDHAT_FORK= HARDHAT_FORK= npx lerna run start --parallel",
     "start:murmuration": "npx lerna run start:murmuration --parallel",
-    "kill-ports": "npx kill-port 4000 4001 3000 5001 8545 8080",
-=======
-    "start": "npm run kill-ports && REACT_APP_HARDHAT_FORK=mainnet HARDHAT_FORK=mainnet npx lerna run start --stream --no-sort",
-    "start:no-gasless": "npm run kill-ports && REACT_APP_DISABLE_GASLESS=true REACT_APP_HARDHAT_FORK=mainnet HARDHAT_FORK=mainnet npx lerna run start --stream --no-sort",
-    "start:local": "npm run kill-ports && REACT_APP_HARDHAT_FORK= HARDHAT_FORK= npx lerna run start --stream --no-sort",
-    "start:murmuration": "npx lerna run start:murmuration --stream --no-sort",
     "kill-ports": "for i in 4000 4001 3000 5001 8545 8080; do lsof -t -i:$i | xargs kill; done",
->>>>>>> 54d6e97e
     "test": "npx lerna run test --stream",
     "test:client": "npm run test -- --scope @goldfinch-eng/client",
     "lint": "npx lerna run lint --no-bail",
