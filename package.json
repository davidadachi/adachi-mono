--- conflicted
+++ resolved
@@ -50,12 +50,8 @@
     "chai-as-promised": "^7.1.1",
     "ganache-cli": "^6.9.1",
     "husky": "^3.1.0",
-<<<<<<< HEAD
     "mocha": "^8.1.0",
     "mocha-each": "^2.0.1",
     "openzeppelin-test-helpers": "^0.5.1"
-=======
-    "mocha": "^8.1.0"
->>>>>>> ad408fc2
   }
 }