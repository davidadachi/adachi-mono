--- conflicted
+++ resolved
@@ -7,13 +7,8 @@
     "start": "REACT_APP_HARDHAT_FORK=mainnet HARDHAT_FORK=mainnet npx concurrently -n \"blockchain,web,server,firebase\"  \"npx hardhat node --export-all client/config/deployments_dev.json\" \"cd client && npm start\" \"HARDHAT_NETWORK=localhost npx hardhat run autotasks/server.js\" \"cd server/functions && npm run serve\" -k -c \"cyan, magenta, green, yellow\"",
     "no-gasless-start": "REACT_APP_DISABLE_GASLESS=true REACT_APP_HARDHAT_FORK=mainnet HARDHAT_FORK=mainnet npx concurrently -n \"blockchain,web,server\"  \"npx hardhat node --export-all client/config/deployments_dev.json\" \"cd client && npm start\" \"HARDHAT_NETWORK=localhost npx hardhat run autotasks/server.js\" -k -c \"cyan, magenta, green\"",
     "local-start": "npx concurrently -n \"blockchain,web,server,firebase\"  \"npx hardhat node --export-all client/config/deployments_dev.json\" \"cd client && npm start\" \"HARDHAT_NETWORK=localhost npx hardhat run autotasks/server.js\" \"cd server/functions && npm run serve\" -k -c \"cyan, magenta, green, yellow\"",
-<<<<<<< HEAD
-    "murmuration-start": "npx concurrently -n \"blockchain,web,server\"  \"npx hardhat node --export-all client/config/deployments_dev.json\" \"cd client && MURMURATION=yes PORT=8080 npm start\" \"MURMURATION=yes HARDHAT_NETWORK=localhost npx hardhat run autotasks/server.js\" -k -c \"cyan, magenta, green\"",
+    "murmuration-start": "REACT_APP_HARDHAT_FORK=mainnet HARDHAT_FORK=mainnet MURMURATION=yes npx concurrently -n \"blockchain,web,server\"  \"npx hardhat node --export-all client/config/deployments_dev.json\" \"cd client && PORT=80 npm start\" \"HARDHAT_NETWORK=localhost npx hardhat run autotasks/server.js\" -k -c \"cyan, magenta, green\"",
     "test": "NODE_OPTIONS=\"--unhandled-rejections=strict\" NODE_ENV=test npx hardhat test --show-stack-traces",
-=======
-    "murmuration-start": "REACT_APP_HARDHAT_FORK=mainnet HARDHAT_FORK=mainnet MURMURATION=yes npx concurrently -n \"blockchain,web,server\"  \"npx hardhat node --export-all client/config/deployments_dev.json\" \"cd client && PORT=80 npm start\" \"HARDHAT_NETWORK=localhost npx hardhat run autotasks/server.js\" -k -c \"cyan, magenta, green\"",
-    "test": "NODE_ENV=test npx hardhat test --show-stack-traces",
->>>>>>> fd4ff5e1
     "mainnet-test": "HARDHAT_FORK=mainnet NODE_ENV=test npx hardhat test test/mainnet_forking/*.test.* --show-stack-traces",
     "tenderly-test": "HARDHAT_FORK=mainnet NODE_ENV=test npx hardhat test test/mainnet_forking/*.test.* --show-stack-traces --network tenderly",
     "pre-push": "cd client && npm run pre-push",
