{
  "name": "root",
  "private": true,
  "scripts": {
    "bootstrap": "npx lerna bootstrap && npm run stub-dev-deployments && npm run build",
    "stub-dev-deployments": "sh -c \"[ ! -e \"packages/protocol/deployments/all_dev.json\" ] && echo {} > packages/protocol/deployments/all_dev.json || true\"",
    "start": "npm run kill-ports && REACT_APP_HARDHAT_FORK=mainnet HARDHAT_FORK=mainnet npx lerna run start --parallel",
    "start:no-gasless": "npm run kill-ports && REACT_APP_DISABLE_GASLESS=true REACT_APP_HARDHAT_FORK=mainnet HARDHAT_FORK=mainnet npx lerna run start --parallel",
    "start:local": "npm run kill-ports && REACT_APP_HARDHAT_FORK= HARDHAT_FORK= npx lerna run start --parallel",
    "start:local:liquidity-mining": "npx lerna run generate-merkle-root:local && MERKLE_DISTRIBUTOR_INFO_PATH=./blockchain_scripts/merkleDistributor/merkleDistributorInfo.dev.json REACT_APP_TOGGLE_REWARDS=true npm run start:local",
    "start:murmuration": "npx lerna run start:murmuration --parallel",
<<<<<<< HEAD
    "start:murmuration:liquidity-mining": "npx lerna run generate-merkle-root:murmuration && MERKLE_DISTRIBUTOR_INFO_PATH=./blockchain_scripts/merkleDistributor/merkleDistributorInfo.murmuration.json npx lerna run start:murmuration:liquidity-mining --parallel",
    "kill-ports": "npx kill-port 4000 4001 3000 5001 8545 8080",
=======
    "kill-ports": "for i in 4000 4001 3000 5001 8545 8080; do lsof -t -i:$i | xargs kill; done",
>>>>>>> c54dc3b2
    "test": "npx lerna run test --stream",
    "test:client": "npm run test -- --scope @goldfinch-eng/client",
    "lint": "npx lerna run lint --no-bail",
    "lint:fix": "npx lerna run lint:fix --no-bail",
    "prepare": "husky install",
    "build": "npx lerna run build",
    "pre-push": "npx lerna run pre-push --stream --concurrency 1 --since HEAD --exclude-dependents",
    "pre-commit": "npx lerna run pre-commit --stream --concurrency 1 --since HEAD --exclude-dependents"
  },
  "devDependencies": {
    "@typescript-eslint/eslint-plugin": "^4.31.1",
    "@typescript-eslint/parser": "^4.31.1",
    "eslint": "^7.32.0",
    "eslint-config-prettier": "^8.3.0",
    "eslint-plugin-chai-friendly": "^0.7.2",
    "eslint-plugin-mocha-no-only": "^1.1.1",
    "husky": "^7.0.2",
    "lerna": "^4.0.0",
    "prettier": "^2.4.0",
    "typescript": "^4.4.3"
  }
}<|MERGE_RESOLUTION|>--- conflicted
+++ resolved
@@ -9,12 +9,8 @@
     "start:local": "npm run kill-ports && REACT_APP_HARDHAT_FORK= HARDHAT_FORK= npx lerna run start --parallel",
     "start:local:liquidity-mining": "npx lerna run generate-merkle-root:local && MERKLE_DISTRIBUTOR_INFO_PATH=./blockchain_scripts/merkleDistributor/merkleDistributorInfo.dev.json REACT_APP_TOGGLE_REWARDS=true npm run start:local",
     "start:murmuration": "npx lerna run start:murmuration --parallel",
-<<<<<<< HEAD
     "start:murmuration:liquidity-mining": "npx lerna run generate-merkle-root:murmuration && MERKLE_DISTRIBUTOR_INFO_PATH=./blockchain_scripts/merkleDistributor/merkleDistributorInfo.murmuration.json npx lerna run start:murmuration:liquidity-mining --parallel",
-    "kill-ports": "npx kill-port 4000 4001 3000 5001 8545 8080",
-=======
     "kill-ports": "for i in 4000 4001 3000 5001 8545 8080; do lsof -t -i:$i | xargs kill; done",
->>>>>>> c54dc3b2
     "test": "npx lerna run test --stream",
     "test:client": "npm run test -- --scope @goldfinch-eng/client",
     "lint": "npx lerna run lint --no-bail",
