--- conflicted
+++ resolved
@@ -4,18 +4,11 @@
   "scripts": {
     "bootstrap": "npx lerna bootstrap && npm run stub-dev-deployments && npm run build",
     "stub-dev-deployments": "sh -c \"[ ! -e \"packages/protocol/deployments/all_dev.json\" ] && echo {} > packages/protocol/deployments/all_dev.json || true\"",
-<<<<<<< HEAD
-    "start": "npm run kill-ports && REACT_APP_HARDHAT_FORK=mainnet HARDHAT_FORK=mainnet npx lerna run start --stream --no-sort",
-    "start:no-gasless": "npm run kill-ports && REACT_APP_DISABLE_GASLESS=true REACT_APP_HARDHAT_FORK=mainnet HARDHAT_FORK=mainnet npx lerna run start --stream --no-sort",
-    "start:local": "npm run kill-ports && REACT_APP_HARDHAT_FORK= HARDHAT_FORK= npx lerna run start --stream --no-sort",
-    "start:local:liquidity-mining": "npx lerna run generate-merkle-root:dev && MERKLE_DISTRIBUTOR_INFO_PATH=./blockchain_scripts/merkleDistributor/merkleDistributorInfo.dev.json npm run start:local",
-    "start:murmuration": "npx lerna run start:murmuration --stream --no-sort",
-=======
     "start": "npm run kill-ports && REACT_APP_HARDHAT_FORK=mainnet HARDHAT_FORK=mainnet npx lerna run start --parallel",
     "start:no-gasless": "npm run kill-ports && REACT_APP_DISABLE_GASLESS=true REACT_APP_HARDHAT_FORK=mainnet HARDHAT_FORK=mainnet npx lerna run start --parallel",
     "start:local": "npm run kill-ports && REACT_APP_HARDHAT_FORK= HARDHAT_FORK= npx lerna run start --parallel",
+    "start:local:liquidity-mining": "npx lerna run generate-merkle-root:dev && MERKLE_DISTRIBUTOR_INFO_PATH=./blockchain_scripts/merkleDistributor/merkleDistributorInfo.dev.json npm run start:local",
     "start:murmuration": "npx lerna run start:murmuration --parallel",
->>>>>>> ab29b8eb
     "kill-ports": "npx kill-port 4000 4001 3000 5001 8545 8080",
     "test": "npx lerna run test --stream",
     "test:client": "npm run test -- --scope @goldfinch-eng/client",
