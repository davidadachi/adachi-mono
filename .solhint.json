{
  "extends": "solhint:recommended",
  "rules": {
    "compiler-version": ["error", "^0.6.12"],
    "prettier/prettier": "error",
    "not-rely-on-time": "off",
    "reason-string": ["warn",{"maxLength":120}],
    "max-line-length": ["error", 120],
    "modifiers/ensure-modifiers": ["error", {
      "ignoreContractKind": ["interface"],
      "required": {
        "*": ["onlyAdmin"]
      },
      "override": {
        "**/PoolTokens.sol:PoolTokens": {
          "mint": ["onlyPool"],
          "redeem": ["onlyPool"],
          "onPoolCreated": ["onlyGoldfinchFactory"],
          "burn": [],
          "getTokenInfo": []
        },
        "*:*.initialize": ["initializer"],
        "*:*.__initialize__": ["initializer"],
        "*:*.null": [],
        "**/CreditDesk.sol:CreditDesk": {
          "createCreditLine": [],
          "createPool": [],
          "drawdown": [],
          "pay": [],
          "assessCreditLine": [],
          "applyPayment": [],
          "migrateCreditLine": [],
          "migrateV1CreditLine": []
        },
        "**/GoldfinchConfig.sol:GoldfinchConfig": {
          "addToGoList": ["onlyGoListerRole"],
          "bulkAddToGoList": ["onlyGoListerRole"],
          "removeFromGoList": ["onlyGoListerRole"],
          "bulkRemoveFromGoList": ["onlyGoListerRole"]
        },
        "**/GoldfinchFactory.sol:GoldfinchFactory": {
          "createCreditLine": [],
          "createBorrower": [],
          "createPool": [],
          "validPool": [],
          "createMigratedPool": []
        },
        "**/CreditLine.sol:CreditLine": {
          "setLimit": []
        },
        "**/V2Migrator.sol:V2Migrator": {
          "upgradeImplementations": []
        },
        "**/MigratedTranchedPool.sol:MigratedTranchedPool": {
          "migrateCreditLineToV2": []
        },
        "**/BaseUpgradeablePausable.sol:BaseUpgradeablePausable": {
          "__BaseUpgradeablePausable__init": []
        },
        "**/Fidu.sol:Fidu": {
          "__initialize__": [],
          "mintTo": [],
          "burnFrom": [],
          "updateGoldfinchConfig": []
        },
        "**/Pool.sol:Pool": {
          "deposit": [],
          "withdraw": [],
          "withdrawInFidu": [],
          "collectInterestAndPrincipal": [],
          "distributeLosses": [],
          "transferFrom": [],
          "drawdown": []
        },
        "**/TranchedPool.sol:TranchedPool": {
          "deposit": ["whenNotPaused"],
          "depositWithPermit": [],
          "lockJuniorCapital": ["whenNotPaused", "onlyLocker"],
          "lockPool": ["whenNotPaused", "onlyLocker"],
          "withdraw": ["whenNotPaused", "onlyTokenHolder"],
          "withdrawMax": ["whenNotPaused", "onlyTokenHolder"],
          "withdrawMultiple": [],
          "drawdown": ["whenNotPaused"],
          "assess": ["whenNotPaused"],
          "pay": ["whenNotPaused"]
        },
        "**/PauserPausable.sol:PauserPausable": {
          "__PauserPausable__init": [],
          "pause": [],
          "unpause": []
        },
        "**/SeniorPool.sol:SeniorPool": {
          "deposit": [],
          "depositWithPermit": [],
          "withdraw": [],
          "withdrawInFidu": []
        },
        "**/SeniorPoolFidu.sol:SeniorPoolFidu": {
          "__initialize__": [],
          "mintTo": [],
          "burnFrom": [],
          "updateGoldfinchConfig": []
        },
        "**/TransferRestrictedVault.sol:TransferRestrictedVault": {
          "depositJunior": [],
          "depositJuniorWithPermit": [],
          "depositSenior": [],
          "depositSeniorWithPermit": [],
          "withdrawJunior": [],
          "withdrawSenior": [],
          "withdrawSeniorInFidu": [],
          "transferPosition": []
        },
        "**/DynamicLeverageRatioStrategy.sol:DynamicLeverageRatioStrategy": {
          "setLeverageRatio": ["onlySetterRole"]
        },
        "**/GFI.sol:GFI": {
          "updateGoldfinchConfig": []
        },
        "**/StakingRewards.sol:StakingRewards": {
          "stake": [],
          "stakeWithLockup": [],
          "depositAndStake": [],
          "depositWithPermitAndStake": [],
          "depositAndStakeWithLockup": [],
          "depositWithPermitAndStakeWithLockup": [],
          "unstake": [],
          "unstakeAndWithdraw": [],
          "unstakeAndWithdrawInFidu": [],
          "getReward": [],
          "kick": [],
          "exit": [],
          "exitAndWithdraw": []
        },
<<<<<<< HEAD
        "**/CommunityRewards.sol:CommunityRewards": {
          "grant": ["whenNotPaused", "onlyDistributor"],
          "getReward": []
        },
        "**/MerkleDistributor.sol:MerkleDistributor": {
          "_setGrantAccepted": [],
          "acceptGrant": []
=======
        "**/FixedLeverageRatioStrategy.sol:FixedLeverageRatioStrategy": {
          "invest": []
>>>>>>> 30bbb56e
        },
        "**/contracts/test/**": {
          "*.*": []
        }
      }
    }]
  },
  "plugins": ["prettier", "modifiers"]
}<|MERGE_RESOLUTION|>--- conflicted
+++ resolved
@@ -132,7 +132,6 @@
           "exit": [],
           "exitAndWithdraw": []
         },
-<<<<<<< HEAD
         "**/CommunityRewards.sol:CommunityRewards": {
           "grant": ["whenNotPaused", "onlyDistributor"],
           "getReward": []
@@ -140,10 +139,6 @@
         "**/MerkleDistributor.sol:MerkleDistributor": {
           "_setGrantAccepted": [],
           "acceptGrant": []
-=======
-        "**/FixedLeverageRatioStrategy.sol:FixedLeverageRatioStrategy": {
-          "invest": []
->>>>>>> 30bbb56e
         },
         "**/contracts/test/**": {
           "*.*": []
