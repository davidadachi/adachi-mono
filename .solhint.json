--- conflicted
+++ resolved
@@ -141,18 +141,16 @@
           "grant": ["nonReentrant", "whenNotPaused", "onlyDistributor"],
           "getReward": []
         },
-<<<<<<< HEAD
         "**/Go.sol:Go": {
           "go": [],
           "goOnlyIdTypes": [],
           "goSeniorPool": []
-=======
+        },
         "**/PoolRewards.sol:PoolRewards": {
           "allocateRewards": ["onlyPool"],
           "setPoolTokenAccRewardsPerPrincipalDollarAtMint": [],
           "withdraw": [],
           "withdrawMultiple": []
->>>>>>> 42d9b06d
         },
         "**/MerkleDistributor.sol:MerkleDistributor": {
           "_setGrantAccepted": [],
