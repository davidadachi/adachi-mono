--- conflicted
+++ resolved
@@ -194,15 +194,9 @@
         },
         "**/Zapper.sol:*": {
           "zapStakeToTranchedPool":  [],
-<<<<<<< HEAD
-          "claimZap":  [],
-          "unzap":  [],
-          "moveStakeToTranchedPool":  [],
+          "claimTranchedPoolZap":  [],
+          "unzapToStakingRewards":  [],
           "zapStakeToCurve": []
-=======
-          "claimTranchedPoolZap":  [],
-          "unzapToStakingRewards":  []
->>>>>>> 86998bc7
         },
         "**/contracts/test/**": {
           "*.*": []
