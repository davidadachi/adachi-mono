on: [push]

name: Foundry

jobs:
  check:
    name: Foundry Tests
    runs-on: ubuntu-latest
    steps:
      - uses: actions/checkout@v3
        with:
          submodules: recursive

      - name: Install Foundry
        uses: foundry-rs/foundry-toolchain@v1
        with:
          version: nightly

      - name: Use Node.js
        uses: actions/setup-node@v1
        with:
          node-version: 16.15.1

      - name: Cache node modules
        uses: actions/cache@v2
        env:
          cache-name: cache-node-modules
        with:
          # npm cache files are stored in `~/.npm` on Linux/macOS
          path: ~/.npm
          key: ${{ runner.os }}-build-v0-${{ env.cache-name }}-${{ hashFiles('**/package-lock.json') }}

      - run: npx lerna bootstrap --ci --scope @goldfinch-eng/protocol --include-dependencies

      - name: Run tests
        working-directory: packages/protocol/
<<<<<<< HEAD
        run: RUST_BACKTRACE=1 forge test -vvv --gas-report

      - name: Run snapshot
        working-directory: packages/protocol/
        run: forge snapshot >> $GITHUB_STEP_SUMMARY
=======
        run: forge test -vvv --gas-report
>>>>>>> 9b66363d
<|MERGE_RESOLUTION|>--- conflicted
+++ resolved
@@ -34,12 +34,4 @@
 
       - name: Run tests
         working-directory: packages/protocol/
-<<<<<<< HEAD
-        run: RUST_BACKTRACE=1 forge test -vvv --gas-report
-
-      - name: Run snapshot
-        working-directory: packages/protocol/
-        run: forge snapshot >> $GITHUB_STEP_SUMMARY
-=======
-        run: forge test -vvv --gas-report
->>>>>>> 9b66363d
+        run: forge test -vvv --gas-report