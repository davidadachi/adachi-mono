--- conflicted
+++ resolved
@@ -15,14 +15,11 @@
   - I would recommend going into your [personal codespace settings](https://github.com/settings/codespaces), and turning your Editor preference to "Visual Studio Code". This will default new Codespace instances to open up in your local VSCode, rather than the browser.
   - Choosing a 4-core machine is sufficient.
 
-<<<<<<< HEAD
 We use Github Codespaces for cloud development. Goldfinch eng team members can simply click "Code" from the main repo page, and create a Codespace. Some key things to be aware of.
   - You can actually use your local VS Code instance (highly recommended) and connect directly to the cloud. You can also use a browser instance of VSCode if you like.
   - I would recommend going into your [personal codespace settings](https://github.com/settings/codespaces), and turning your Editor preference to "Visual Studio Code". This will default new Codespace instances to open up in your local VSCode, rather than the browser.
   - Choosing a 4-core machine is sufficient.
 
-=======
->>>>>>> f608f8fe
 **Tips**
   - Codespaces has awesome "personalization" support through the use of `dotfiles` repos. If you set up a public repo called `dotfiles` under your Github handle, then Codespaces will automatically pull this in and run setup scripts, or use the bash_profile or what have you. It actually just takes all the files that start with `.` within that repo, and symlinks them to the Codespaces home directory. You can fork my dotfiles repo [here](https://github.com/blakewest/dotfiles) if you want.
   - Once forked (or if you have your own), then go to your [personal codespace settings](https://github.com/settings/codespaces) and turn on "Automatically import Dotfiles", and from then on it will "just work", and your coding experience will feel right at home.
@@ -91,7 +88,6 @@
 by looking at the terminal output of the `@goldfinch-eng/protocol` start command. Search "USDC Address", and you should see something. Take that address, and
 then go to `Add Token` in Metamask, and paste it in there. Your fake USDC balance should show up.*
 
-<<<<<<< HEAD
 ### Tenderly debugging
 We have the ability to debug/profile local transactions via [Tenderly](Tenderly.co). To do this, get hold of a transaction hash and then run:
 
@@ -111,10 +107,9 @@
 ```
 
 Pick up the transaction hash from the output of the test and run export as above
-=======
+
 ### Contributing
 - See the [`CONTRIBUTING.MD`](./CONTRIBUTING.MD)
->>>>>>> f608f8fe
 
 ### Gasless transactions
 
