--- conflicted
+++ resolved
@@ -80,8 +80,6 @@
   * [`autotasks/`](./packages/autotasks) (`@goldfinch-eng/functions`): [Defender Autotasks and Relay](https://docs.openzeppelin.com/defender/autotasks) code for supporting gasless transactions and triggering periodic on-chain calls.
   * [`utils/`](./packages/utils) (`@goldfinch-eng/utils`): Generally useful utilities that are shared across packages.
 * [`murmuration/`](./murmuration): Provisioning scripts for our cloud staging environment, called Murmuration.
-<<<<<<< HEAD
-=======
 
 ### Tenderly debugging
 We have the ability to debug/profile local transactions via [Tenderly](Tenderly.co). To do this, get hold of a transaction hash and then run:
@@ -102,7 +100,6 @@
 ```
 
 Pick up the transaction hash from the output of the test and run export as above
->>>>>>> fc6ce98f
 
 ### Contributing
 - See the [`CONTRIBUTING.MD`](./CONTRIBUTING.MD)
