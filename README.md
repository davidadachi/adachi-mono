--- conflicted
+++ resolved
@@ -37,10 +37,11 @@
 
 ### Frontend Development
 - `npm run start:local`
-  - The simplest way to get going. All fresh, local state.
+  - The simplest way to get going. All fresh, local state. The subgraph will not be deployed since it requires mainnet forking.
 - `npm run start`
   - This will run a local, [mainnet-forked](https://hardhat.org/hardhat-network/guides/mainnet-forking.html) blockchain. Extremely useful for certain changes.
   - Requires an Alchemy API key. Sign up for free at https://www.alchemy.com/. To use it, see the one-time setup below.
+  - This will also create and deploy our subgraph to a local graph node (when `REACT_APP_TOGGLE_THE_GRAPH` is enabled).
 
 Both options will start several processes, including your local blockchain and front-end server, which will pop up on http://localhost:3000. It takes a min to spin up.
 
@@ -57,18 +58,7 @@
 
 - If you want the `client` to use variables in your `.env.local`, create a symlink to this file from inside the `packages/client` dir, or else create a separate `packages/client/.env.local` file.
 
-<<<<<<< HEAD
-#### Running the stack
-
-Run `npm run start` from the project root directory. This will:
-  - Run a local, [mainnet-forked](https://hardhat.org/hardhat-network/guides/mainnet-forking.html) blockchain
-  - Deploy our smart contracts
-  - Set up useful state for the frontend (give your user a Credit Line, ETH, and USDC, etc.)
-  - Create and deploy our subgraph to a local graph node (when `REACT_APP_TOGGLE_THE_GRAPH` is enabled).
-  - Start the front-end server, which will pop up on http://localhost:3000.
-=======
 #### Running the front-end app
->>>>>>> 56783124
 
 Changes to the frontend should be automatically hotloaded using react-refresh.
 
@@ -78,10 +68,6 @@
 
 #### Other ways to run
 * `npm run start:no-gasless` is available if gasless transactions are giving you trouble, or if you're having trouble finding the borrower contract address.
-<<<<<<< HEAD
-* `npm run start:local` is available for running a non-forked local chain. The contracts will be deployed to a clean-slate, local blockchain. The subgraph will not be deployed since it requires mainnet forking.
-=======
->>>>>>> 56783124
 
 ***Note** When running with `start:local`, the Fake USDC address that we create will also not be visible to Metamask by default. So you'll need to add this as well
 by looking at the terminal output of the `@goldfinch-eng/protocol` start command. Search "USDC Address", and you should see something. Take that address, and
