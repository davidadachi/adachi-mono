--- conflicted
+++ resolved
@@ -160,14 +160,6 @@
       await giveMoneyToTestUser(borrower, erc20s)
     }
 
-<<<<<<< HEAD
-    // Have the test user deposit into the senior pool
-    await impersonateAccount(hre, borrower)
-    let signer = ethers.provider.getSigner(borrower)
-    let depositAmount = new BN(100).mul(USDCDecimals)
-    await (erc20 as TestERC20).connect(signer).approve(seniorPool.address, depositAmount.toString())
-    await seniorPool.connect(signer).deposit(depositAmount.toString())
-=======
     await addUsersToGoList(config, [borrower])
 
     // Have the test user deposit into the senior fund
@@ -177,9 +169,8 @@
     // the amounts are unique, otherwise causes transaction hash collisions
     let depositAmount = new BN(100).mul(USDCDecimals).add(new BN(i))
 
-    await (erc20 as TestERC20).connect(signer).approve(seniorFund.address, depositAmount.toString())
-    await seniorFund.connect(signer).deposit(depositAmount.toString())
->>>>>>> b8c5cc17
+    await (erc20 as TestERC20).connect(signer).approve(seniorPool.address, depositAmount.toString())
+    await seniorPool.connect(signer).deposit(depositAmount.toString())
 
     let txn = await (erc20.connect(signer)).approve(commonPool.address, String(depositAmount))
     await txn.wait()
@@ -201,30 +192,20 @@
     })
     txn = await filledPool.lockJuniorCapital()
     await txn.wait()
-    await seniorFund.invest(filledPool.address)
+    await seniorPool.invest(filledPool.address)
     logger(`Pool ready for ${borrower}`)
     await writePoolMetadata(filledPool, borrower)
   }
 
-<<<<<<< HEAD
-    // Have the senior pool invest
-    await seniorPool.invest(pool2.address)
-    let filter = pool2.filters.DepositMade(seniorPool.address)
-    let depositLog = (await ethers.provider.getLogs(filter))[0]
-    assertNonNullable(depositLog)
-    let depositEvent = pool2.interface.parseLog(depositLog)
-    let tokenId = depositEvent.args.tokenId
-=======
   // Have the senior fund invest
   let txn = await commonPool.lockJuniorCapital()
   await txn.wait()
-  await seniorFund.invest(commonPool.address)
-  let filter = commonPool.filters.DepositMade(seniorFund.address)
+  await seniorPool.invest(commonPool.address)
+  let filter = commonPool.filters.DepositMade(seniorPool.address)
   let depositLog = (await ethers.provider.getLogs(filter))[0]
   assertNonNullable(depositLog)
   let depositEvent = commonPool.interface.parseLog(depositLog)
   let tokenId = depositEvent.args.tokenId
->>>>>>> b8c5cc17
 
   await commonPool.lockPool()
   const amount = (await commonPool.limit()).div(2)
@@ -244,12 +225,7 @@
 
   await bwrCon.pay(commonPool.address, payAmount.toString())
 
-<<<<<<< HEAD
-    await seniorPool.redeem(tokenId)
-  }
-=======
-  await seniorFund.redeem(tokenId)
->>>>>>> b8c5cc17
+  await seniorPool.redeem(tokenId)
 }
 
 /**
