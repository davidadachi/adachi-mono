--- conflicted
+++ resolved
@@ -17,16 +17,15 @@
     collectInterestAndPrincipal(from, interest, principal);
   }
 
-<<<<<<< HEAD
   function _setSeniorTranchePrincipalDeposited(uint256 principalDeposited) public {
     seniorTranche.principalDeposited = principalDeposited;
   }
 
   function _setLimit(uint256 limit) public {
     creditLine.setLimit(limit);
-=======
+  }
+
   function _modifyJuniorTrancheLockedUntil(uint256 lockedUntil) public {
     juniorTranche.lockedUntil = lockedUntil;
->>>>>>> 1b99a947
   }
 }