{
  "extends": "./tsconfig.base.json",
  "compilerOptions": {
    "baseUrl": ".",
    "paths": {
      "@goldfinch-eng/utils": ["packages/utils/src"],
      "@goldfinch-eng/protocol": ["packages/protocol"],
<<<<<<< HEAD
      "@goldfinch-eng/server": ["packages/server"],
      "@goldfinch-eng/autotasks": ["packages/autotasks"],
=======
      "@goldfinch-eng/autotasks": ["packages/autotasks"],
      "@goldfinch-eng/subgraph": ["packages/subgraph"],
>>>>>>> f608f8fe
      "@goldfinch-eng/functions": ["packages/functions/src"],
      "@goldfinch-eng/functions/*": ["packages/functions/src/*"]
    }
  }
}<|MERGE_RESOLUTION|>--- conflicted
+++ resolved
@@ -5,13 +5,9 @@
     "paths": {
       "@goldfinch-eng/utils": ["packages/utils/src"],
       "@goldfinch-eng/protocol": ["packages/protocol"],
-<<<<<<< HEAD
       "@goldfinch-eng/server": ["packages/server"],
       "@goldfinch-eng/autotasks": ["packages/autotasks"],
-=======
-      "@goldfinch-eng/autotasks": ["packages/autotasks"],
       "@goldfinch-eng/subgraph": ["packages/subgraph"],
->>>>>>> f608f8fe
       "@goldfinch-eng/functions": ["packages/functions/src"],
       "@goldfinch-eng/functions/*": ["packages/functions/src/*"]
     }
