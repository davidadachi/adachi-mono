--- conflicted
+++ resolved
@@ -3,14 +3,11 @@
   "compilerOptions": {
     "lib": ["es2019", "es2020.promise", "es2020.bigint", "es2020.string"],
     "module": "commonjs",
-<<<<<<< HEAD
     "target": "es2019",
     "noEmit": false,
-=======
     "esModuleInterop": true,
     "noImplicitReturns": true,
     "noUnusedLocals": true,
->>>>>>> 3df48cda
     "outDir": "lib",
     "sourceMap": true,
     "noImplicitAny": true,
