--- conflicted
+++ resolved
@@ -5,13 +5,8 @@
 import crypto from "crypto"
 import sinon from "sinon"
 
-<<<<<<< HEAD
-import {FirebaseConfig, getUsers, setEnvForTest} from "../src/db"
-import {kycStatus, mockGetBlockchain, personaCallback} from "../src"
-=======
 import {FirebaseConfig, getAgreements, getUsers, setEnvForTest} from "../src/db"
-import {kycStatus, personaCallback, signAgreement} from "../src"
->>>>>>> be5e7f2d
+import {kycStatus, personaCallback, signAgreement, mockGetBlockchain} from "../src"
 
 chai.use(chaiSubset as any)
 const expect = chai.expect
@@ -118,7 +113,6 @@
       })
 
       it("checks if the signature is present", async () => {
-<<<<<<< HEAD
         await kycStatus(
           generateKycRequest(address, "", currentBlockNum),
           expectResponse(400, {error: "Signature not provided."}),
@@ -130,9 +124,6 @@
           generateKycRequest(address, validSignature, undefined),
           expectResponse(400, {error: "Signature block number not provided."}),
         )
-=======
-        await kycStatus(generateKycRequest(address, ""), expectResponse(403, {error: "Invalid address or signature"}))
->>>>>>> be5e7f2d
       })
 
       it("returns an error if the signature is incorrect", async () => {
