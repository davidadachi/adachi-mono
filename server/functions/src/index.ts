--- conflicted
+++ resolved
@@ -4,9 +4,7 @@
 import {ethers} from "ethers"
 import {getDb, getUsers, getConfig} from "./db"
 import firestore = admin.firestore
-<<<<<<< HEAD
-import {assertIsString} from '../../../utils/type'
-=======
+import {assertIsString} from "../../../utils/type"
 import * as Sentry from "@sentry/serverless"
 import {CaptureConsole} from "@sentry/integrations"
 import {HttpFunction, Request} from "@sentry/serverless/dist/gcpfunction/general"
@@ -24,7 +22,6 @@
   environment: _config.sentry.environment,
   tracesSampleRate: _config.sentry.environment === "production" ? 0.25 : 1.0,
 })
->>>>>>> 3df48cda
 
 admin.initializeApp()
 
