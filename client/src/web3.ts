--- conflicted
+++ resolved
@@ -7,8 +7,6 @@
 let localStorage = window.localStorage
 let currentChain = localStorage.getItem("currentChain")
 let currentAccount = localStorage.getItem("currentAccount")
-<<<<<<< HEAD
-=======
 
 function withTracing(provider) {
   let requestFn = provider.request.bind(provider)
@@ -19,7 +17,6 @@
   return provider
 }
 
->>>>>>> 0a70034a
 if (typeof window.ethereum !== "undefined") {
   let provider = process.env.REACT_APP_TRACE_WEB3 ? withTracing(window.ethereum) : window.ethereum
   web3 = new Web3(provider)
@@ -32,11 +29,7 @@
     }
   })
   window.ethereum.on("accountsChanged", (accounts) => {
-<<<<<<< HEAD
-    if (currentAccount && accounts[0] && currentAccount !== accounts[0]) {
-=======
     if (accounts[0] && currentAccount !== accounts[0]) {
->>>>>>> 0a70034a
       window.location.reload()
       localStorage.setItem("currentAccount", accounts[0])
     }
