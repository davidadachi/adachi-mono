--- conflicted
+++ resolved
@@ -7,10 +7,7 @@
 @import "./background-container.scss";
 @import "./bar-viz.scss";
 @import "./button.scss";
-<<<<<<< HEAD
-=======
 @import "./checkbox.scss";
->>>>>>> 042b6cf0
 @import "./credit-status-balance.scss";
 @import "./creditline-dropdown.scss";
 @import "./currency-dropdown.scss";
@@ -22,39 +19,24 @@
 @import "./form-inputs.scss";
 @import "./form-section.scss";
 @import "./form-start.scss";
-<<<<<<< HEAD
-@import "./info-section.scss";
-=======
 @import "./info-banner.scss";
 @import "./info-section.scss";
 @import "./investor-notice.scss";
->>>>>>> 042b6cf0
 @import "./legal.scss";
 @import "./network-widget.scss";
 @import "./payment-form.scss";
 @import "./pool-links.scss";
-<<<<<<< HEAD
 @import "./pools-list.scss";
-=======
->>>>>>> 042b6cf0
 @import "./recent-repayments.scss";
 @import "./sidebar.scss";
 @import "./status-icon.scss";
 @import "./spinner.scss";
-<<<<<<< HEAD
 @import "./table.scss";
 @import "./table-spaced.scss";
 @import "./transactions-table.scss";
-@import "./unlock-form.scss";
 @import "./value-options.scss";
 @import "./investor-notice.scss";
-=======
-@import "./table-spaced.scss";
-@import "./table.scss";
-@import "./transactions-table.scss";
-@import "./value-options.scss";
 @import "./verify-identity.scss";
->>>>>>> 042b6cf0
 
 html,
 * {
@@ -95,7 +77,6 @@
   @include space-y(10px);
 }
 
-<<<<<<< HEAD
 .content-empty-message {
   background-color: $blue-xxlight;
   color: $purp-dark;
@@ -113,30 +94,19 @@
   color: $purp-xxlight;
 }
 
-=======
-input::placeholder,
-::-webkit-input-placeholder {
-  color: $purp-xxlight;
-}
-
->>>>>>> 042b6cf0
 .placeholder * {
   color: $sand-xxdark;
 
-<<<<<<< HEAD
-=======
   .icon path {
     fill: $sand-xxdark;
   }
 }
 
->>>>>>> 042b6cf0
 @media only screen and (min-width: $screen-m) {
   body {
     padding: 0 60px 140px $nav-width + 60;
   }
 
-<<<<<<< HEAD
   .page-header {
     font-weight: 500;
     margin: 105px auto 20px;
@@ -151,8 +121,6 @@
   }
 }
 
-=======
->>>>>>> 042b6cf0
 @media only screen and (min-width: $screen-l) {
   html,
   * {
@@ -162,13 +130,10 @@
   body {
     padding: 0 80px 140px $nav-width + 80;
   }
-<<<<<<< HEAD
 
   .content-empty-message {
     font-size: $sans-size-m;
   }
-=======
->>>>>>> 042b6cf0
 }
 
 // Disable the Block native notifications
