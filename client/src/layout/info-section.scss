--- conflicted
+++ resolved
@@ -18,13 +18,10 @@
   }
 }
 
-<<<<<<< HEAD
-=======
 .placeholder .label {
   color: $sand-xxdark;
 }
 
->>>>>>> 8acd77b6
 @media only screen and (min-width: $screen-s) {
   .small-info-item {
     width: 50%;
