@mixin space-y($space) {
  > * ~ * {
    margin-top: $space;
  }
}

@mixin space-x($space) {
  > * ~ * {
    margin-left: $space;
  }
}

@mixin focus-within {
  &:focus-within {
    @content;
  }

  // For focus-within-polyfill. Must be separate from pseudoselector block,
  // otherwise unsupported browsers will ignore the whole block.
  &.focus-within {
    @content;
  }
}

<<<<<<< HEAD
.font-bold {
  font-weight: bold;
=======
@function url-encoded-color($color) {
    @return '%23' + str-slice('#{$color}', 2, -1)
>>>>>>> 3df48cda
}<|MERGE_RESOLUTION|>--- conflicted
+++ resolved
@@ -22,11 +22,10 @@
   }
 }
 
-<<<<<<< HEAD
 .font-bold {
   font-weight: bold;
-=======
+}
+
 @function url-encoded-color($color) {
-    @return '%23' + str-slice('#{$color}', 2, -1)
->>>>>>> 3df48cda
-}+  @return '%23' + str-slice('#{$color}', 2, - 1)
+}
