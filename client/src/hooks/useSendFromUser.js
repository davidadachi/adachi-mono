import {useContext} from "react"
import {AppContext} from "../App"
import web3 from "../web3"

function useSendFromUser() {
<<<<<<< HEAD
  const {refreshUserData, user, gnosisSafeInfo, gnosisSafeSdk, networkMonitor} = useContext(AppContext)
=======
  const {refreshUserData, user, networkMonitor} = useContext(AppContext)
>>>>>>> 8acd77b6

  async function sendTransaction(unsentAction, txData, gasPrice) {
    // unsent action could be a promise tha returns the action, so resolve it
    unsentAction = await Promise.resolve(unsentAction)
<<<<<<< HEAD
    if (gnosisSafeInfo) {
      const txs = [
        {
          to: unsentAction._parent._address, // _parent is the truffle contract
          value: 0,
          data: unsentAction.encodeABI(),
        },
      ]
      txData = networkMonitor.addPendingTX({status: "awaiting_signers", ...txData})
      const res = await gnosisSafeSdk.sendTransactions(txs)
      networkMonitor.watch(res.safeTxHash, txData, () => {
        refreshUserData()
      })
      return Promise.resolve(res)
    }
=======
>>>>>>> 8acd77b6

    // Gasless transactions
    if (txData.gasless) {
      // We need to assign it a temporary id, so we can update it if we get an error back
      // (since we only get a txid if relay call succeed)
      txData = networkMonitor.addPendingTX({status: "pending", ...txData})
      return new Promise((resolve) => {
        unsentAction()
          .then((res) => {
            if (res.status === "success") {
              const txResult = JSON.parse(res.result)
              networkMonitor.watch(txResult.txHash, txData, () => {
                refreshUserData()
                resolve()
              })
            } else {
              networkMonitor.markTXErrored(txData, {message: res.message})
              resolve()
            }
          })
          .catch((error) => {
            networkMonitor.markTXErrored(txData, {message: error.message})
            resolve()
          })
      })
    }

    return new Promise((resolve) => {
      unsentAction
        .send({
          from: user.address,
          gasPrice: gasPrice,
        })
        .once("sent", (_) => {
          txData = networkMonitor.addPendingTX(txData)
        })
        .once("transactionHash", (transactionHash) => {
          txData = networkMonitor.watch(transactionHash, txData, () => {
            refreshUserData()
            resolve()
          })
        })
        .on("error", (error) => {
          if (error.code === -32603) {
            error.message = "Something went wrong with your transaction."
          }
          networkMonitor.markTXErrored(txData, error)
          resolve()
        })
    })
  }

  return (unsentAction, txData) => {
    return web3.eth.getGasPrice().then(
      async (gasPrice) => {
        try {
          await sendTransaction(unsentAction, txData, gasPrice)
        } catch (err) {
          console.log(`Error sending transaction: ${err}`)
        }
      },
      (error) => {
        console.log(`Unable to get gas price: ${error}`)
      },
    )
  }
}

export default useSendFromUser<|MERGE_RESOLUTION|>--- conflicted
+++ resolved
@@ -3,33 +3,11 @@
 import web3 from "../web3"
 
 function useSendFromUser() {
-<<<<<<< HEAD
-  const {refreshUserData, user, gnosisSafeInfo, gnosisSafeSdk, networkMonitor} = useContext(AppContext)
-=======
   const {refreshUserData, user, networkMonitor} = useContext(AppContext)
->>>>>>> 8acd77b6
 
   async function sendTransaction(unsentAction, txData, gasPrice) {
     // unsent action could be a promise tha returns the action, so resolve it
     unsentAction = await Promise.resolve(unsentAction)
-<<<<<<< HEAD
-    if (gnosisSafeInfo) {
-      const txs = [
-        {
-          to: unsentAction._parent._address, // _parent is the truffle contract
-          value: 0,
-          data: unsentAction.encodeABI(),
-        },
-      ]
-      txData = networkMonitor.addPendingTX({status: "awaiting_signers", ...txData})
-      const res = await gnosisSafeSdk.sendTransactions(txs)
-      networkMonitor.watch(res.safeTxHash, txData, () => {
-        refreshUserData()
-      })
-      return Promise.resolve(res)
-    }
-=======
->>>>>>> 8acd77b6
 
     // Gasless transactions
     if (txData.gasless) {
