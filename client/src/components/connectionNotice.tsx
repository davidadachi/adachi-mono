--- conflicted
+++ resolved
@@ -75,7 +75,6 @@
   } else if (session.status !== "authenticated" && requireSignIn) {
     notice = <SignInBanner />
   } else if (user.loaded) {
-<<<<<<< HEAD
     if (creditLine && creditLine.loaded && !creditLine.address) {
       notice = (
         <div className="info-banner background-container">
@@ -84,19 +83,7 @@
           </div>
         </div>
       )
-    } else {
-      if (requireUnlock) {
-        let unlockStatus: UnlockedStatus | null = null
-        if (location.pathname.startsWith("/pools/senior")) {
-          unlockStatus = user.getUnlockStatus("earn")
-        } else if (location.pathname.startsWith("/borrow")) {
-          unlockStatus = user.getUnlockStatus("borrow")
-        }
-        if (unlockStatus && !unlockStatus.isUnlocked) {
-          notice = <UnlockUSDCForm unlockAddress={unlockStatus.unlockAddress} />
-        }
-=======
-    if (!user.goListed && requireGolist) {
+    } else if (!user.goListed && requireGolist) {
       notice = <VerifyAddressBanner />
     } else if (requireKYC) {
       if (requireKYC.kyc && !requireKYC.condition(requireKYC.kyc) && !user.goListed) {
@@ -108,10 +95,9 @@
         unlockStatus = user.getUnlockStatus("earn")
       } else if (location.pathname.startsWith("/borrow")) {
         unlockStatus = user.getUnlockStatus("borrow")
->>>>>>> a1ee811e
       }
-      if (!user.goListed && requireVerify) {
-        notice = <VerifyAddressBanner />
+      if (unlockStatus && !unlockStatus.isUnlocked) {
+        notice = <UnlockUSDCForm unlockAddress={unlockStatus.unlockAddress} />
       }
     }
   }
