--- conflicted
+++ resolved
@@ -1,10 +1,5 @@
 import React from 'react';
 import _ from 'lodash';
-<<<<<<< HEAD
-=======
-import { NavLink } from 'react-router-dom';
-import logoPurp from '../images/logomark-purp.svg';
->>>>>>> a064dbdb
 
 function Header(props) {
   function enableMetamask() {
@@ -59,16 +54,6 @@
     <div className="header">
       {walletButton}
       {transactions}
-<<<<<<< HEAD
-=======
-      <nav>
-        <NavLink to="/" exact={true}>
-          Borrow
-        </NavLink>
-        <NavLink to="/earn">Earn</NavLink>
-        <NavLink to="/about">About</NavLink>
-      </nav>
->>>>>>> a064dbdb
     </div>
   );
 }
