--- conflicted
+++ resolved
@@ -24,48 +24,25 @@
 
   let walletButton = <a onClick={enableMetamask} className="header-widget clickable">{walletButtonText}</a>
 
-<<<<<<< HEAD
-  let pendingTransactions = null;
-  if (_.some(props.pendingTXs, {status: "pending"})) {
-    pendingTransactions = (
-      <div className="header-widget">
-        <div class="spinner">
-          <div class="double-bounce1"></div>
-          <div class="double-bounce2"></div>
-=======
   let transactions = null;
   if (_.some(props.currentTXs, {status: "pending"})) {
     const pendingTXCount = _.countBy(props.currentTXs, {status: "pending"}).true;
     console.log("Pending TX Count is..", pendingTXCount);
     transactions = (
-      <div className="loading-transactions">
-        <div className="loading-container">
-          <div className="lds-hourglass"></div>
-          <div className="loading-text">
-            {pendingTXCount} Pending
-          </div>
->>>>>>> 96e6b1a4
+      <div className="header-widget">
+        <div class="spinner">
+          <div class="double-bounce1"></div>
+          <div class="double-bounce2"></div>
         </div>
-        {props.pendingTXs.length} Pending
+        {pendingTXCount} Pending
       </div>
     )
-<<<<<<< HEAD
-  } else if (props.pendingTXs.length > 0 && _.every(props.pendingTXs, {status: "successful"})) {
-    pendingTransactions = (
+
+  } else if (props.currentTXs.length > 0 && _.every(props.currentTXs, {status: "successful"})) {
+    transactions = (
       <div className="header-widget fade-out">
         <span className="icon">✓</span>
         Success
-=======
-  } else if (props.currentTXs.length > 0 && _.every(props.currentTXs, {status: "successful"})) {
-    transactions = (
-      <div className="loading-transactions fade-out">
-        <div className="successful-transactions-container">
-          <span className="successful-transactions">✓</span>
-          <div className="loading-text">
-            Success
-          </div>
-        </div>
->>>>>>> 96e6b1a4
       </div>
     )
   }
@@ -73,17 +50,12 @@
     <div className="header">
       <img className="header-logo" src={logoPurp} alt="Goldfinch" />
       {walletButton}
-      {pendingTransactions}
+      {transactions}
       <nav>
         <NavLink to="/" exact={true}>Borrow</NavLink>
         <NavLink to="/earn">Earn</NavLink>
         <NavLink to="/about">About</NavLink>
       </nav>
-<<<<<<< HEAD
-=======
-      {walletButton}
-      {transactions}
->>>>>>> 96e6b1a4
     </div>
   )
 }
