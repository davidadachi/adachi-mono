import {useState, useEffect, useContext} from "react"
import {useHistory} from "react-router-dom"
<<<<<<< HEAD
import {CapitalProvider, fetchCapitalProviderData, fetchPoolData, PoolData} from "../ethereum/pool"
import {AppContext} from "../App"
import {ERC20, usdcFromAtomic, usdcToAtomic} from "../ethereum/erc20"
import {croppedAddress, displayDollars, displayPercent, roundDownPenny} from "../utils"
=======
import {CapitalProvider, fetchCapitalProviderData, PoolData, SeniorPool} from "../ethereum/pool"
import {AppContext} from "../App"
import {usdcFromAtomic, usdcToAtomic} from "../ethereum/erc20"
import {displayDollars, displayPercent, roundDownPenny} from "../utils"
>>>>>>> 8acd77b6
import {GoldfinchProtocol} from "../ethereum/GoldfinchProtocol"
import {PoolBacker, TranchedPool} from "../ethereum/tranchedPool"
import {PoolCreated} from "../typechain/web3/GoldfinchFactory"
import BigNumber from "bignumber.js"
import {User} from "../ethereum/user"
<<<<<<< HEAD
=======
import ConnectionNotice from "./connectionNotice"
>>>>>>> 8acd77b6

// Filter out 0 limit (inactive) and test pools
const MIN_POOL_LIMIT = usdcToAtomic(process.env.REACT_APP_POOL_FILTER_LIMIT || "200")

function PoolList({title, children}) {
  return (
    <div className="pools-list table-spaced background-container">
      <div className="table-header background-container-inner">
        <div className="table-cell col40 title">{title}</div>
<<<<<<< HEAD
        <div className="table-cell col22 numeric">Your Balance</div>
        <div className="table-cell col22 numeric">Est. APY</div>
        <div className="table-cell col16"></div>
=======
        <div className="table-cell col22 numeric balance">Your Balance</div>
        <div className="table-cell col22 numeric limit">Pool Limit</div>
        <div className="table-cell col16 numeric apy">Est. APY</div>
>>>>>>> 8acd77b6
      </div>
      {children}
    </div>
  )
}

<<<<<<< HEAD
=======
function PortfolioOverviewSkeleton() {
  return (
    <div className="background-container">
      <div className="background-container-inner">
        <div className="deposit-status-item">
          <div className="label">Portfolio balance</div>
          <div className="value disabled">$--.--</div>
          <div className="sub-value disabled">--.-- (--.--%)</div>
        </div>
        <div className="deposit-status-item">
          <div className="label">Est. Annual Growth</div>
          <div className="value disabled">$--.--</div>
          <div className="sub-value disabled">--.--% APY</div>
        </div>
      </div>
    </div>
  )
}

>>>>>>> 8acd77b6
function PortfolioOverview({
  poolData,
  capitalProvider,
  poolBackers,
}: {
  poolData?: PoolData
  capitalProvider?: CapitalProvider
  poolBackers?: PoolBacker[]
}) {
  if (!poolData?.loaded || !capitalProvider?.loaded || !poolBackers) {
    return <></>
  }

  let totalBalance = capitalProvider.availableToWithdrawInDollars
  let totalUnrealizedGains = capitalProvider.unrealizedGainsInDollars
  let estimatedAnnualGrowth = capitalProvider.availableToWithdrawInDollars.multipliedBy(poolData.estimatedApy)
  poolBackers.forEach((p) => {
    totalBalance = totalBalance.plus(p.balanceInDollars)
    totalUnrealizedGains = totalUnrealizedGains.plus(p.unrealizedGainsInDollars)
    const estimatedJuniorApy = p.tranchedPool.estimateJuniorAPY(p.tranchedPool.estimatedLeverageRatio)
    estimatedAnnualGrowth = estimatedAnnualGrowth.plus(p.balanceInDollars.multipliedBy(estimatedJuniorApy))
  })
  let unrealizedAPY = totalUnrealizedGains.dividedBy(totalBalance)
  let estimatedAPY = estimatedAnnualGrowth.dividedBy(totalBalance)
<<<<<<< HEAD
=======
  const displayUnrealizedGains = capitalProvider.empty ? null : roundDownPenny(totalUnrealizedGains)
>>>>>>> 8acd77b6

  return (
    <div className="background-container">
      <div className="background-container-inner">
        <div className="deposit-status-item">
          <div className="label">Portfolio balance</div>
          <div className="value">{displayDollars(totalBalance)}</div>
          <div className="sub-value">
<<<<<<< HEAD
            {displayDollars(roundDownPenny(totalUnrealizedGains))} ({displayPercent(unrealizedAPY)})
=======
            {displayDollars(displayUnrealizedGains)} ({displayPercent(unrealizedAPY)})
>>>>>>> 8acd77b6
          </div>
        </div>
        <div className="deposit-status-item">
          <div className="label">Est. Annual Growth</div>
          <div className="value">{displayDollars(roundDownPenny(estimatedAnnualGrowth))}</div>
          <div className="sub-value">{`${displayPercent(estimatedAPY)} APY`}</div>
        </div>
      </div>
    </div>
  )
}

<<<<<<< HEAD
function SeniorPoolCard({balance, userBalance, apy}) {
  const history = useHistory()

  return (
    <div key="senior-pool" className="table-row background-container-inner">
=======
function SeniorPoolCardSkeleton() {
  return (
    <div key="senior-pool" className="table-row background-container-inner clickable">
      <div className="table-cell col40 disabled">
        $--.--
        <span className="subheader">Total Pool Balance</span>
      </div>
      <div className="table-cell col22 numeric balance disabled">$--.--</div>
      <div className="table-cell col22 numeric limit disabled">$--.--</div>
      <div className="table-cell col16 numeric apy disabled">$--.--%</div>
    </div>
  )
}

function SeniorPoolCard({balance, userBalance, apy, limit}) {
  const history = useHistory()

  return (
    <div
      key="senior-pool"
      className="table-row background-container-inner clickable"
      onClick={() => history.push("/pools/senior")}
    >
>>>>>>> 8acd77b6
      <div className="table-cell col40">
        {balance}
        <span className="subheader">Total Pool Balance</span>
      </div>
<<<<<<< HEAD
      <div className="table-cell col22 numeric">{userBalance}</div>
      <div className="table-cell col22 numeric">{apy}</div>
      <div className="table-cell col16 ">
        <button className="view-button" onClick={() => history.push("/earn/pools/senior")}>
          View
        </button>
      </div>
=======
      <div className="table-cell col22 numeric balance">{userBalance}</div>
      <div className="table-cell col22 numeric limit">{limit}</div>
      <div className="table-cell col16 numeric apy">{apy}</div>
    </div>
  )
}

function TranchedPoolCardSkeleton() {
  return (
    <div className="table-row background-container-inner clickable">
      <div className="table-cell col40 pool-info fallback-content">
        <div className="circle-icon" />
        <div className="name">
          <span>Loading...</span>
        </div>
      </div>
      <div className="disabled table-cell col22 numeric balance">$--.--</div>
      <div className="disabled table-cell col22 numeric limit">$--.--</div>
      <div className="disabled table-cell col16 numeric apy">--.--%</div>
>>>>>>> 8acd77b6
    </div>
  )
}

function TranchedPoolCard({poolBacker}: {poolBacker: PoolBacker}) {
  const history = useHistory()
  const tranchedPool = poolBacker.tranchedPool
  const leverageRatio = tranchedPool.estimatedLeverageRatio
<<<<<<< HEAD
=======
  const limit = usdcFromAtomic(tranchedPool.creditLine.limit)
>>>>>>> 8acd77b6

  let estimatedApy = new BigNumber(NaN)
  let disabledClass = ""
  if (leverageRatio) {
    estimatedApy = tranchedPool.estimateJuniorAPY(leverageRatio)
  }

  if (poolBacker?.tokenInfos.length === 0) {
    disabledClass = "disabled"
  }

  return (
<<<<<<< HEAD
    <div className="table-row background-container-inner">
      <div className="table-cell col40 pool-info">
        <img
          className={`icon ${process.env.NODE_ENV === "development" && "pixelated"}`}
          src={tranchedPool.metadata?.icon}
          alt="pool-icon"
        />
        <div className="name">
          <span>{tranchedPool.metadata?.name ?? croppedAddress(tranchedPool.address)}</span>
          <span className="subheader">{tranchedPool.metadata?.category}</span>
        </div>
      </div>
      <div className={`${disabledClass} table-cell col22 numeric`}>{displayDollars(poolBacker?.balanceInDollars)}</div>
      <div className="table-cell col22 numeric">{displayPercent(estimatedApy)}</div>
      <div className="table-cell col16 ">
        <button className="view-button" onClick={() => history.push(`/earn/pools/junior/${tranchedPool.address}`)}>
          View
        </button>
      </div>
=======
    <div
      className="table-row background-container-inner clickable"
      onClick={() => history.push(`/pools/${tranchedPool.address}`)}
    >
      <div className="table-cell col40 pool-info">
        <img className={"icon"} src={tranchedPool.metadata?.icon} alt="pool-icon" />
        <div className="name">
          <span>{tranchedPool.displayName}</span>
          <span className="subheader">{tranchedPool.metadata?.category}</span>
        </div>
      </div>
      <div className={`${disabledClass} table-cell col22 numeric balance`}>
        {displayDollars(poolBacker?.balanceInDollars)}
      </div>
      <div className="table-cell col22 numeric limit">{displayDollars(limit, 0)}</div>
      <div className="table-cell col16 numeric apy">{displayPercent(estimatedApy)}</div>
>>>>>>> 8acd77b6
    </div>
  )
}

function usePoolBackers({goldfinchProtocol, user}: {goldfinchProtocol?: GoldfinchProtocol; user?: User}): {
  backers: PoolBacker[]
<<<<<<< HEAD
  status: string
} {
  let [backers, setBackers] = useState<PoolBacker[]>([])
  let [status, setStatus] = useState<string>("loading")
=======
  backersStatus: string
  poolsAddresses: string[]
  poolsAddressesStatus: string
} {
  let [backers, setBackers] = useState<PoolBacker[]>([])
  let [backersStatus, setBackersStatus] = useState<string>("loading")
  const [poolsAddresses, setPoolsAddresses] = useState<string[]>([])
  const [poolsAddressesStatus, setPoolsAddressesStatus] = useState<string>("loading")
>>>>>>> 8acd77b6

  useEffect(() => {
    async function loadTranchedPools(goldfinchProtocol: GoldfinchProtocol, user: User) {
      let poolEvents = (await goldfinchProtocol.queryEvents("GoldfinchFactory", [
        "PoolCreated",
      ])) as unknown as PoolCreated[]
      let poolAddresses = poolEvents.map((e) => e.returnValues.pool)
<<<<<<< HEAD
      let tranchedPools = poolAddresses.map((a) => new TranchedPool(a, goldfinchProtocol))
      await Promise.all(tranchedPools.map((p) => p.initialize()))
=======
      setPoolsAddresses(poolAddresses)
      setPoolsAddressesStatus("loaded")
      let tranchedPools = poolAddresses.map((a) => new TranchedPool(a, goldfinchProtocol))
      await Promise.all(tranchedPools.map((p) => p.initialize()))
      tranchedPools = tranchedPools.filter((p) => p.metadata)
>>>>>>> 8acd77b6
      const activePoolBackers = tranchedPools
        .filter((p) => p.creditLine.limit.gte(MIN_POOL_LIMIT))
        .map((p) => new PoolBacker(user.address, p, goldfinchProtocol))
      await Promise.all(activePoolBackers.map((b) => b.initialize()))
<<<<<<< HEAD
      setBackers(activePoolBackers.sort((a, b) => b.balanceInDollars.comparedTo(a.balanceInDollars)))
      setStatus("loaded")
    }

    if (goldfinchProtocol && user?.loaded) {
      loadTranchedPools(goldfinchProtocol, user)
    }
  }, [goldfinchProtocol, user])

  return {backers: backers, status}
}

function Earn(props) {
  const {pool, usdc, user, goldfinchProtocol} = useContext(AppContext)
  const [capitalProvider, setCapitalProvider] = useState<CapitalProvider>()
  const [poolData, setPoolData] = useState<PoolData>()
  const {backers, status: tranchedPoolsStatus} = usePoolBackers({goldfinchProtocol, user})
=======
      setBackers(
        activePoolBackers.sort(
          (a, b) =>
            // Primary sort: ascending by tranched pool status (Open -> JuniorLocked -> ...)
            a.tranchedPool.state - b.tranchedPool.state ||
            // Secondary sort: descending by user's balance
            b.balanceInDollars.comparedTo(a.balanceInDollars) ||
            // Tertiary sort: alphabetical by display name, for the sake of stable ordering.
            a.tranchedPool.displayName.localeCompare(b.tranchedPool.displayName),
        ),
      )
      setBackersStatus("loaded")
    }

    if (goldfinchProtocol && user) {
      loadTranchedPools(goldfinchProtocol, user)
    }
    // eslint-disable-next-line react-hooks/exhaustive-deps
  }, [goldfinchProtocol, user])

  return {backers, backersStatus, poolsAddresses, poolsAddressesStatus}
}

function Earn(props) {
  const {pool, usdc, user, goldfinchProtocol, goldfinchConfig} = useContext(AppContext)
  const [capitalProvider, setCapitalProvider] = useState<CapitalProvider>()
  const {
    backers,
    backersStatus: tranchedPoolsStatus,
    poolsAddresses,
    poolsAddressesStatus,
  } = usePoolBackers({goldfinchProtocol, user})
>>>>>>> 8acd77b6

  useEffect(() => {
    if (pool) {
      const capitalProviderAddress = user.loaded && user.address

      refreshCapitalProviderData(pool, capitalProviderAddress)
    }
<<<<<<< HEAD

    if (pool) {
      refreshAllData()
    }
  }, [pool, usdc, user])

  async function refreshCapitalProviderData(pool: any, address: string | boolean) {
=======
  }, [pool, usdc, user])

  async function refreshCapitalProviderData(pool: SeniorPool, address: string | boolean) {
>>>>>>> 8acd77b6
    const capitalProvider = await fetchCapitalProviderData(pool, address)
    setCapitalProvider(capitalProvider)
  }

<<<<<<< HEAD
  async function refreshPoolData(pool: any, usdc: ERC20) {
    const poolData = await fetchPoolData(pool, usdc && usdc.contract)
    setPoolData(poolData)
  }

  let earnMessage = "Loading..."
  if (capitalProvider?.loaded || user.noWeb3) {
    earnMessage = "Earn"
  }
=======
  const isLoading = !(capitalProvider?.loaded || user.noWeb3)
  const earnMessage = isLoading ? "Loading..." : "Pools"
>>>>>>> 8acd77b6

  return (
    <div className="content-section">
      <div className="page-header">
        <div>{earnMessage}</div>
      </div>
<<<<<<< HEAD
      <PortfolioOverview poolData={poolData} capitalProvider={capitalProvider} poolBackers={backers} />
      <div className="pools">
        <PoolList title="Senior Pool">
          <SeniorPoolCard
            balance={displayDollars(usdcFromAtomic(poolData?.totalPoolAssets))}
            userBalance={displayDollars(capitalProvider?.availableToWithdrawInDollars)}
            apy={displayPercent(poolData?.estimatedApy)}
          />
        </PoolList>
        <PoolList title="Junior Pools">
          {tranchedPoolsStatus === "loading"
            ? "Loading..."
            : backers.map((p) => <TranchedPoolCard key={`${p.tranchedPool.address}`} poolBacker={p} />)}
=======
      {isLoading ? (
        <PortfolioOverviewSkeleton />
      ) : (
        <>
          <ConnectionNotice />
          <PortfolioOverview poolData={pool?.gf} capitalProvider={capitalProvider} poolBackers={backers} />
        </>
      )}
      <div className="pools">
        <PoolList title="Senior Pool">
          {isLoading ? (
            <SeniorPoolCardSkeleton />
          ) : (
            <SeniorPoolCard
              balance={displayDollars(usdcFromAtomic(pool?.gf.totalPoolAssets))}
              userBalance={displayDollars(capitalProvider?.availableToWithdrawInDollars)}
              apy={displayPercent(pool?.gf.estimatedApy)}
              limit={displayDollars(usdcFromAtomic(goldfinchConfig?.totalFundsLimit), 0)}
            />
          )}
        </PoolList>
        <PoolList title="Borrower Pools">
          {tranchedPoolsStatus === "loading" && poolsAddressesStatus === "loading" && (
            <>
              <TranchedPoolCardSkeleton />
              <TranchedPoolCardSkeleton />
              <TranchedPoolCardSkeleton />
            </>
          )}

          {tranchedPoolsStatus === "loading" && poolsAddresses.map((a) => <TranchedPoolCardSkeleton key={a} />)}

          {tranchedPoolsStatus !== "loading" &&
            backers.map((p) => <TranchedPoolCard key={`${p.tranchedPool.address}`} poolBacker={p} />)}
>>>>>>> 8acd77b6
        </PoolList>
      </div>
    </div>
  )
}

export default Earn<|MERGE_RESOLUTION|>--- conflicted
+++ resolved
@@ -1,25 +1,15 @@
 import {useState, useEffect, useContext} from "react"
 import {useHistory} from "react-router-dom"
-<<<<<<< HEAD
-import {CapitalProvider, fetchCapitalProviderData, fetchPoolData, PoolData} from "../ethereum/pool"
-import {AppContext} from "../App"
-import {ERC20, usdcFromAtomic, usdcToAtomic} from "../ethereum/erc20"
-import {croppedAddress, displayDollars, displayPercent, roundDownPenny} from "../utils"
-=======
 import {CapitalProvider, fetchCapitalProviderData, PoolData, SeniorPool} from "../ethereum/pool"
 import {AppContext} from "../App"
 import {usdcFromAtomic, usdcToAtomic} from "../ethereum/erc20"
 import {displayDollars, displayPercent, roundDownPenny} from "../utils"
->>>>>>> 8acd77b6
 import {GoldfinchProtocol} from "../ethereum/GoldfinchProtocol"
 import {PoolBacker, TranchedPool} from "../ethereum/tranchedPool"
 import {PoolCreated} from "../typechain/web3/GoldfinchFactory"
 import BigNumber from "bignumber.js"
 import {User} from "../ethereum/user"
-<<<<<<< HEAD
-=======
 import ConnectionNotice from "./connectionNotice"
->>>>>>> 8acd77b6
 
 // Filter out 0 limit (inactive) and test pools
 const MIN_POOL_LIMIT = usdcToAtomic(process.env.REACT_APP_POOL_FILTER_LIMIT || "200")
@@ -29,23 +19,15 @@
     <div className="pools-list table-spaced background-container">
       <div className="table-header background-container-inner">
         <div className="table-cell col40 title">{title}</div>
-<<<<<<< HEAD
-        <div className="table-cell col22 numeric">Your Balance</div>
-        <div className="table-cell col22 numeric">Est. APY</div>
-        <div className="table-cell col16"></div>
-=======
         <div className="table-cell col22 numeric balance">Your Balance</div>
         <div className="table-cell col22 numeric limit">Pool Limit</div>
         <div className="table-cell col16 numeric apy">Est. APY</div>
->>>>>>> 8acd77b6
       </div>
       {children}
     </div>
   )
 }
 
-<<<<<<< HEAD
-=======
 function PortfolioOverviewSkeleton() {
   return (
     <div className="background-container">
@@ -65,7 +47,6 @@
   )
 }
 
->>>>>>> 8acd77b6
 function PortfolioOverview({
   poolData,
   capitalProvider,
@@ -90,10 +71,7 @@
   })
   let unrealizedAPY = totalUnrealizedGains.dividedBy(totalBalance)
   let estimatedAPY = estimatedAnnualGrowth.dividedBy(totalBalance)
-<<<<<<< HEAD
-=======
   const displayUnrealizedGains = capitalProvider.empty ? null : roundDownPenny(totalUnrealizedGains)
->>>>>>> 8acd77b6
 
   return (
     <div className="background-container">
@@ -102,11 +80,7 @@
           <div className="label">Portfolio balance</div>
           <div className="value">{displayDollars(totalBalance)}</div>
           <div className="sub-value">
-<<<<<<< HEAD
-            {displayDollars(roundDownPenny(totalUnrealizedGains))} ({displayPercent(unrealizedAPY)})
-=======
             {displayDollars(displayUnrealizedGains)} ({displayPercent(unrealizedAPY)})
->>>>>>> 8acd77b6
           </div>
         </div>
         <div className="deposit-status-item">
@@ -119,13 +93,6 @@
   )
 }
 
-<<<<<<< HEAD
-function SeniorPoolCard({balance, userBalance, apy}) {
-  const history = useHistory()
-
-  return (
-    <div key="senior-pool" className="table-row background-container-inner">
-=======
 function SeniorPoolCardSkeleton() {
   return (
     <div key="senior-pool" className="table-row background-container-inner clickable">
@@ -149,20 +116,10 @@
       className="table-row background-container-inner clickable"
       onClick={() => history.push("/pools/senior")}
     >
->>>>>>> 8acd77b6
       <div className="table-cell col40">
         {balance}
         <span className="subheader">Total Pool Balance</span>
       </div>
-<<<<<<< HEAD
-      <div className="table-cell col22 numeric">{userBalance}</div>
-      <div className="table-cell col22 numeric">{apy}</div>
-      <div className="table-cell col16 ">
-        <button className="view-button" onClick={() => history.push("/earn/pools/senior")}>
-          View
-        </button>
-      </div>
-=======
       <div className="table-cell col22 numeric balance">{userBalance}</div>
       <div className="table-cell col22 numeric limit">{limit}</div>
       <div className="table-cell col16 numeric apy">{apy}</div>
@@ -182,7 +139,6 @@
       <div className="disabled table-cell col22 numeric balance">$--.--</div>
       <div className="disabled table-cell col22 numeric limit">$--.--</div>
       <div className="disabled table-cell col16 numeric apy">--.--%</div>
->>>>>>> 8acd77b6
     </div>
   )
 }
@@ -191,10 +147,7 @@
   const history = useHistory()
   const tranchedPool = poolBacker.tranchedPool
   const leverageRatio = tranchedPool.estimatedLeverageRatio
-<<<<<<< HEAD
-=======
   const limit = usdcFromAtomic(tranchedPool.creditLine.limit)
->>>>>>> 8acd77b6
 
   let estimatedApy = new BigNumber(NaN)
   let disabledClass = ""
@@ -207,27 +160,6 @@
   }
 
   return (
-<<<<<<< HEAD
-    <div className="table-row background-container-inner">
-      <div className="table-cell col40 pool-info">
-        <img
-          className={`icon ${process.env.NODE_ENV === "development" && "pixelated"}`}
-          src={tranchedPool.metadata?.icon}
-          alt="pool-icon"
-        />
-        <div className="name">
-          <span>{tranchedPool.metadata?.name ?? croppedAddress(tranchedPool.address)}</span>
-          <span className="subheader">{tranchedPool.metadata?.category}</span>
-        </div>
-      </div>
-      <div className={`${disabledClass} table-cell col22 numeric`}>{displayDollars(poolBacker?.balanceInDollars)}</div>
-      <div className="table-cell col22 numeric">{displayPercent(estimatedApy)}</div>
-      <div className="table-cell col16 ">
-        <button className="view-button" onClick={() => history.push(`/earn/pools/junior/${tranchedPool.address}`)}>
-          View
-        </button>
-      </div>
-=======
     <div
       className="table-row background-container-inner clickable"
       onClick={() => history.push(`/pools/${tranchedPool.address}`)}
@@ -244,19 +176,12 @@
       </div>
       <div className="table-cell col22 numeric limit">{displayDollars(limit, 0)}</div>
       <div className="table-cell col16 numeric apy">{displayPercent(estimatedApy)}</div>
->>>>>>> 8acd77b6
     </div>
   )
 }
 
 function usePoolBackers({goldfinchProtocol, user}: {goldfinchProtocol?: GoldfinchProtocol; user?: User}): {
   backers: PoolBacker[]
-<<<<<<< HEAD
-  status: string
-} {
-  let [backers, setBackers] = useState<PoolBacker[]>([])
-  let [status, setStatus] = useState<string>("loading")
-=======
   backersStatus: string
   poolsAddresses: string[]
   poolsAddressesStatus: string
@@ -265,7 +190,6 @@
   let [backersStatus, setBackersStatus] = useState<string>("loading")
   const [poolsAddresses, setPoolsAddresses] = useState<string[]>([])
   const [poolsAddressesStatus, setPoolsAddressesStatus] = useState<string>("loading")
->>>>>>> 8acd77b6
 
   useEffect(() => {
     async function loadTranchedPools(goldfinchProtocol: GoldfinchProtocol, user: User) {
@@ -273,39 +197,15 @@
         "PoolCreated",
       ])) as unknown as PoolCreated[]
       let poolAddresses = poolEvents.map((e) => e.returnValues.pool)
-<<<<<<< HEAD
-      let tranchedPools = poolAddresses.map((a) => new TranchedPool(a, goldfinchProtocol))
-      await Promise.all(tranchedPools.map((p) => p.initialize()))
-=======
       setPoolsAddresses(poolAddresses)
       setPoolsAddressesStatus("loaded")
       let tranchedPools = poolAddresses.map((a) => new TranchedPool(a, goldfinchProtocol))
       await Promise.all(tranchedPools.map((p) => p.initialize()))
       tranchedPools = tranchedPools.filter((p) => p.metadata)
->>>>>>> 8acd77b6
       const activePoolBackers = tranchedPools
         .filter((p) => p.creditLine.limit.gte(MIN_POOL_LIMIT))
         .map((p) => new PoolBacker(user.address, p, goldfinchProtocol))
       await Promise.all(activePoolBackers.map((b) => b.initialize()))
-<<<<<<< HEAD
-      setBackers(activePoolBackers.sort((a, b) => b.balanceInDollars.comparedTo(a.balanceInDollars)))
-      setStatus("loaded")
-    }
-
-    if (goldfinchProtocol && user?.loaded) {
-      loadTranchedPools(goldfinchProtocol, user)
-    }
-  }, [goldfinchProtocol, user])
-
-  return {backers: backers, status}
-}
-
-function Earn(props) {
-  const {pool, usdc, user, goldfinchProtocol} = useContext(AppContext)
-  const [capitalProvider, setCapitalProvider] = useState<CapitalProvider>()
-  const [poolData, setPoolData] = useState<PoolData>()
-  const {backers, status: tranchedPoolsStatus} = usePoolBackers({goldfinchProtocol, user})
-=======
       setBackers(
         activePoolBackers.sort(
           (a, b) =>
@@ -338,7 +238,6 @@
     poolsAddresses,
     poolsAddressesStatus,
   } = usePoolBackers({goldfinchProtocol, user})
->>>>>>> 8acd77b6
 
   useEffect(() => {
     if (pool) {
@@ -346,58 +245,21 @@
 
       refreshCapitalProviderData(pool, capitalProviderAddress)
     }
-<<<<<<< HEAD
-
-    if (pool) {
-      refreshAllData()
-    }
   }, [pool, usdc, user])
 
-  async function refreshCapitalProviderData(pool: any, address: string | boolean) {
-=======
-  }, [pool, usdc, user])
-
   async function refreshCapitalProviderData(pool: SeniorPool, address: string | boolean) {
->>>>>>> 8acd77b6
     const capitalProvider = await fetchCapitalProviderData(pool, address)
     setCapitalProvider(capitalProvider)
   }
 
-<<<<<<< HEAD
-  async function refreshPoolData(pool: any, usdc: ERC20) {
-    const poolData = await fetchPoolData(pool, usdc && usdc.contract)
-    setPoolData(poolData)
-  }
-
-  let earnMessage = "Loading..."
-  if (capitalProvider?.loaded || user.noWeb3) {
-    earnMessage = "Earn"
-  }
-=======
   const isLoading = !(capitalProvider?.loaded || user.noWeb3)
   const earnMessage = isLoading ? "Loading..." : "Pools"
->>>>>>> 8acd77b6
 
   return (
     <div className="content-section">
       <div className="page-header">
         <div>{earnMessage}</div>
       </div>
-<<<<<<< HEAD
-      <PortfolioOverview poolData={poolData} capitalProvider={capitalProvider} poolBackers={backers} />
-      <div className="pools">
-        <PoolList title="Senior Pool">
-          <SeniorPoolCard
-            balance={displayDollars(usdcFromAtomic(poolData?.totalPoolAssets))}
-            userBalance={displayDollars(capitalProvider?.availableToWithdrawInDollars)}
-            apy={displayPercent(poolData?.estimatedApy)}
-          />
-        </PoolList>
-        <PoolList title="Junior Pools">
-          {tranchedPoolsStatus === "loading"
-            ? "Loading..."
-            : backers.map((p) => <TranchedPoolCard key={`${p.tranchedPool.address}`} poolBacker={p} />)}
-=======
       {isLoading ? (
         <PortfolioOverviewSkeleton />
       ) : (
@@ -432,7 +294,6 @@
 
           {tranchedPoolsStatus !== "loading" &&
             backers.map((p) => <TranchedPoolCard key={`${p.tranchedPool.address}`} poolBacker={p} />)}
->>>>>>> 8acd77b6
         </PoolList>
       </div>
     </div>
