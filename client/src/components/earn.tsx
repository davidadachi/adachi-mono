import React, { useState, useEffect, useContext } from "react"
import { useHistory } from "react-router-dom"
import ConnectionNotice from "./connectionNotice"
import { CapitalProvider, fetchCapitalProviderData, fetchPoolData, PoolData } from "../ethereum/pool"
import { AppContext } from "../App"
<<<<<<< HEAD
import { ERC20, usdcFromAtomic } from "../ethereum/erc20"
import { croppedAddress, displayDollars, displayPercent } from "../utils"
import { GoldfinchProtocol } from "../ethereum/GoldfinchProtocol"
import { TranchedPool } from "../ethereum/tranchedPool"
import { PoolCreated } from "../typechain/web3/GoldfinchFactory"

function PoolList({ title, children }) {
  return (
    <div className="pools-list table-spaced background-container">
      <div className="table-header background-container-inner">
        <div className="table-cell col40 title">{title}</div>
        <div className="table-cell col22 numeric">Your Balance</div>
        <div className="table-cell col22 numeric">Est. APY</div>
        <div className="table-cell col16"></div>
      </div>
      {children}
    </div>
  )
}

function SeniorPoolCard({ balance, userBalance, apy }) {
  const history = useHistory()

  return (
    <div key="senior-pool" className="table-row background-container-inner">
      <div className="table-cell col40">
        {balance}
        <span className="subheader">Total Pool Balance</span>
      </div>
      <div className="table-cell col22 numeric">{userBalance}</div>
      <div className="table-cell col22 numeric">{apy}</div>
      <div className="table-cell col16 ">
        <button className="view-button" onClick={() => history.push("/earn/pools/senior")}>
          View
        </button>
      </div>
    </div>
  )
}

function TranchedPoolCard({ tranchedPool }: { tranchedPool: TranchedPool }) {
  const history = useHistory()

  return (
    <div key={`junior-pool-${tranchedPool.address}`} className="table-row background-container-inner">
      <div className="table-cell col40 pool-info">
        <img
          className={`icon ${process.env.NODE_ENV === "development" && "pixelated"}`}
          src={tranchedPool.metadata?.icon}
          alt="pool-icon"
        />
        <div className="name">
          <span>{tranchedPool.metadata?.name ?? croppedAddress(tranchedPool.address)}</span>
          <span className="subheader">{tranchedPool.metadata?.category}</span>
        </div>
      </div>
      <div className="table-cell col22 numeric">{"$100"}</div>
      <div className="table-cell col22 numeric">{"1,000%"}</div>
      <div className="table-cell col16 ">
        <button className="view-button" onClick={() => history.push(`/earn/pools/junior/${tranchedPool.address}`)}>
          View
        </button>
      </div>
    </div>
  )
}

function useTranchedPools({
  goldfinchProtocol,
}: {
  goldfinchProtocol?: GoldfinchProtocol
}): { tranchedPools: TranchedPool[]; status: string } {
  let [tranchedPools, setTranchedPools] = useState<TranchedPool[]>([])
  let [status, setStatus] = useState<string>("loading")

  useEffect(() => {
    async function loadTranchedPools(goldfinchProtocol: GoldfinchProtocol) {
      let poolEvents = ((await goldfinchProtocol.queryEvents("GoldfinchFactory", [
        "PoolCreated",
      ])) as unknown) as PoolCreated[]
      let poolAddresses = poolEvents.map(e => e.returnValues.pool)
      let tranchedPools = poolAddresses.map(a => new TranchedPool(a, goldfinchProtocol))
      await Promise.all(tranchedPools.map(p => p.initialize()))
      setTranchedPools(tranchedPools)
      setStatus("loaded")
    }

    if (goldfinchProtocol) {
      loadTranchedPools(goldfinchProtocol)
    }
  }, [goldfinchProtocol])

  return { tranchedPools, status }
}
=======
import { ERC20 } from "../ethereum/erc20"
import StaticInvestorNotice from "./staticInvestorNotice"
>>>>>>> 042b6cf0

function Earn(props) {
  const { pool, usdc, user, goldfinchProtocol } = useContext(AppContext)
  const [capitalProvider, setCapitalProvider] = useState<CapitalProvider>()
  const [poolData, setPoolData] = useState<PoolData>()
  const { tranchedPools, status: tranchedPoolsStatus } = useTranchedPools({ goldfinchProtocol })

  useEffect(() => {
    async function refreshAllData() {
      const capitalProviderAddress = user.loaded && user.address
      refreshPoolData(pool, usdc!)
      refreshCapitalProviderData(pool, capitalProviderAddress)
    }

    if (pool) {
      refreshAllData()
    }
  }, [pool, usdc, user])

  async function refreshCapitalProviderData(pool: any, address: string | boolean) {
    const capitalProvider = await fetchCapitalProviderData(pool, address)
    setCapitalProvider(capitalProvider)
  }

  async function refreshPoolData(pool: any, usdc: ERC20) {
    const poolData = await fetchPoolData(pool, usdc && usdc.contract)
    setPoolData(poolData)
  }

  let earnMessage = "Loading..."
<<<<<<< HEAD
  if (capitalProvider?.loaded || user.noWeb3) {
    earnMessage = "Earn Portfolio"
=======
  if (capitalProvider.loaded || user.noWeb3) {
    earnMessage = "Senior Pool"
>>>>>>> 042b6cf0
  }

  return (
    <div className="content-section">
      <div className="page-header">
        <StaticInvestorNotice />
        <div>{earnMessage}</div>
      </div>
      <ConnectionNotice />
      <div className="pools">
        <PoolList title="Senior Pool">
          <SeniorPoolCard
            balance={displayDollars(usdcFromAtomic(poolData?.totalPoolAssets))}
            userBalance={displayDollars(capitalProvider?.availableToWithdrawInDollars)}
            apy={displayPercent(poolData?.estimatedApy)}
          />
        </PoolList>
        <PoolList title="Junior Pools">
          {tranchedPoolsStatus === "loading"
            ? "Loading..."
            : tranchedPools.map(p => <TranchedPoolCard tranchedPool={p} />)}
        </PoolList>
      </div>
    </div>
  )
}

export default Earn<|MERGE_RESOLUTION|>--- conflicted
+++ resolved
@@ -3,12 +3,13 @@
 import ConnectionNotice from "./connectionNotice"
 import { CapitalProvider, fetchCapitalProviderData, fetchPoolData, PoolData } from "../ethereum/pool"
 import { AppContext } from "../App"
-<<<<<<< HEAD
 import { ERC20, usdcFromAtomic } from "../ethereum/erc20"
 import { croppedAddress, displayDollars, displayPercent } from "../utils"
 import { GoldfinchProtocol } from "../ethereum/GoldfinchProtocol"
 import { TranchedPool } from "../ethereum/tranchedPool"
 import { PoolCreated } from "../typechain/web3/GoldfinchFactory"
+import StaticInvestorNotice from "./staticInvestorNotice"
+
 
 function PoolList({ title, children }) {
   return (
@@ -98,10 +99,6 @@
 
   return { tranchedPools, status }
 }
-=======
-import { ERC20 } from "../ethereum/erc20"
-import StaticInvestorNotice from "./staticInvestorNotice"
->>>>>>> 042b6cf0
 
 function Earn(props) {
   const { pool, usdc, user, goldfinchProtocol } = useContext(AppContext)
@@ -132,13 +129,8 @@
   }
 
   let earnMessage = "Loading..."
-<<<<<<< HEAD
   if (capitalProvider?.loaded || user.noWeb3) {
-    earnMessage = "Earn Portfolio"
-=======
-  if (capitalProvider.loaded || user.noWeb3) {
     earnMessage = "Senior Pool"
->>>>>>> 042b6cf0
   }
 
   return (
