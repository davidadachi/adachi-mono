--- conflicted
+++ resolved
@@ -1,8 +1,4 @@
-<<<<<<< HEAD
-import React, {useContext} from "react"
-=======
 import React, {useContext, useEffect, useState} from "react"
->>>>>>> 8acd77b6
 import _ from "lodash"
 import ConnectionNotice from "./connectionNotice"
 import {AppContext} from "../App"
@@ -10,11 +6,6 @@
 import {MAX_UINT} from "../ethereum/utils"
 import BigNumber from "bignumber.js"
 import {iconCircleUpLg, iconCircleDownLg, iconCircleCheckLg, iconOutArrow} from "./icons.js"
-<<<<<<< HEAD
-
-function Transactions(props) {
-  const {user, network} = useContext(AppContext)
-=======
 import {mapEventsToTx} from "../ethereum/events"
 
 function Transactions(props) {
@@ -42,7 +33,6 @@
     loadTranchedPoolEvents(user.borrower.tranchedPools)
     // eslint-disable-next-line react-hooks/exhaustive-deps
   }, [user])
->>>>>>> 8acd77b6
 
   function transactionRow(tx) {
     const etherscanSubdomain = network.name === "mainnet" ? "" : `${network.name}.`
