import React, { useState, useContext } from 'react';
import PaymentForm from './paymentForm.js';
import DrawdownForm from './drawdownForm.js';
import { iconCircleCheck, iconUpArrow, iconDownArrow } from './icons.js';
import { AppContext } from '../App.js';
import { displayDollars } from '../utils';

function CreditActionsContainer(props) {
  const { user } = useContext(AppContext);
  const [showAction, setShowAction] = useState(null);
  const availableCredit = props.creditLine.availableCredit;

  function openAction(e, action) {
    e.preventDefault();
    setShowAction(action);
  }

  function closeForm() {
    setShowAction(null);
  }

  function actionComplete() {
    props.actionComplete().then(() => {
      closeForm();
    });
  }

  let placeholderClass = '';
  if (!user.address || !user.usdcIsUnlocked('borrow') || !props.creditLine.address) {
    placeholderClass = 'placeholder';
  }

  let drawdownAction;
  let drawdownClass = 'disabled';

  if (availableCredit.gt(0) && user.usdcIsUnlocked('borrow')) {
    drawdownAction = e => {
      openAction(e, 'drawdown');
    };
    drawdownClass = '';
  }

  let payAction;
  let payClass = 'disabled';
  if (props.creditLine.isActive && user.usdcIsUnlocked('borrow')) {
    payAction = e => {
      openAction(e, 'payment');
    };
    payClass = '';
  }

  let nextDueDisplay = 'No payment due';
  let nextDueIcon;
<<<<<<< HEAD
  const nextDueValueDisplay = displayDollars(props.creditLine.remainingPeriodDueAmountInDollars);
  if (props.creditLine.isPaymentDue) {
    nextDueDisplay = `${nextDueValueDisplay} due ${props.creditLine.dueDate}`;
  } else if (props.creditLine.isActive) {
=======
  if (props.creditLine.remainingPeriodDueAmount.gt(0)) {
    const nextDueValueDisplay = displayDollars(props.creditLine.remainingPeriodDueAmountInDollars);
    if (props.creditLine.isLate) {
      nextDueDisplay = `${nextDueValueDisplay} due now`;
    } else {
      nextDueDisplay = `${nextDueValueDisplay} due ${props.creditLine.dueDate}`;
    }
  } else if (props.creditLine.remainingTotalDueAmount.gt(0)) {
>>>>>>> 9d49917e
    nextDueIcon = iconCircleCheck;
    nextDueDisplay = `Paid through ${props.creditLine.dueDate}`;
  }

  if (showAction === 'payment') {
    return (
      <PaymentForm
        closeForm={closeForm}
        actionComplete={actionComplete}
        borrower={props.borrower}
        creditLine={props.creditLine}
        title={`Next payment: ${nextDueValueDisplay} due ${props.creditLine.dueDate}`}
      />
    );
  } else if (showAction === 'drawdown') {
    return (
      <DrawdownForm
        closeForm={closeForm}
        actionComplete={actionComplete}
        borrower={props.borrower}
        creditLine={props.creditLine}
      />
    );
  } else {
    return (
      <div className={`form-start split background-container ${placeholderClass}`}>
        <div className="form-start-section">
          <div className="form-start-label">Available to borrow</div>
          <div className="form-start-value">{displayDollars(props.creditLine.availableCreditInDollars)}</div>
          <button className={`button ${drawdownClass}`} onClick={drawdownAction}>
            {iconDownArrow} Borrow
          </button>
        </div>
        <div className="form-start-section">
          <div className="form-start-label">Next payment</div>
          <div className="form-start-value">
            {nextDueIcon}
            {nextDueDisplay}
          </div>
          <button className={`button dark ${payClass}`} onClick={payAction}>
            {iconUpArrow} Pay
          </button>
        </div>
      </div>
    );
  }
}

export default CreditActionsContainer;<|MERGE_RESOLUTION|>--- conflicted
+++ resolved
@@ -51,21 +51,14 @@
 
   let nextDueDisplay = 'No payment due';
   let nextDueIcon;
-<<<<<<< HEAD
   const nextDueValueDisplay = displayDollars(props.creditLine.remainingPeriodDueAmountInDollars);
   if (props.creditLine.isPaymentDue) {
-    nextDueDisplay = `${nextDueValueDisplay} due ${props.creditLine.dueDate}`;
-  } else if (props.creditLine.isActive) {
-=======
-  if (props.creditLine.remainingPeriodDueAmount.gt(0)) {
-    const nextDueValueDisplay = displayDollars(props.creditLine.remainingPeriodDueAmountInDollars);
     if (props.creditLine.isLate) {
       nextDueDisplay = `${nextDueValueDisplay} due now`;
     } else {
       nextDueDisplay = `${nextDueValueDisplay} due ${props.creditLine.dueDate}`;
     }
-  } else if (props.creditLine.remainingTotalDueAmount.gt(0)) {
->>>>>>> 9d49917e
+  } else if (props.creditLine.isActive) {
     nextDueIcon = iconCircleCheck;
     nextDueDisplay = `Paid through ${props.creditLine.dueDate}`;
   }
