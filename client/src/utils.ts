--- conflicted
+++ resolved
@@ -81,15 +81,15 @@
 
 export class AssertionError extends Error {}
 
-<<<<<<< HEAD
 export function assertNumber(val: unknown): asserts val is number {
   if (typeof val !== "number") {
     throw new AssertionError(`Value ${val} is not a number.`)
-=======
+  }
+}
+
 export function assertError(val: unknown): asserts val is Error {
   if (!(val instanceof Error)) {
     throw new AssertionError(`Value ${val} is not an instance of Error.`)
->>>>>>> 8e936998
   }
 }
 
