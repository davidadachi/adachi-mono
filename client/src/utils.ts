import _ from "lodash"
import {AsyncReturnType} from "./types/util"
import web3 from "./web3"

function croppedAddress(address) {
  if (!address) {
    return ""
  }
  return `${address.slice(0, 6)}...${address.slice(-4)}`
}

function displayNumber(val, decimals) {
  if (val === "") {
    return ""
  }
  const valFloat = parseFloat(val)
  if (!decimals && Math.floor(valFloat) === valFloat) {
    decimals = 0
  } else if (!decimals) {
    decimals = valFloat.toString().split(".")[1]?.length || 0
  }

  return commaFormat(valFloat.toFixed(decimals))
}

function commaFormat(numberString) {
  if (isNaN(numberString)) {
    return numberString
  }
  const [beforeDecimal, afterDecimal] = numberString.split(".")
  let withCommas: string[] = []
  _.reverse(_.split(beforeDecimal, "")).forEach((letter, i) => {
    if (i % 3 === 0 && i > 0) {
      withCommas.push(",")
    }
    withCommas.push(letter)
  })

  const decimalString = afterDecimal ? "." + afterDecimal : ""

  return `${_.join(_.reverse(withCommas), "")}${decimalString}`
}

function displayDollars(val, decimals = 2) {
  let prefix = ""
  if (isNaN(val)) {
    return " --.--"
  }
  const valFloat = parseFloat(val)
  if (valFloat < 0) {
    val = valFloat * -1
    prefix = "-"
  }
  if (valFloat < 0.01 && valFloat > 0) {
    return "<$0.01"
  }
  return `${prefix}$${displayNumber(val, decimals)}`
}

function displayPercent(val, decimals = 2) {
  let valDisplay
  if (!val || isNaN(val)) {
    valDisplay = "--.--"
  } else {
    valDisplay = displayNumber(val.multipliedBy(100), decimals)
  }
  return `${valDisplay}%`
}

function roundUpPenny(val) {
  return Math.ceil(val * 100) / 100
}

function roundDownPenny(val) {
  return Math.floor(val * 100) / 100
}

function secondsSinceEpoch(): number {
  return Math.floor(Date.now() / 1000)
}

export class AssertionError extends Error {}

export function assertNonNullable<T>(val: T | null | undefined): asserts val is NonNullable<T> {
  if (val === null || val === undefined) {
    throw new AssertionError(`Value ${val} is not non-nullable.`)
  }
}

<<<<<<< HEAD
export async function getCurrentBlock() {
  return await web3.eth.getBlock("latest")
}

type BlockInfo = {
  number: number
  timestamp: number
}

export function getBlockInfo(block: AsyncReturnType<typeof getCurrentBlock>): BlockInfo {
  if (typeof block.timestamp !== "number") {
    throw new Error(`Timestamp of block ${block.number} is not a number: ${block.timestamp}`)
  }
  return {
    number: block.number,
    timestamp: block.timestamp,
  }
}

export {
  croppedAddress,
  displayNumber,
  displayDollars,
  roundUpPenny,
  roundDownPenny,
  displayPercent,
  secondsSinceEpoch,
  dedupe,
}
=======
export {croppedAddress, displayNumber, displayDollars, roundUpPenny, roundDownPenny, displayPercent, secondsSinceEpoch}
>>>>>>> be5e7f2d
<|MERGE_RESOLUTION|>--- conflicted
+++ resolved
@@ -87,7 +87,6 @@
   }
 }
 
-<<<<<<< HEAD
 export async function getCurrentBlock() {
   return await web3.eth.getBlock("latest")
 }
@@ -115,8 +114,4 @@
   roundDownPenny,
   displayPercent,
   secondsSinceEpoch,
-  dedupe,
-}
-=======
-export {croppedAddress, displayNumber, displayDollars, roundUpPenny, roundDownPenny, displayPercent, secondsSinceEpoch}
->>>>>>> be5e7f2d
+}