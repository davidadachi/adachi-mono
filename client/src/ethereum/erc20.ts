--- conflicted
+++ resolved
@@ -24,10 +24,7 @@
   goldfinchProtocol: GoldfinchProtocol
 
   constructor(goldfinchProtocol) {
-<<<<<<< HEAD
-=======
     this.name = "ERC20"
->>>>>>> 0a70034a
     this.ticker = "ERC20"
     this.goldfinchProtocol = goldfinchProtocol
     this.networksToAddress = {}
