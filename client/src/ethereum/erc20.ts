--- conflicted
+++ resolved
@@ -24,10 +24,7 @@
   goldfinchProtocol: GoldfinchProtocol
 
   constructor(goldfinchProtocol) {
-<<<<<<< HEAD
-=======
     this.name = "ERC20"
->>>>>>> 8acd77b6
     this.ticker = "ERC20"
     this.goldfinchProtocol = goldfinchProtocol
     this.networksToAddress = {}
