import BigNumber from "bignumber.js"
<<<<<<< HEAD
import { ETHDecimals } from "./utils"
=======
import BN from "bn.js"
import {getDeployments, ETHDecimals} from "./utils"

async function getFidu(networkId) {
  const config = await getDeployments(networkId)
  const fiduContract = config.contracts.Fidu
  const fidu = new web3.eth.Contract(fiduContract.abi, fiduContract.address)
  fidu.chain = networkId
  return fidu
}
>>>>>>> 687c26dd

const FIDU_DECIMAL_PLACES = 18
const FIDU_DECIMALS = new BN(String(10 ** FIDU_DECIMAL_PLACES))

function fiduFromAtomic(amount) {
  return new BigNumber(String(amount)).div(FIDU_DECIMALS).toString(10)
}

function fiduToAtomic(amount) {
  return new BigNumber(String(amount)).multipliedBy(FIDU_DECIMALS).toString(10)
}

<<<<<<< HEAD
export { FIDU_DECIMALS, fiduFromAtomic, fiduToAtomic }
=======
export {getFidu, FIDU_DECIMALS, FIDU_DECIMAL_PLACES, fiduFromAtomic, fiduToAtomic}
>>>>>>> 687c26dd
<|MERGE_RESOLUTION|>--- conflicted
+++ resolved
@@ -1,9 +1,7 @@
+import web3 from "../web3"
 import BigNumber from "bignumber.js"
-<<<<<<< HEAD
-import { ETHDecimals } from "./utils"
-=======
 import BN from "bn.js"
-import {getDeployments, ETHDecimals} from "./utils"
+import {getDeployments} from "./utils"
 
 async function getFidu(networkId) {
   const config = await getDeployments(networkId)
@@ -12,7 +10,6 @@
   fidu.chain = networkId
   return fidu
 }
->>>>>>> 687c26dd
 
 const FIDU_DECIMAL_PLACES = 18
 const FIDU_DECIMALS = new BN(String(10 ** FIDU_DECIMAL_PLACES))
@@ -25,8 +22,4 @@
   return new BigNumber(String(amount)).multipliedBy(FIDU_DECIMALS).toString(10)
 }
 
-<<<<<<< HEAD
-export { FIDU_DECIMALS, fiduFromAtomic, fiduToAtomic }
-=======
-export {getFidu, FIDU_DECIMALS, FIDU_DECIMAL_PLACES, fiduFromAtomic, fiduToAtomic}
->>>>>>> 687c26dd
+export {getFidu, FIDU_DECIMALS, FIDU_DECIMAL_PLACES, fiduFromAtomic, fiduToAtomic}