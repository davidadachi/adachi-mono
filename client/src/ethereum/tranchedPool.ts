import {GoldfinchProtocol} from "./GoldfinchProtocol"
import {DepositMade, TranchedPool as TranchedPoolContract} from "../typechain/web3/TranchedPool"
import {CreditLine} from "./creditLine"
import {IPoolTokens} from "../typechain/web3/IPoolTokens"
import BigNumber from "bignumber.js"
import {fiduFromAtomic} from "./fidu"
import {roundDownPenny, secondsSinceEpoch} from "../utils"
import _ from "lodash"
import {ContractEventLog} from "../typechain/web3/types"
import web3 from "../web3"
import {usdcFromAtomic} from "./erc20"
import {CONFIG_KEYS} from "../../../blockchain_scripts/configKeys"
import {SeniorPool as SeniorPoolContract} from "../typechain/web3/SeniorPool"
import {TokenMinted} from "../typechain/web3/PoolTokens"
import {MigratedTranchedPool} from "../typechain/web3/MigratedTranchedPool"

const ZERO = new BigNumber(0)
const ONE = new BigNumber(1)
const ONE_HUNDRED = new BigNumber(100)

interface MetadataStore {
  [address: string]: PoolMetadata
}
let _metadataStore: MetadataStore
async function metadataStore(networkId: string): Promise<MetadataStore> {
  if (_metadataStore) {
    return Promise.resolve(_metadataStore)
  }
  try {
    let metadataStore: MetadataStore = {}

    let loadedStore = await import(`../../config/pool-metadata/${networkId}.json`)
    // If mainnet-forking, merge local metadata with mainnet
    if (process.env.REACT_APP_HARDHAT_FORK) {
      let mainnetMetadata = await import("../../config/pool-metadata/mainnet.json")
      loadedStore = _.merge(loadedStore, mainnetMetadata)
    }

    Object.keys(loadedStore).forEach((addr) => {
      // JSON files are loaded as modules with "default" key, so just ignore that
      if (addr === "default") {
        return
      }
      let metadata: PoolMetadata = loadedStore[addr]
      if (metadata.icon && metadata.icon.startsWith("%PUBLIC_URL%")) {
        metadata.icon = metadata.icon.replace("%PUBLIC_URL%", process.env.PUBLIC_URL)
      }

      metadataStore[addr.toLowerCase()] = metadata
    })

    _metadataStore = metadataStore
    return _metadataStore
  } catch (e) {
    console.log(e)
    return {}
  }
}

interface PoolMetadata {
  name: string
  category: string
  icon: string
  description: string
  detailsUrl?: string
<<<<<<< HEAD
  disabled?: boolean
=======
  backerLimit?: string
>>>>>>> 7215d75e
}

enum PoolState {
  Open,
  JuniorLocked,
  SeniorLocked,
  WithdrawalsUnlocked,
}

// TODO: copied from deployHelpers
const TRANCHES = {
  Senior: 1,
  Junior: 2,
}

interface TrancheInfo {
  id: number
  principalDeposited: BigNumber
  principalSharePrice: BigNumber
  interestSharePrice: BigNumber
  lockedUntil: number
}

function trancheInfo(tuple: any): TrancheInfo {
  return {
    id: parseInt(tuple[0]),
    principalDeposited: new BigNumber(tuple[1]),
    principalSharePrice: new BigNumber(tuple[2]),
    interestSharePrice: new BigNumber(tuple[3]),
    lockedUntil: parseInt(tuple[4]),
  }
}

class TranchedPool {
  address: string
  goldfinchProtocol: GoldfinchProtocol
  contract: TranchedPoolContract
  creditLine!: CreditLine
  creditLineAddress!: string
  state!: PoolState
  metadata?: PoolMetadata
  juniorFeePercent!: BigNumber
  reserveFeePercent!: BigNumber
  estimatedLeverageRatio!: BigNumber
  estimatedSeniorPoolContribution!: BigNumber

  juniorTranche!: TrancheInfo
  seniorTranche!: TrancheInfo
  totalDeposited!: BigNumber

  isV1StyleDeal!: boolean
  isMigrated!: boolean

  constructor(address: string, goldfinchProtocol: GoldfinchProtocol) {
    this.address = address
    this.goldfinchProtocol = goldfinchProtocol
    this.contract = this.goldfinchProtocol.getContract<TranchedPoolContract>("TranchedPool", address)
  }

  async initialize() {
    this.creditLineAddress = await this.contract.methods.creditLine().call()
    this.creditLine = new CreditLine(this.creditLineAddress, this.goldfinchProtocol)
    await this.creditLine.initialize()
    this.metadata = await this.loadPoolMetadata()

    let juniorTranche = await this.contract.methods.getTranche(TRANCHES.Junior).call().then(trancheInfo)
    let seniorTranche = await this.contract.methods.getTranche(TRANCHES.Senior).call().then(trancheInfo)
    this.juniorTranche = juniorTranche
    this.seniorTranche = seniorTranche
    this.totalDeposited = juniorTranche.principalDeposited.plus(seniorTranche.principalDeposited)
    this.juniorFeePercent = new BigNumber(await this.contract.methods.juniorFeePercent().call())
    this.reserveFeePercent = new BigNumber(100).div(
      await this.goldfinchProtocol.getConfigNumber(CONFIG_KEYS.ReserveDenominator),
    )
    let pool = this.goldfinchProtocol.getContract<SeniorPoolContract>("SeniorPool")
    this.estimatedSeniorPoolContribution = new BigNumber(await pool.methods.estimateInvestment(this.address).call())
    this.estimatedLeverageRatio = await this.estimateLeverageRatio()

    this.isV1StyleDeal = await this.getIsV1StyleDeal()
    this.isMigrated = await this.getIsMigrated()

    let now = secondsSinceEpoch()
    if (now < seniorTranche.lockedUntil) {
      this.state = PoolState.SeniorLocked
    } else if (juniorTranche.lockedUntil === 0) {
      this.state = PoolState.Open
    } else if (now < juniorTranche.lockedUntil || seniorTranche.lockedUntil === 0) {
      this.state = PoolState.JuniorLocked
    } else {
      this.state = PoolState.WithdrawalsUnlocked
    }
  }

  private async loadPoolMetadata(): Promise<PoolMetadata | undefined> {
    let store = await metadataStore(this.goldfinchProtocol.networkId)
    return store[this.address.toLowerCase()]
  }

  estimateJuniorAPY(leverageRatio: BigNumber): BigNumber {
    if (this.isV1StyleDeal) {
      return this.creditLine.interestAprDecimal
    }

    // If the balance is zero (not yet drawn down, then use the limit as an estimate)
    let balance = this.creditLine.balance.isZero() ? this.creditLine.limit : this.creditLine.balance

    let seniorFraction = leverageRatio.dividedBy(ONE.plus(leverageRatio))
    let juniorFraction = ONE.dividedBy(ONE.plus(leverageRatio))
    let interestRateFraction = this.creditLine.interestAprDecimal.dividedBy(ONE_HUNDRED)
    let juniorFeeFraction = this.juniorFeePercent.dividedBy(ONE_HUNDRED)
    let reserveFeeFraction = this.reserveFeePercent.dividedBy(ONE_HUNDRED)

    let grossSeniorInterest = balance.multipliedBy(interestRateFraction).multipliedBy(seniorFraction)
    let grossJuniorInterest = balance.multipliedBy(interestRateFraction).multipliedBy(juniorFraction)
    const juniorFee = grossSeniorInterest.multipliedBy(juniorFeeFraction)
    const juniorReserveFeeOwed = grossJuniorInterest.multipliedBy(reserveFeeFraction)

    let netJuniorInterest = grossJuniorInterest.plus(juniorFee).minus(juniorReserveFeeOwed)
    let juniorTranche = balance.multipliedBy(juniorFraction)
    return netJuniorInterest.dividedBy(juniorTranche).multipliedBy(ONE_HUNDRED)
  }

  estimateMonthlyInterest(interestRate: BigNumber, principalAmount: BigNumber): BigNumber {
    let monthsPerYear = new BigNumber(12)
    return principalAmount.multipliedBy(interestRate).dividedBy(monthsPerYear)
  }

  estimatedTotalAssets(): BigNumber {
    return this.juniorTranche.principalDeposited
      .plus(this.seniorTranche.principalDeposited)
      .plus(this.estimatedSeniorPoolContribution)
  }

  remainingCapacity(): BigNumber {
    return BigNumber.maximum(ZERO, this.creditLine.limit.minus(this.estimatedTotalAssets()))
  }

  remainingJuniorCapacity(): BigNumber {
    if (this.state >= PoolState.JuniorLocked) {
      return ZERO
    }
    return this.remainingCapacity().dividedBy(this.estimatedLeverageRatio.plus(1))
  }

  async estimateLeverageRatio(): Promise<BigNumber> {
    let juniorContribution = this.juniorTranche.principalDeposited

    if (juniorContribution.isZero()) {
      let rawLeverageRatio = await this.goldfinchProtocol.getConfigNumber(CONFIG_KEYS.LeverageRatio)
      return new BigNumber(fiduFromAtomic(rawLeverageRatio))
    } else {
      return this.estimatedTotalAssets().minus(juniorContribution).dividedBy(juniorContribution)
    }
  }

  async recentTransactions() {
    let transactions = await this.goldfinchProtocol.queryEvents(this.contract, ["DrawdownMade", "PaymentApplied"])
    transactions = _.reverse(_.sortBy(transactions, "blockNumber")).slice(0, 3)
    let sharePriceUpdates = await this.sharePriceUpdatesByTx(TRANCHES.Junior)
    let blockTimestamps = await this.timestampsByBlockNumber(transactions)
    return transactions.map((e) => {
      const sharePriceUpdate = sharePriceUpdates[e.transactionHash]![0]!

      let event = {
        txHash: e.transactionHash,
        event: e.event,
        juniorInterestDelta: new BigNumber(sharePriceUpdate.returnValues.interestDelta),
        juniorPrincipalDelta: new BigNumber(sharePriceUpdate.returnValues.principalDelta),
        timestamp: blockTimestamps[e.blockNumber],
      }
      if (e.event === "DrawdownMade") {
        Object.assign(event, {
          name: "Drawdown",
          amount: new BigNumber(e.returnValues.amount),
        })
      } else if (e.event === "PaymentApplied") {
        const interestAmount = new BigNumber(e.returnValues.interestAmount)
        const totalPrincipalAmount = new BigNumber(e.returnValues.principalAmount).plus(
          new BigNumber(e.returnValues.remainingAmount),
        )
        Object.assign(event, {
          name: "Interest payment",
          amount: interestAmount.plus(totalPrincipalAmount),
          interestAmount: new BigNumber(interestAmount),
          principalAmount: new BigNumber(totalPrincipalAmount),
        })
      }
      return event
    })
  }

  sharePriceToUSDC(sharePrice: BigNumber, amount: BigNumber): BigNumber {
    return new BigNumber(fiduFromAtomic(sharePrice.multipliedBy(amount)))
  }

  async sharePriceUpdatesByTx(tranche: number) {
    let transactions = await this.goldfinchProtocol.queryEvents(this.contract, ["SharePriceUpdated"], {
      tranche: tranche,
    })
    return _.groupBy(transactions, (e) => e.transactionHash)
  }

  async timestampsByBlockNumber(transactions: ContractEventLog<any>[]) {
    const blockTimestamps = await Promise.all(
      transactions.map((tx) => {
        return web3.eth.getBlock(tx.blockNumber).then((block) => {
          return {blockNumber: tx.blockNumber, timestamp: block.timestamp}
        })
      }),
    )
    const result = {}
    blockTimestamps.map((t) => (result[t.blockNumber] = t.timestamp))
    return result
  }

  private async getIsV1StyleDeal(): Promise<boolean> {
    let seniorPool = this.goldfinchProtocol.getContract<SeniorPoolContract>("SeniorPool")
    let poolTokens = this.goldfinchProtocol.getContract<IPoolTokens>("PoolTokens")
    let seniorPoolTokenMints = await this.goldfinchProtocol.queryEvent<TokenMinted>(poolTokens, "TokenMinted", {
      owner: seniorPool.options.address,
      pool: this.address,
    })
    let seniorPoolJuniorTokenMints = seniorPoolTokenMints.filter(
      (m) => m.returnValues.tranche === String(TRANCHES.Junior),
    )
    let juniorInvestmentAmount = BigNumber.sum.apply(
      null,
      seniorPoolJuniorTokenMints.map((m) => new BigNumber(m.returnValues.amount)).concat(new BigNumber(0)),
    )

    return seniorPoolJuniorTokenMints.length > 0 && juniorInvestmentAmount.eq(this.creditLine.limit)
  }

  private async getIsMigrated(): Promise<boolean> {
    let migratedTranchedPoolContract = this.goldfinchProtocol.getContract<MigratedTranchedPool>(
      "MigratedTranchedPool",
      this.address,
    )
    try {
      return await migratedTranchedPoolContract.methods.migrated().call()
    } catch (e) {
      return false
    }
  }
}

class PoolBacker {
  address: string
  tranchedPool: TranchedPool
  goldfinchProtocol: GoldfinchProtocol

  principalAmount!: BigNumber
  principalRedeemed!: BigNumber
  interestRedeemed!: BigNumber
  principalRedeemable!: BigNumber
  interestRedeemable!: BigNumber
  balance!: BigNumber
  principalAtRisk!: BigNumber
  balanceInDollars!: BigNumber
  availableToWithdraw!: BigNumber
  availableToWithdrawInDollars!: BigNumber
  unrealizedGainsInDollars!: BigNumber
  tokenInfos!: TokenInfo[]

  constructor(address: string, tranchedPool: TranchedPool, goldfinchProtocol: GoldfinchProtocol) {
    this.address = address
    this.tranchedPool = tranchedPool
    this.goldfinchProtocol = goldfinchProtocol
  }

  async initialize() {
    let events = await this.goldfinchProtocol.queryEvent<DepositMade>(this.tranchedPool.contract, "DepositMade", {
      owner: this.address,
    })
    let tokenIds = events.map((e) => e.returnValues.tokenId)
    let poolTokens = this.goldfinchProtocol.getContract<IPoolTokens>("PoolTokens")
    this.tokenInfos = await Promise.all(
      tokenIds.map((tokenId) => {
        return poolTokens.methods
          .getTokenInfo(tokenId)
          .call()
          .then((res) => tokenInfo(tokenId, res))
      }),
    )

    let zero = new BigNumber(0)
    this.principalAmount = BigNumber.sum.apply(null, this.tokenInfos.map((t) => t.principalAmount).concat(zero))
    this.principalRedeemed = BigNumber.sum.apply(null, this.tokenInfos.map((t) => t.principalRedeemed).concat(zero))
    this.interestRedeemed = BigNumber.sum.apply(null, this.tokenInfos.map((t) => t.interestRedeemed).concat(zero))

    let availableToWithdrawAmounts = await Promise.all(
      tokenIds.map((tokenId) => this.tranchedPool.contract.methods.availableToWithdraw(tokenId).call()),
    )
    this.interestRedeemable = BigNumber.sum.apply(
      null,
      availableToWithdrawAmounts.map((a) => new BigNumber(a.interestRedeemable)).concat(zero),
    )
    this.principalRedeemable = BigNumber.sum.apply(
      null,
      availableToWithdrawAmounts.map((a) => new BigNumber(a.principalRedeemable)).concat(zero),
    )

    const unusedPrincipal = this.principalRedeemed.plus(this.principalRedeemable)
    this.principalAtRisk = this.principalAmount.minus(unusedPrincipal)
    this.balance = this.principalAmount.minus(this.principalRedeemed).plus(this.interestRedeemable)
    this.balanceInDollars = new BigNumber(roundDownPenny(usdcFromAtomic(this.balance)))
    this.availableToWithdraw = this.interestRedeemable.plus(this.principalRedeemable)
    this.availableToWithdrawInDollars = new BigNumber(roundDownPenny(usdcFromAtomic(this.availableToWithdraw)))
    this.unrealizedGainsInDollars = new BigNumber(roundDownPenny(usdcFromAtomic(this.interestRedeemable)))
  }
}

interface TokenInfo {
  id: string
  pool: string
  tranche: BigNumber
  principalAmount: BigNumber
  principalRedeemed: BigNumber
  interestRedeemed: BigNumber
}

function tokenInfo(tokenId: string, tuple: any): TokenInfo {
  return {
    id: tokenId,
    pool: tuple[0],
    tranche: new BigNumber(tuple[1]),
    principalAmount: new BigNumber(tuple[2]),
    principalRedeemed: new BigNumber(tuple[3]),
    interestRedeemed: new BigNumber(tuple[4]),
  }
}

export {TranchedPool, PoolBacker, PoolState, TRANCHES}<|MERGE_RESOLUTION|>--- conflicted
+++ resolved
@@ -63,11 +63,8 @@
   icon: string
   description: string
   detailsUrl?: string
-<<<<<<< HEAD
   disabled?: boolean
-=======
   backerLimit?: string
->>>>>>> 7215d75e
 }
 
 enum PoolState {
