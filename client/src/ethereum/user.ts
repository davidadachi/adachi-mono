--- conflicted
+++ resolved
@@ -2,35 +2,20 @@
 import {ERC20, Tickers, usdcFromAtomic} from "./erc20"
 import _ from "lodash"
 import {getFromBlock, MAINNET} from "./utils"
-<<<<<<< HEAD
-import {mapEventsToTx} from "./events"
-=======
 import {getBalanceAsOf, mapEventsToTx} from "./events"
->>>>>>> 0a70034a
 import {BorrowerInterface, getBorrowerContract} from "./borrower"
 import {SeniorPool} from "./pool"
 import {GoldfinchProtocol} from "./GoldfinchProtocol"
 import {GoldfinchConfig} from "../typechain/web3/GoldfinchConfig"
-<<<<<<< HEAD
+import {EventData} from "web3-eth-contract"
 
 declare let window: any
-=======
-import {EventData} from "web3-eth-contract"
-
-declare let window: any
 
 export const UNLOCK_THRESHOLD = new BigNumber(10000)
->>>>>>> 0a70034a
 
 async function getUserData(address, goldfinchProtocol, pool: SeniorPool, creditDesk, networkId): Promise<User> {
   const borrower = await getBorrowerContract(address, goldfinchProtocol)
 
-<<<<<<< HEAD
-async function getUserData(address, goldfinchProtocol, pool: SeniorPool, creditDesk, networkId): Promise<User> {
-  const borrower = await getBorrowerContract(address, goldfinchProtocol)
-
-=======
->>>>>>> 0a70034a
   const user = new Web3User(address, pool, creditDesk, goldfinchProtocol, networkId, borrower)
   await user.initialize()
   return user
@@ -59,11 +44,7 @@
   usdcIsUnlocked(type: string): boolean
   getUnlockStatus(type: string): UnlockedStatus
   isUnlocked(allowance): boolean
-<<<<<<< HEAD
-  poolBalanceAsOf(dt): BigNumber
-=======
   poolBalanceAsOf(blockNumExclusive: number): BigNumber
->>>>>>> 0a70034a
   getAllowance(address): Promise<BigNumber>
 }
 
@@ -115,19 +96,12 @@
     this.usdcBalanceInDollars = new BigNumber(usdcFromAtomic(this.usdcBalance))
     this.poolAllowance = await this.getAllowance(this.pool.address)
 
-<<<<<<< HEAD
-    const [usdcTxs, poolTxs, creditDeskTxs] = await Promise.all([
-      getAndTransformERC20Events(this.usdc, this.pool.address, this.address),
-      getAndTransformPoolEvents(this.pool, this.address),
-      // Credit desk events could've some from the user directly or the borrower contract, we need to filter by both
-=======
     const [usdcTxs, poolEvents, creditDeskTxs] = await Promise.all([
       // NOTE: We have no need to include usdc txs for `this.pool.v1Pool` among the txs in
       // `this.pastTxs`. So we don't get them. We only need usdc txs for `this.pool`.
       getAndTransformERC20Events(this.usdc, this.pool.address, this.address),
       getPoolEvents(this.pool, this.address),
       // Credit desk events could've come from the user directly or the borrower contract, we need to filter by both
->>>>>>> 0a70034a
       getAndTransformCreditDeskEvents(this.creditDesk, _.compact([this.address, this.borrower?.borrowerAddress])),
     ])
     const poolTxs = await mapEventsToTx(poolEvents)
@@ -170,28 +144,8 @@
     }
   }
 
-<<<<<<< HEAD
-  poolBalanceAsOf(dt) {
-    const filtered = _.filter(this.poolTxs, (tx) => {
-      return tx.blockTime < dt
-    })
-    if (!filtered.length) {
-      return new BigNumber(0)
-    }
-    return BigNumber.sum.apply(
-      null,
-      filtered.map((tx) => {
-        if (tx.type === "WithdrawalMade") {
-          return tx.amountBN.multipliedBy(new BigNumber(-1))
-        } else {
-          return tx.amountBN
-        }
-      }),
-    )
-=======
   poolBalanceAsOf(blockNumExclusive: number): BigNumber {
     return getBalanceAsOf(this.poolEvents, blockNumExclusive, "WithdrawalMade")
->>>>>>> 0a70034a
   }
 
   async getAllowance(address) {
@@ -240,11 +194,7 @@
   isUnlocked(allowance): boolean {
     return false
   }
-<<<<<<< HEAD
-  poolBalanceAsOf(dt): BigNumber {
-=======
   poolBalanceAsOf(blockNumExclusive: number): BigNumber {
->>>>>>> 0a70034a
     return new BigNumber(0)
   }
   async getAllowance(address) {
@@ -258,11 +208,7 @@
 
 async function getAndTransformERC20Events(erc20: ERC20, spender: string, owner: string) {
   let approvalEvents = await erc20.contract.getPastEvents("Approval", {
-<<<<<<< HEAD
-    filter: {owner: owner, spender: spender},
-=======
     filter: {owner, spender},
->>>>>>> 0a70034a
     fromBlock: "earliest",
     toBlock: "latest",
   })
@@ -292,23 +238,5 @@
   return await mapEventsToTx(creditDeskEvents)
 }
 
-<<<<<<< HEAD
-async function getPoolEvents(pool, address, events = ["DepositMade", "WithdrawalMade"]) {
-  const fromBlock = getFromBlock(pool.chain)
-  const [depositEvents, withdrawalEvents] = await Promise.all(
-    events.map((eventName) => {
-      return pool.contract.getPastEvents(eventName, {
-        filter: {capitalProvider: address},
-        fromBlock: fromBlock,
-        to: "latest",
-      })
-    }),
-  )
-  return _.compact(_.concat(depositEvents, withdrawalEvents))
-}
-
-export {getUserData, getPoolEvents, defaultUser}
-=======
 export {getUserData, defaultUser}
->>>>>>> 0a70034a
 export type {DefaultUser, User}