--- conflicted
+++ resolved
@@ -2,13 +2,7 @@
 import {fetchDataFromAttributes, getPoolEvents, INTEREST_DECIMALS, USDC_DECIMALS} from "./utils"
 import {Tickers, usdcFromAtomic} from "./erc20"
 import {FIDU_DECIMALS, fiduFromAtomic} from "./fidu"
-<<<<<<< HEAD
-import {dedupe, roundDownPenny} from "../utils"
-=======
 import {roundDownPenny} from "../utils"
-import {getFromBlock} from "./utils"
-import {getPoolEvents} from "./user"
->>>>>>> ee16985e
 import _ from "lodash"
 import {mapEventsToTx} from "./events"
 import {Contract} from "web3-eth-contract"
@@ -18,7 +12,6 @@
 import {GoldfinchProtocol} from "./GoldfinchProtocol"
 import {TranchedPool} from "../typechain/web3/TranchedPool"
 import {buildCreditLine} from "./creditLine"
-<<<<<<< HEAD
 import {getMetadataStore} from "./tranchedPool"
 
 class Pool {
@@ -40,9 +33,6 @@
     return this._loaded
   }
 }
-=======
-import {metadataStore} from "./tranchedPool"
->>>>>>> ee16985e
 
 class SeniorPool {
   goldfinchProtocol: GoldfinchProtocol
@@ -198,11 +188,7 @@
   let totalLoansOutstanding = new BigNumber(await pool.contract.methods.totalLoansOutstanding().call())
   let cumulativeWritedowns = await getCumulativeWritedowns(pool)
   let cumulativeDrawdowns = await getCumulativeDrawdowns(pool)
-<<<<<<< HEAD
   let poolTxs = await getAllDepositAndWithdrawalTxs(pool)
-=======
-  let poolTXs = await getAllDepositAndWithdrawalTXs(pool)
->>>>>>> ee16985e
   let estimatedTotalInterest = await getEstimatedTotalInterest(pool)
   let estimatedApy = estimatedTotalInterest.dividedBy(totalPoolAssets)
   let defaultRate = cumulativeWritedowns.dividedBy(cumulativeDrawdowns)
@@ -280,18 +266,7 @@
 
 async function getCumulativeDrawdowns(pool: SeniorPool) {
   const protocol = pool.goldfinchProtocol
-<<<<<<< HEAD
   const tranchedPoolAddresses = await getTranchedPoolAddressesForSeniorPoolCalc(pool)
-=======
-  const investmentEvents = await protocol.queryEvents(pool.contract, [
-    "InvestmentMadeInSenior",
-    "InvestmentMadeInJunior",
-  ])
-  const mappedTranchedPoolAddresses = investmentEvents.map((e) => e.returnValues.tranchedPool)
-  // De-duplicate the tranched pool addresses, in case the senior pool has made more than one investment
-  // in a tranched pool.
-  const tranchedPoolAddresses: string[] = _.uniq(mappedTranchedPoolAddresses)
->>>>>>> ee16985e
   const tranchedPools = tranchedPoolAddresses.map((address) =>
     protocol.getContract<TranchedPool>("TranchedPool", address),
   )
@@ -369,26 +344,7 @@
 
 async function getEstimatedTotalInterest(pool: SeniorPool): Promise<BigNumber> {
   const protocol = pool.goldfinchProtocol
-<<<<<<< HEAD
   const tranchedPoolAddresses = await getTranchedPoolAddressesForSeniorPoolCalc(pool)
-=======
-
-  // Migrated tranched pools do not have InvestmentMadeInJunior events, as the position tokens
-  // were minted directly. So, manually include these in the pools that should be considered
-  // for estimated interest, since the senior pool was guaranteed by the migration contract to have
-  // invested as junior.
-  let store = await metadataStore(protocol.networkId)
-  let migratedTranchedPoolAddresses = Object.keys(store).filter((addr) => store[addr]?.migrated === true)
-
-  const investmentEvents = await protocol.queryEvents(pool.contract, [
-    "InvestmentMadeInSenior",
-    "InvestmentMadeInJunior",
-  ])
-  const mappedTranchedPoolAddresses = investmentEvents.map((e) => e.returnValues.tranchedPool)
-  // De-duplicate the tranched pool addresses, in case the senior pool has made more than one investment
-  // in a tranched pool.
-  const tranchedPoolAddresses: string[] = _.uniq(_.concat(migratedTranchedPoolAddresses, mappedTranchedPoolAddresses))
->>>>>>> ee16985e
   const tranchedPools = tranchedPoolAddresses.map((address) =>
     protocol.getContract<TranchedPool>("TranchedPool", address),
   )
@@ -421,16 +377,17 @@
     protocol.queryEvents(pool.contract, ["InvestmentMadeInSenior", "InvestmentMadeInJunior"]),
   ])
   // In migrating to v2, we did not emit InvestmentMadeInJunior events for the tranched pools that we
-  // migrated from v1. So we need to supplement how we identify the tranched pools to use in doing a
-  // calculation for the senior pool, by explicitly including those that were migrated.
+  // migrated from v1 (we just minted them position tokens directly). So we need to supplement how we
+  // identify the tranched pools to use in doing a calculation for the senior pool, by explicitly
+  // including those that were migrated.
   const migratedTranchedPoolAddresses: string[] = Object.keys(metadataStore).filter(
     (address: string) => metadataStore[address]?.migrated,
   )
   const eventsTranchedPoolAddresses: string[] = investmentEvents.map((e) => e.returnValues.tranchedPool)
-  // De-duplicate the tranched pool addresses, in case investment events have been emitted relating to tranched
-  // pools that were migrated, or in case there has been more than one investment event for a tranched
-  // pool.
-  const tranchedPoolAddresses = dedupe(migratedTranchedPoolAddresses.concat(eventsTranchedPoolAddresses))
+  // De-duplicate the tranched pool addresses, in case investment events have subsequently been emitted
+  // relating to tranched pools that were migrated, or in case there has been more than one investment
+  // event for a tranched pool.
+  const tranchedPoolAddresses = _.uniq(migratedTranchedPoolAddresses.concat(eventsTranchedPoolAddresses))
   return tranchedPoolAddresses
 }
 
