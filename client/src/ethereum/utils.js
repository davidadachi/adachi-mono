--- conflicted
+++ resolved
@@ -95,9 +95,6 @@
   MAX_UINT,
   USDC_DECIMALS,
   INTEREST_DECIMALS,
-<<<<<<< HEAD
   BLOCKS_PER_YEAR,
-=======
   CONFIRMATION_THRESHOLD,
->>>>>>> 0fc4a519
 };