--- conflicted
+++ resolved
@@ -9,10 +9,6 @@
 }
 
 async function fetchCreditLineData(creditLine) {
-<<<<<<< HEAD
-  console.log('Trying to fetch credit line data with...', creditLine);
-=======
->>>>>>> a064dbdb
   let result = {};
   if (!creditLine) {
     return Promise.resolve({});
@@ -27,10 +23,7 @@
     { method: 'limit' },
     { method: 'interestOwed' },
     { method: 'termEndBlock' },
-<<<<<<< HEAD
     { method: 'minCollateralPercent' },
-=======
->>>>>>> a064dbdb
   ];
   const data = await fetchDataFromAttributes(creditLine, attributes);
   result = { address: creditLine._address, ...data };
@@ -50,10 +43,6 @@
 }
 
 function calculateNextDueAmount(result) {
-<<<<<<< HEAD
-  console.log('Result is...', result);
-=======
->>>>>>> a064dbdb
   // balance, interestApr, termInDays, paymentPeriodInDays
   // `balance * (periodRate / (1 - (1 / ((1 + periodRate) ^ periods_per_term))))`
   /*
