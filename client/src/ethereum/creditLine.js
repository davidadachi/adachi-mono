import web3 from '../web3';
import moment from 'moment';
import BigNumber from 'bignumber.js';
import { usdcFromAtomic, usdcToAtomic } from './erc20';
import { fetchDataFromAttributes, INTEREST_DECIMALS, BLOCKS_PER_YEAR, BLOCKS_PER_DAY, getDeployments } from './utils';
import { roundUpPenny, croppedAddress } from '../utils';

const CreditLineAbi = require('../../abi/Creditline.json');

const zero = new BigNumber(0);

class BaseCreditLine {
  async initialize() {
    // no-op
  }

  async _calculateDueDateFromFutureBlock(nextDueBlock, format = 'MMM D') {
    const latestBlock = await web3.eth.getBlock('latest');
    const numBlocksTillDueDate = nextDueBlock - latestBlock.number;
    return moment()
      .add(numBlocksTillDueDate * 15, 's')
      .format(format);
  }

  get remainingPeriodDueAmountInDollars() {
    return this.inDollars(this.remainingPeriodDueAmount);
  }

  get remainingTotalDueAmountInDollars() {
    return this.inDollars(this.remainingTotalDueAmount);
  }

  get availableCreditInDollars() {
    return this.inDollars(this.availableCredit);
  }

  get isMultiple() {
    return this.creditLines.length > 1;
  }

  // Is next payment due
  get isPaymentDue() {
    return this.remainingPeriodDueAmount.gt(0);
  }

  // Has an open balance
  get isActive() {
    return this.limit.gt(0) && this.remainingTotalDueAmount.gt(0);
  }

  inDollars(amount) {
    return new BigNumber(roundUpPenny(usdcFromAtomic(amount)));
  }
}

<<<<<<< HEAD
class DefaultCreditLine extends BaseCreditLine {
  constructor() {
    super();
    this.balance = zero;
    this.balance = zero;
    this.limit = zero;
    this.periodDueAmount = zero;
    this.remainingPeriodDueAmount = zero;
    this.interestAprDecimal = zero;
    this.availableCredit = zero;
    this.collectedPaymentBalance = zero;
    this.totalDueAmount = zero;
    this.remainingTotalDueAmount = zero;
    this.isLate = false;
    this.loaded = false;
    this.creditLines = [];
    this.name = 'No Credit Lines';
  }
=======
async function fetchCreditLineData(creditLine) {
  let result = {};
  if (!creditLine) {
    return Promise.resolve(defaultCreditLine);
  }
  const attributes = [
    { method: 'balance' },
    { method: 'interestApr' },
    { method: 'interestAccruedAsOfBlock' },
    { method: 'paymentPeriodInDays' },
    { method: 'termInDays' },
    { method: 'nextDueBlock' },
    { method: 'limit' },
    { method: 'interestOwed' },
    { method: 'termEndBlock' },
    { method: 'lastFullPaymentBlock' },
  ];
  let data = await fetchDataFromAttributes(creditLine, attributes);
  attributes.forEach(info => {
    data[info.method] = new BigNumber(data[info.method]);
  });
  // Considering we already got some data on the CreditLine, this next line
  // assumes we've cached the USDC contract, and do not need to pass in a network
  const usdc = await getUSDC();
  result = { address: creditLine._address, ...data };
  result.isLate = await calculateIsLate(result);
  const interestOwed = calculateInteresOwed(result);
  result.dueDate = await calculateDueDateFromFutureBlock(result.nextDueBlock);
  result.termEndDate = await calculateDueDateFromFutureBlock(result.termEndBlock, 'MMM D, YYYY');
  result.collectedPaymentBalance = new BigNumber(await usdc.methods.balanceOf(result.address).call());
  result.periodDueAmount = calculateNextDueAmount(result);
  result.remainingPeriodDueAmount = BigNumber.max(result.periodDueAmount.minus(result.collectedPaymentBalance), zero);
  result.remainingPeriodDueAmountInDollars = new BigNumber(
    roundUpPenny(usdcFromAtomic(result.remainingPeriodDueAmount)),
  );
  result.interestAprDecimal = new BigNumber(result.interestApr).div(INTEREST_DECIMALS);
  result.totalDueAmount = interestOwed.plus(result.balance);
  result.remainingTotalDueAmount = BigNumber.max(result.totalDueAmount.minus(result.collectedPaymentBalance), zero);
  result.remainingTotalDueAmountInDollars = new BigNumber(roundUpPenny(usdcFromAtomic(result.remainingTotalDueAmount)));
  const collectedForPrincipal = BigNumber.max(result.collectedPaymentBalance.minus(result.periodDueAmount), zero);
  result.availableCredit = BigNumber.min(result.limit, result.limit.minus(result.balance).plus(collectedForPrincipal));
  result.availableCreditInDollars = new BigNumber(roundDownPenny(usdcFromAtomic(result.availableCredit)));
  // Just for front-end usage.
  result.loaded = true;
  return result;
>>>>>>> febfacfd
}

class CreditLine extends BaseCreditLine {
  constructor(address, usdc) {
    super();
    this.address = address;
    this.creditLine = new web3.eth.Contract(CreditLineAbi, address);
    this.isLate = false;
    this.loaded = false;
    this.creditLines = [this];
    this.name = croppedAddress(this.address);
    this.usdc = usdc;
  }

  async initialize() {
    const attributes = [
      { method: 'balance' },
      { method: 'interestApr' },
      { method: 'interestAccruedAsOfBlock' },
      { method: 'paymentPeriodInDays' },
      { method: 'termInDays' },
      { method: 'nextDueBlock' },
      { method: 'limit' },
      { method: 'interestOwed' },
      { method: 'termEndBlock' },
      { method: 'lastFullPaymentBlock' },
    ];
    let data = await fetchDataFromAttributes(this.creditLine, attributes);
    attributes.forEach(info => {
      this[info.method] = new BigNumber(data[info.method]);
    });

    const interestOwed = this._calculateInterestOwed();
    this.dueDate = await this._calculateDueDateFromFutureBlock(this.nextDueBlock);
    this.termEndDate = await this._calculateDueDateFromFutureBlock(this.termEndBlock, 'MMM D, YYYY');
    this.collectedPaymentBalance = new BigNumber(await this.usdc.methods.balanceOf(this.address).call());
    this.periodDueAmount = this._calculateNextDueAmount();
    this.remainingPeriodDueAmount = BigNumber.max(this.periodDueAmount.minus(this.collectedPaymentBalance), zero);
    this.interestAprDecimal = new BigNumber(this.interestApr).div(INTEREST_DECIMALS);
    this.totalDueAmount = interestOwed.plus(this.balance);
    this.remainingTotalDueAmount = BigNumber.max(this.totalDueAmount.minus(this.collectedPaymentBalance), zero);
    const collectedForPrincipal = BigNumber.max(this.collectedPaymentBalance.minus(this.periodDueAmount), zero);
    this.availableCredit = BigNumber.min(this.limit, this.limit.minus(this.balance).plus(collectedForPrincipal));
    this.isLate = await this._calculateIsLate();
    // Just for front-end usage.
    this.loaded = true;
  }

  async _calculateIsLate() {
    const latestBlock = await web3.eth.getBlock('latest');
    if (this.lastFullPaymentBlock.isZero()) {
      // Brand new creditline
      return false;
    }
    const blocksElapsedSinceLastFullPayment = latestBlock.number - this.lastFullPaymentBlock;
    return blocksElapsedSinceLastFullPayment > this.paymentPeriodInDays * BLOCKS_PER_DAY;
  }

  _calculateInterestOwed() {
    const currentInterestOwed = this.interestOwed;
    const annualRate = this.interestApr.dividedBy(new BigNumber(INTEREST_DECIMALS));
    const expectedElapsedBlocks = this.nextDueBlock.minus(this.interestAccruedAsOfBlock);
    const blockRate = annualRate.dividedBy(BLOCKS_PER_YEAR);
    const balance = this.balance;
    const expectedAdditionalInterest = balance.multipliedBy(blockRate).multipliedBy(expectedElapsedBlocks);
    return currentInterestOwed.plus(expectedAdditionalInterest);
  }

  _calculateNextDueAmount() {
    const interestOwed = this._calculateInterestOwed();
    const balance = this.balance;
    if (this.nextDueBlock.gte(this.termEndBlock)) {
      return interestOwed.plus(balance);
    } else {
      return interestOwed;
    }
  }
}

class MultipleCreditLines extends BaseCreditLine {
  constructor(addresses, usdc) {
    super();
    this.address = addresses;
    this.creditLines = [];
    this.isLate = false;
    this.loaded = false;
    this.name = 'All';
    this.usdc = usdc;
  }

  async initialize() {
    this.creditLines = this.address.map(address => new CreditLine(address, this.usdc));
    await Promise.all(this.creditLines.map(cl => cl.initialize()));
    // Filter by active and sort by most recent
    this.creditLines = this.creditLines.filter(cl => cl.limit.gt(0)).reverse();
    // Reset address to match creditlines
    this.address = this.creditLines.map(cl => cl.address);

    // Picks the minimum due date
    this.dueDate = await this._calculateDueDateFromFutureBlock(this.nextDueBlock);
  }

  splitPayment(dollarAmount) {
    // Pay the minimum amounts for each creditline until there's no money left
    let amountRemaining = new BigNumber(usdcToAtomic(dollarAmount));
    let addresses = [];
    let amounts = [];
    const creditLinesByEarliestDue = this.creditLines
      .slice(0)
      .sort((cl1, cl2) => cl1.nextDueBlock.minus(cl2.nextDueBlock).toNumber());
    creditLinesByEarliestDue.forEach(cl => {
      const dueAmount = new BigNumber(usdcToAtomic(cl.remainingPeriodDueAmountInDollars));
      if (amountRemaining.lte(0) || dueAmount.lte(0)) {
        // If we've run out of money, or this credit line has no payment due, skip
        return;
      }
      let amountToPay = dueAmount;
      if (amountRemaining.gt(amountToPay)) {
        // We have more money than what's due
        addresses.push(cl.address);
        amounts.push(amountToPay);
        amountRemaining = amountRemaining.minus(amountToPay);
      } else {
        // If the remaining amount is not sufficient to cover the minimumDue, just use whatever is left
        addresses.push(cl.address);
        amounts.push(amountRemaining);
        amountRemaining = zero;
      }
    });
    console.log(`Split ${dollarAmount} into ${amounts} for ${addresses}`);
    return [addresses, amounts];
  }

  get availableCredit() {
    return this.creditLines.reduce((val, cl) => val.plus(cl.availableCredit), zero);
  }

  get limit() {
    return this.creditLines.reduce((val, cl) => val.plus(cl.limit), zero);
  }

  get remainingPeriodDueAmount() {
    return this.creditLines.reduce((val, cl) => val.plus(cl.remainingPeriodDueAmount), zero);
  }

  get remainingTotalDueAmount() {
    return this.creditLines.reduce((val, cl) => val.plus(cl.remainingTotalDueAmount), zero);
  }

  get nextDueBlock() {
    return this.creditLines.reduce(
      (val, cl) => BigNumber.minimum(val, cl.nextDueBlock),
      this.creditLines[0].nextDueBlock,
    );
  }
}

<<<<<<< HEAD
function buildCreditLine(address) {
  return new web3.eth.Contract(CreditLineAbi, address);
=======
function calculateInteresOwed(creditLine) {
  const currentInterestOwed = creditLine.interestOwed;
  const annualRate = creditLine.interestApr.dividedBy(new BigNumber(INTEREST_DECIMALS));
  const expectedElapsedBlocks = creditLine.nextDueBlock.minus(creditLine.interestAccruedAsOfBlock);
  const blockRate = annualRate.dividedBy(BLOCKS_PER_YEAR);
  const balance = creditLine.balance;
  const expectedAdditionalInterest = balance.multipliedBy(blockRate).multipliedBy(expectedElapsedBlocks);
  if (creditLine.isLate) {
    return currentInterestOwed;
  } else {
    return currentInterestOwed.plus(expectedAdditionalInterest);
  }
>>>>>>> febfacfd
}

async function fetchCreditLineData(creditLineAddresses, usdc) {
  let result;
  // Provided address can be a nothing, a single address or an array of addresses. Normalize the single address to an array
  creditLineAddresses = typeof creditLineAddresses === 'string' ? [creditLineAddresses] : creditLineAddresses;

  if (!creditLineAddresses || creditLineAddresses.length === 0) {
    return Promise.resolve(new DefaultCreditLine());
  }
  if (creditLineAddresses.length === 1) {
    result = new CreditLine(creditLineAddresses[0], usdc.contract);
  } else {
    result = new MultipleCreditLines(creditLineAddresses, usdc.contract);
  }
  await result.initialize();
  return result;
}

async function getCreditLineFactory(networkId) {
  const deployments = await getDeployments(networkId);
  const creditLineFactoryAddress = deployments.contracts.CreditLineFactory.address;
  const creditLineFactory = new web3.eth.Contract(
    deployments.contracts.CreditLineFactory.abi,
    creditLineFactoryAddress,
  );
  return creditLineFactory;
}

const defaultCreditLine = new DefaultCreditLine();

export { buildCreditLine, fetchCreditLineData, getCreditLineFactory, defaultCreditLine };<|MERGE_RESOLUTION|>--- conflicted
+++ resolved
@@ -53,7 +53,7 @@
   }
 }
 
-<<<<<<< HEAD
+
 class DefaultCreditLine extends BaseCreditLine {
   constructor() {
     super();
@@ -72,53 +72,6 @@
     this.creditLines = [];
     this.name = 'No Credit Lines';
   }
-=======
-async function fetchCreditLineData(creditLine) {
-  let result = {};
-  if (!creditLine) {
-    return Promise.resolve(defaultCreditLine);
-  }
-  const attributes = [
-    { method: 'balance' },
-    { method: 'interestApr' },
-    { method: 'interestAccruedAsOfBlock' },
-    { method: 'paymentPeriodInDays' },
-    { method: 'termInDays' },
-    { method: 'nextDueBlock' },
-    { method: 'limit' },
-    { method: 'interestOwed' },
-    { method: 'termEndBlock' },
-    { method: 'lastFullPaymentBlock' },
-  ];
-  let data = await fetchDataFromAttributes(creditLine, attributes);
-  attributes.forEach(info => {
-    data[info.method] = new BigNumber(data[info.method]);
-  });
-  // Considering we already got some data on the CreditLine, this next line
-  // assumes we've cached the USDC contract, and do not need to pass in a network
-  const usdc = await getUSDC();
-  result = { address: creditLine._address, ...data };
-  result.isLate = await calculateIsLate(result);
-  const interestOwed = calculateInteresOwed(result);
-  result.dueDate = await calculateDueDateFromFutureBlock(result.nextDueBlock);
-  result.termEndDate = await calculateDueDateFromFutureBlock(result.termEndBlock, 'MMM D, YYYY');
-  result.collectedPaymentBalance = new BigNumber(await usdc.methods.balanceOf(result.address).call());
-  result.periodDueAmount = calculateNextDueAmount(result);
-  result.remainingPeriodDueAmount = BigNumber.max(result.periodDueAmount.minus(result.collectedPaymentBalance), zero);
-  result.remainingPeriodDueAmountInDollars = new BigNumber(
-    roundUpPenny(usdcFromAtomic(result.remainingPeriodDueAmount)),
-  );
-  result.interestAprDecimal = new BigNumber(result.interestApr).div(INTEREST_DECIMALS);
-  result.totalDueAmount = interestOwed.plus(result.balance);
-  result.remainingTotalDueAmount = BigNumber.max(result.totalDueAmount.minus(result.collectedPaymentBalance), zero);
-  result.remainingTotalDueAmountInDollars = new BigNumber(roundUpPenny(usdcFromAtomic(result.remainingTotalDueAmount)));
-  const collectedForPrincipal = BigNumber.max(result.collectedPaymentBalance.minus(result.periodDueAmount), zero);
-  result.availableCredit = BigNumber.min(result.limit, result.limit.minus(result.balance).plus(collectedForPrincipal));
-  result.availableCreditInDollars = new BigNumber(roundDownPenny(usdcFromAtomic(result.availableCredit)));
-  // Just for front-end usage.
-  result.loaded = true;
-  return result;
->>>>>>> febfacfd
 }
 
 class CreditLine extends BaseCreditLine {
@@ -151,6 +104,7 @@
       this[info.method] = new BigNumber(data[info.method]);
     });
 
+    this.isLate = await this._calculateIsLate();
     const interestOwed = this._calculateInterestOwed();
     this.dueDate = await this._calculateDueDateFromFutureBlock(this.nextDueBlock);
     this.termEndDate = await this._calculateDueDateFromFutureBlock(this.termEndBlock, 'MMM D, YYYY');
@@ -162,7 +116,6 @@
     this.remainingTotalDueAmount = BigNumber.max(this.totalDueAmount.minus(this.collectedPaymentBalance), zero);
     const collectedForPrincipal = BigNumber.max(this.collectedPaymentBalance.minus(this.periodDueAmount), zero);
     this.availableCredit = BigNumber.min(this.limit, this.limit.minus(this.balance).plus(collectedForPrincipal));
-    this.isLate = await this._calculateIsLate();
     // Just for front-end usage.
     this.loaded = true;
   }
@@ -184,7 +137,11 @@
     const blockRate = annualRate.dividedBy(BLOCKS_PER_YEAR);
     const balance = this.balance;
     const expectedAdditionalInterest = balance.multipliedBy(blockRate).multipliedBy(expectedElapsedBlocks);
-    return currentInterestOwed.plus(expectedAdditionalInterest);
+    if (this.isLate) {
+      return currentInterestOwed;
+    } else {
+      return currentInterestOwed.plus(expectedAdditionalInterest);
+    }
   }
 
   _calculateNextDueAmount() {
@@ -276,23 +233,9 @@
   }
 }
 
-<<<<<<< HEAD
+
 function buildCreditLine(address) {
   return new web3.eth.Contract(CreditLineAbi, address);
-=======
-function calculateInteresOwed(creditLine) {
-  const currentInterestOwed = creditLine.interestOwed;
-  const annualRate = creditLine.interestApr.dividedBy(new BigNumber(INTEREST_DECIMALS));
-  const expectedElapsedBlocks = creditLine.nextDueBlock.minus(creditLine.interestAccruedAsOfBlock);
-  const blockRate = annualRate.dividedBy(BLOCKS_PER_YEAR);
-  const balance = creditLine.balance;
-  const expectedAdditionalInterest = balance.multipliedBy(blockRate).multipliedBy(expectedElapsedBlocks);
-  if (creditLine.isLate) {
-    return currentInterestOwed;
-  } else {
-    return currentInterestOwed.plus(expectedAdditionalInterest);
-  }
->>>>>>> febfacfd
 }
 
 async function fetchCreditLineData(creditLineAddresses, usdc) {
