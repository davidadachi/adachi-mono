--- conflicted
+++ resolved
@@ -1,11 +1,5 @@
 import web3 from "../web3"
-<<<<<<< HEAD
-import _ from "lodash"
-import {buildCreditLine} from "./creditLine"
-import {getDeployments, getFromBlock, fetchDataFromAttributes, INTEREST_DECIMALS} from "./utils"
-=======
 import {getDeployments} from "./utils"
->>>>>>> 8acd77b6
 
 async function getCreditDesk(networkId) {
   const config = await getDeployments(networkId)
@@ -16,44 +10,4 @@
   return creditDesk
 }
 
-<<<<<<< HEAD
-async function fetchCreditDeskData(creditDesk) {
-  var result = {}
-  if (!creditDesk) {
-    return Promise.resolve(result)
-  }
-  result.estimatedTotalInterest = await getEstimatedTotalInterest(creditDesk)
-  result.cumulativeDrawdowns = await getCumulativeDrawdowns(creditDesk)
-  result.loaded = true
-  return result
-}
-
-async function getEstimatedTotalInterest(creditDesk) {
-  const allCreditLines = await creditDesk.getPastEvents("CreditLineCreated", {
-    fromBlock: getFromBlock(creditDesk.chain),
-    toBlock: "latest",
-  })
-  const creditLineDataPromises = allCreditLines
-    .map((event) => buildCreditLine(event.returnValues.creditLine))
-    .map(async (creditLine) => {
-      return await fetchDataFromAttributes(creditLine, [{method: "balance"}, {method: "interestApr"}], {
-        bigNumber: true,
-      })
-    })
-  const creditLineData = await Promise.all(creditLineDataPromises)
-  return BigNumber.sum.apply(
-    null,
-    creditLineData.map((cl) => cl.balance.multipliedBy(cl.interestApr.dividedBy(INTEREST_DECIMALS))),
-  )
-}
-
-async function getCumulativeDrawdowns(creditDesk) {
-  const fromBlock = getFromBlock(creditDesk.chain)
-  const drawdownEvents = await creditDesk.getPastEvents("DrawdownMade", {fromBlock: fromBlock})
-  return new BigNumber(_.sumBy(drawdownEvents, (event) => parseInt(event.returnValues.drawdownAmount, 10)))
-}
-
-export {getCreditDesk, fetchCreditDeskData}
-=======
-export {getCreditDesk}
->>>>>>> 8acd77b6
+export {getCreditDesk}