--- conflicted
+++ resolved
@@ -1,14 +1,9 @@
 import BigNumber from "bignumber.js"
 import BN from "bn.js"
 import _ from "lodash"
-<<<<<<< HEAD
-import {Contract} from "web3-eth-contract"
-import {BaseContract} from "../typechain/web3/types"
-=======
 import {Contract, EventData} from "web3-eth-contract"
 import {BaseContract} from "../typechain/web3/types"
 import {Pool, SeniorPool} from "./pool"
->>>>>>> 8acd77b6
 
 const decimalPlaces = 6
 const decimals = new BN(String(10 ** decimalPlaces))
@@ -85,11 +80,7 @@
         const mainnetContracts = ["CreditDesk", "Pool", "Fidu", "GoldfinchFactory"]
         const mainnetConfig = config["mainnet"].contracts
         mainnetContracts.forEach((contract) => {
-<<<<<<< HEAD
-          let mainnetName = contract === "GoldfinchFactory" ? "CreditLineFactory" : contract
-=======
           let mainnetName = contract
->>>>>>> 8acd77b6
           if (mainnetConfig[mainnetName]) {
             const networkContracts = config[networkId].contracts
             networkContracts[contract].address = mainnetConfig[mainnetName].address
@@ -154,8 +145,6 @@
     })
 }
 
-<<<<<<< HEAD
-=======
 async function getPoolEvents(
   pool: SeniorPool | Pool,
   address: string | undefined,
@@ -174,7 +163,6 @@
   return _.compact(_.flatten(events))
 }
 
->>>>>>> 8acd77b6
 export {
   getDeployments,
   mapNetworkToID,
@@ -198,8 +186,5 @@
   getFromBlock,
   chainIdToNetworkID,
   MAINNET,
-<<<<<<< HEAD
-=======
   getPoolEvents,
->>>>>>> 8acd77b6
 }